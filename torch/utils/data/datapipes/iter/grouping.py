--- conflicted
+++ resolved
@@ -1,18 +1,9 @@
 from collections import defaultdict
 
-<<<<<<< HEAD
-from torch.utils.data import IterDataPipe, functional_datapipe, DataChunk
-from torch.utils.data.datapipes.utils.common import DILL_AVAILABLE, check_lambda_fn
-=======
 from torch.utils.data.datapipes._decorator import functional_datapipe
 from torch.utils.data.datapipes.datapipe import IterDataPipe, DataChunk
 from torch.utils.data.datapipes.utils.common import check_lambda_fn
->>>>>>> 332086c0
 from typing import Any, Callable, DefaultDict, Iterator, List, Optional, Sized, TypeVar
-
-if DILL_AVAILABLE:
-    import dill
-    dill.extend(use_dill=False)
 
 T_co = TypeVar('T_co', covariant=True)
 
@@ -275,37 +266,4 @@
         for key in tuple(buffer_elements.keys()):
             res = buffer_elements.pop(key)
             buffer_size -= len(res)
-            yield self.wrapper_class(res)
-
-    def __getstate__(self):
-        if IterDataPipe.getstate_hook is not None:
-            return IterDataPipe.getstate_hook(self)
-
-        if DILL_AVAILABLE:
-            dill_function = dill.dumps(self.group_key_fn)
-        else:
-            dill_function = self.group_key_fn
-        state = (
-            self.datapipe,
-            dill_function,
-            self.buffer_size,
-            self.group_size,
-            self.guaranteed_group_size,
-            self.drop_remaining,
-        )
-        return state
-
-    def __setstate__(self, state):
-        (
-            self.datapipe,
-            dill_function,
-            self.buffer_size,
-            self.group_size,
-            self.guaranteed_group_size,
-            self.drop_remaining,
-        ) = state
-        if DILL_AVAILABLE:
-            self.group_key_fn = dill.loads(dill_function)  # type: ignore[assignment]
-        else:
-            self.group_key_fn = dill_function  # type: ignore[assignment]
-        self.wrapper_class = DataChunk+            yield self.wrapper_class(res)