--- conflicted
+++ resolved
@@ -1068,12 +1068,8 @@
 
 
 def unsupported_output_tensor(t: torch._subclasses.FakeTensor):
-<<<<<<< HEAD
     "Do not support writing tensor but can read from it"
     if unsupported_input_tensor(t):
-=======
-    if t.dtype in (torch.complex32, torch.complex64, torch.complex128):
->>>>>>> 80fd3fe4
         return True
     return t.is_cpu and config.disable_cpp_codegen
 
