import collections
import contextlib
import dataclasses
import functools
import itertools
import logging
import math
import operator
from typing import Dict, Iterable, List, Set

import sympy

import torch

import torch._logging
from ..._dynamo import config as dynamo_config
from .. import config, ir, scheduler
from ..codecache import get_code_path
from ..ir import ReductionHint
from ..optimize_indexing import indexing_dtype_strength_reduction
from ..utils import (
    get_fused_kernel_name,
    get_kernel_category_by_source_code,
    get_kernel_metadata,
    instance_descriptor,
    next_power_of_2,
    sympy_product,
    sympy_subs,
    sympy_symbol,
    unique,
)
from ..virtualized import ops, V

from .common import (
    CSEVariable,
    DeferredLine,
    free_symbol_startswith,
    IndentedBuffer,
    index_prevent_reordering,
    Kernel,
    OpOverrides,
    PythonPrinter,
    SizeArg,
    TensorArg,
)

log = logging.getLogger(__name__)
schedule_log = torch._logging.getArtifactLogger(__name__, "schedule")


def signature_of(arg):
    from triton.runtime.jit import JITFunction

    if isinstance(arg, TensorArg):
        tye = JITFunction._type_of(arg.dtype)
        if V.graph.is_unspec_arg(arg.buffer):
            # had unwrapped 0d tensor as scalar
            new_tye = tye.lstrip("*")
            if new_tye in ["fp16", "bf16"]:
                return "fp32"
            else:
                return new_tye
        else:
            return tye
    if isinstance(arg, SizeArg):
        return JITFunction._key_of(V.graph.sizevars.size_hint(arg.expr))
    raise NotImplementedError(f"unhandled {type(arg)}: {arg}")


def config_of(args):
    from ..compile_fx import ALIGNMENT

    def is_aligned(x):
        if isinstance(x, TensorArg):
            return x.buffer not in V.graph.unaligned_buffers
        if isinstance(x, SizeArg):
            return V.graph.sizevars.maybe_guard_multiple_of(x.expr, ALIGNMENT)
        raise NotImplementedError(f"unhandled {type(x)}: {x}")

    if config.triton.divisible_by_16 and not dynamo_config.dynamic_shapes:
        divisible_by_16 = [i for i, arg in enumerate(args) if is_aligned(arg)]
    else:
        divisible_by_16 = []
    return instance_descriptor(tuple(divisible_by_16), ())


class TritonPrinter(PythonPrinter):
    def _print_floor(self, expr):
        assert len(expr.args) == 1
        return f"tl.math.floor({self.paren(self._print(expr.args[0]))})"


texpr = TritonPrinter().doprint
pexpr = PythonPrinter().doprint


def triton_compute_type(dtype):
    triton_type_name = str(dtype).split(".")[-1]
    if triton_type_name == "bool":
        triton_type_name = "int1"
    if triton_type_name in ("float16", "bfloat16"):
        # float16 math is done in float32 inside the kernel
        triton_type_name = "float32"
    return f"tl.{triton_type_name}"


def triton_constant(value):
    if value == float("inf"):
        return 'float("inf")'
    elif value == float("-inf"):
        return 'float("-inf")'
    elif math.isnan(value):
        return 'float("nan")'
    return repr(value)


class TritonCSEVariable(CSEVariable):
    def __init__(self, name):
        super().__init__(name)
        # We'll use this to track which masks the variable needs when used for indirect indexing
        self.mask_vars: Set[str] = set()

    def update_on_args(self, name, args, kwargs):
        # When making a variable that is going to be used in indirect indexing
        # if a where clause is used it should mean that the result is always a
        # valid index, so you shouldn't include any of the dependent variables
        # in the resulting load mask
        if name == "where":
            return
        for arg in args:
            if isinstance(arg, TritonCSEVariable):
                self.mask_vars.update(arg.mask_vars)


class TritonOverrides(OpOverrides):
    """Map element-wise ops to Triton"""

    @staticmethod
    def to_dtype(x, dtype: torch.dtype):
        if dtype == torch.bool:
            return f"({x} != 0)"
        elif dtype == torch.uint8:
            # to work around llvm uint conversion semantics
            # that produces 0's for negative values
            return f"{x}.to(tl.int8).to(tl.uint8)"
        return f"{x}.to({triton_compute_type(dtype)})"

    @staticmethod
    def constant(value, dtype):
        type_ = torch._prims_common.dtype_to_type(dtype)
        return triton_constant(type_(value))

    @staticmethod
    def abs(x):
        return f"tl.abs({x})"

    @staticmethod
    def libdevice_abs(x):
        return f"tl.math.abs({x})"

    @staticmethod
    def exp(x):
        return f"tl.exp({x})"

    @staticmethod
    def libdevice_exp(x):
        return f"tl.math.exp({x})"

    @staticmethod
    def exp2(x):
        return f"tl.math.exp2({x})"

    @staticmethod
    def expm1(x):
        return f"tl.math.expm1({x})"

    @staticmethod
    def sqrt(x):
        return f"tl.sqrt({x})"

    @staticmethod
    def libdevice_sqrt(x):
        return f"tl.math.sqrt({x})"

    @staticmethod
    def relu(x):
        return ops.maximum("0", x)

    @staticmethod
    def minimum(a, b):
        return f"tl.where({a} != {a}, {a}, tl.where({a} < {b}, {a}, {b}))"

    @staticmethod
    def maximum(a, b):
        return f"tl.where({a} != {a}, {a}, tl.where({a} > {b}, {a}, {b}))"

    @staticmethod
    def int_minimum(a, b):
        return f"tl.where({a} < {b}, {a}, {b})"

    @staticmethod
    def int_maximum(a, b):
        return f"tl.where({a} > {b}, {a}, {b})"

    @staticmethod
    def where(a, b, c):
        return f"tl.where({a}, {b}, {c})"

    @staticmethod
    def cos(x):
        return f"tl.cos({x})"

    @staticmethod
    def libdevice_cos(x):
        return f"tl.math.cos({x})"

    @staticmethod
    def sin(x):
        return f"tl.sin({x})"

    @staticmethod
    def libdevice_sin(x):
        return f"tl.math.sin({x})"

    @staticmethod
    def index_expr(expr, dtype):
        return V.kernel.indexing(expr)[0]

    @staticmethod
    def masked(mask, body, other):
        with V.kernel.mask_loads(mask) as new_mask:
            result = body()
        return ops.where(new_mask, result, triton_constant(other))

    @staticmethod
    def lgamma(x):
        return f"tl.math.lgamma({x})"

    @staticmethod
    def erf(x):
        return f"tl.math.erf({x})"

    @staticmethod
    def cosh(x):
        return f"tl.math.cosh({x})"

    @staticmethod
    def sinh(x):
        return f"tl.math.sinh({x})"

    @staticmethod
    def acos(x):
        return f"tl.math.acos({x})"

    @staticmethod
    def acosh(x):
        return f"tl.math.acosh({x})"

    @staticmethod
    def asin(x):
        return f"tl.math.asin({x})"

    @staticmethod
    def asinh(x):
        return f"tl.math.asinh({x})"

    @staticmethod
    def atan2(x, y):
        return f"tl.math.atan2({x}, {y})"

    @staticmethod
    def atan(x):
        return f"tl.math.atan({x})"

    @staticmethod
    def atanh(x):
        return f"tl.math.atanh({x})"

    @staticmethod
    def copysign(x, y):
        return f"tl.math.copysign({x}, {y})"

    @staticmethod
    def erfc(x):
        return f"tl.math.erfc({x})"

    @staticmethod
    def hypot(x, y):
        return f"tl.math.hypot({x}, {y})"

    @staticmethod
    def log10(x):
        return f"tl.math.log10({x})"

    @staticmethod
    def nextafter(x, y):
        return f"tl.math.nextafter({x}, {y})"

    @staticmethod
    def logical_and(a, b):
        return f"{a} & {b}"

    @staticmethod
    def logical_or(a, b):
        return f"{a} | {b}"

    @staticmethod
    def rand(seed, offset, _):  # _ here to keep the contract identical to CPU rand op
        offset = f"({offset}).to(tl.uint32)"
        return f"tl.rand({seed}, {offset})"

    @staticmethod
    def randn(seed, offset, _):  # _ here to keep the contract identical to CPU randn op
        offset = f"({offset}).to(tl.uint32)"
        return f"tl.randn({seed}, {offset})"

    @staticmethod
    def rsqrt(x):
        return f"tl.math.rsqrt({x})"

    @staticmethod
    def log1p(x):
        return f"tl.math.log1p({x})"

    @staticmethod
    def tan(x):
        return f"tl.math.tan({x})"

    @staticmethod
    def tanh(x):
        return f"tl.math.tanh({x})"

    @staticmethod
    def sigmoid(x):
        return f"tl.sigmoid({x})"

    @staticmethod
    def libdevice_sigmoid(x):
        return f"1/(1 + tl.math.exp(-({x})))"

    @staticmethod
    def signbit(x):
        # XX: This is wrong for the value -0.0 in floating point
        return f"tl.math.signbit({x}) if ({x}).dtype is tl.float32 else {x} < 0"

    @staticmethod
    def fmod(a, b):
        return f"tl.math.fmod({a}, {b})"

    @staticmethod
    def pow(a, b):
        return f"tl.math.pow({a}, {b})"

    @staticmethod
    def log(x):
        return f"tl.log({x})"

    @staticmethod
    def libdevice_log(x):
        return f"tl.math.log({x})"

    @staticmethod
    def isinf(x):
        return f"tl.math.isinf({x})"

    @staticmethod
    def isnan(x):
        return f"tl.math.isnan({x})"

    @staticmethod
    def round(x):
        return f"tl.math.nearbyint({x})"

    @staticmethod
    def floor(x):
        return f"tl.math.floor({x})"

    @staticmethod
    def floordiv(a, b):
        # See the comment in lowering.div_mode. a and b are integer type.
        # Similar to div_floor_kernel_cuda in pytorch core.
        # Notice that // in triton behaves as truncdiv instead of floordiv
        quot = f"{a} // {b}"
        rem = f"{a} % {b}"
        return f"tl.where(({a} < 0) != ({b} < 0), tl.where({rem} != 0, {quot} - 1, {quot}), {quot})"

    @staticmethod
    def trunc(x):
        return f"tl.math.trunc({x})"

    @staticmethod
    def truncdiv(a, b):
        # See the comment in lowering.div_mode. a and b are integer type.
        # Notice that // in triton behaves as truncdiv instead of floordiv
        return f"{a} // {b}"

    @staticmethod
    def ceil(x):
        return f"tl.math.ceil({x})"


@dataclasses.dataclass
class IterationRanges:
    """
    Each range tree represents multiple sets of iteration indexing
    in a single tiled dimension in the output kernel.

    If you have two loops ranges one (4, 3, 2) and another (4, 6),
    then the range tree will be:
            4 (i0)
        3 (i1)  6 (i3)
        2 (i2)
    Where i0 is shared between both loops, but then the split into
    different indexing vars.  All loop ranges must iterate over
    the same number of elements.
    """

    def __init__(
        self,
        name: str,
        var_list: List[sympy.Symbol],
        var_ranges: Dict[sympy.Symbol, sympy.Expr],
        numel: sympy.Expr,
        prefix: str,
        *,
        kernel: "Kernel",
        divisor=sympy.Integer(1),
        length=sympy.Integer(1),
    ):
        super().__init__()
        self.name = name
        self.var_list = var_list
        self.var_ranges = var_ranges
        self.numel = numel
        self.prefix = prefix
        self.divisor = divisor
        self.length = length
        self.kernel = kernel

    def is_loop(self):
        return self.prefix == "r" and not self.kernel.persistent_reduction


class IterationRangesRoot(IterationRanges):
    def __init__(
        self,
        name: str,
        numel: sympy.Expr,
        prefix: str,
        index: int,
        kernel: "Kernel",
        pid_cache=None,
    ):
        if pid_cache is None:
            pid_cache = {}
        super().__init__(
            name=name,
            var_list=[],
            var_ranges={},
            numel=numel,
            prefix=prefix,
            kernel=kernel,
        )
        self.index = index
        # Store all the nodes in one flat list
        self.nodes: Dict[sympy.Expr, IterationRangesEntry] = {}
        # This is for re-ordering program ID in triton mm template
        # pid_cache["tl.program_id(0)"] = pid_m
        self.pid_cache: Dict[str, str] = pid_cache

    def cache_clear(self):
        for node in self.nodes.values():
            node.cache_clear()

    def lookup(self, divisor, length):
        """
        Lookup a given RangeTreeEntry, creating it if needed
        """
        if V.graph.sizevars.maybe_guard_equals(divisor * length, self.numel):
            expr = ir.FloorDiv(sympy_symbol(f"{self.prefix}index"), divisor)
        else:
            expr = ir.ModularIndexing(
                sympy_symbol(f"{self.prefix}index"), divisor, length
            )

        if expr not in self.nodes:
            node = IterationRangesEntry(
                f"{self.prefix}{next(V.kernel.iter_vars_count)}",
                divisor,
                length,
                expr,
                self,
            )
            V.kernel.range_tree_nodes[node.symbol()] = node
            self.var_list.append(node.symbol())
            self.var_ranges[node.symbol()] = length
            self.nodes[expr] = node
        return self.nodes[expr]

    def construct_entries(self, lengths: List[sympy.Expr]):
        divisor = sympy.Integer(1)
        itervars = []
        for length in reversed(lengths):
            itervars.append(self.lookup(divisor, length))
            divisor = divisor * length
        return list(reversed(itervars))

    def construct(self, lengths: List[sympy.Expr]):
        return [e.symbol() for e in self.construct_entries(lengths)]

    def vars_and_sizes(self, index: sympy.Expr):
        """Figure out vars from this tree used in index"""
        nodes = [V.kernel.range_tree_nodes.get(s) for s in index.free_symbols]
        nodes = [n for n in nodes if n and n.prefix == self.prefix]
        nodes.sort(key=lambda x: V.graph.sizevars.size_hint(x.divisor))
        divisor = sympy.Integer(1)
        index_vars = []
        sizes = []

        def add(node):
            nonlocal divisor
            index_vars.append(node.symbol())
            sizes.append(node.length)
            divisor = divisor * node.length

        for node in nodes:
            if not V.graph.sizevars.maybe_guard_equals(node.divisor, divisor):
                # fill in unused index var
                add(self.lookup(divisor, ir.FloorDiv(node.divisor, divisor)))
                divisor = node.divisor
            add(node)
        if not V.graph.sizevars.maybe_guard_equals(self.numel, divisor):
            # fill in unused index var
            add(self.lookup(divisor, ir.FloorDiv(self.numel, divisor)))

        return list(reversed(index_vars)), list(reversed(sizes))

    def ranges_code(self):
        size = self.kernel.indexing_size_str(self.index, self.prefix)
        index_dtype = self.kernel.index_dtype
        convert = f".to({index_dtype})" if index_dtype != "tl.int32" else ""
        return f"tl.arange(0, {self.prefix.upper()}BLOCK){size}{convert}"

    def get_pid(self):
        key = f"tl.program_id({self.index})"
        pid = self.pid_cache.get(key, key)
        if self.kernel.index_dtype != "tl.int32":
            return f"{pid}.to({self.kernel.index_dtype})"
        return pid

    def codegen_header(self, code):
        x = self.prefix
        if self.is_loop():
            code.writeline(f"{self.name} = {x}offset + {x}base")
        elif x == "r" and self.kernel.persistent_reduction:
            # no need to "roffset = "
            code.writeline(
                f"{self.name} = {self.ranges_code()}",
            )
        else:
            code.writelines(
                [
                    f"{x}offset = {self.get_pid()} * {x.upper()}BLOCK",
                    f"{self.name} = {x}offset + {self.ranges_code()}",
                ]
            )
        code.writeline(f"{x}mask = {self.name} < {x}numel")


class IterationRangesEntry(IterationRanges):
    def __init__(
        self,
        name: str,
        divisor: sympy.Expr,
        length: sympy.Expr,
        expr: sympy.Expr,
        parent: IterationRanges,
    ):
        super().__init__(
            name=name,
            numel=parent.numel / length,
            var_list=parent.var_list,
            var_ranges=parent.var_ranges,
            prefix=parent.prefix,
            divisor=divisor,
            length=length,
            kernel=parent.kernel,
        )
        self.parent = parent
        self.codegen = functools.lru_cache(None)(self._codegen)
        self.expr = expr

    def set_name(self, name):
        self.codegen = lambda: name
        self.codegen.cache_clear = lambda: None
        self.name = name

    def cache_clear(self):
        self.codegen.cache_clear()

    def writeline(self, line):
        if self.is_loop():
            V.kernel.indexing_code.writeline(line)
        else:
            # lift non-reduction stores outside loop
            V.kernel.body.writeline(line)

    def _codegen(self):
        self.writeline(f"{self.name} = " + texpr(V.kernel.rename_indexing(self.expr)))
        return self.name

    def precomputed_args(self):
        # for dynamic shapes, find parts of indexing expressions that have to be precomputed
        precomputed_args = []
        if isinstance(self.expr, sympy.Symbol):
            return precomputed_args
        assert isinstance(self.expr, (ir.FloorDiv, ir.ModularIndexing)), type(self.expr)
        for arg in self.expr.args[1:]:
            if not isinstance(arg, (sympy.Integer, sympy.Symbol)):
                symbols = arg.free_symbols
                if len(symbols) > 0 and all(s.name.startswith("s") for s in symbols):
                    precomputed_args.append(arg)
        return precomputed_args

    def symbol(self):
        return sympy_symbol(self.name)

    def __hash__(self):
        return hash(self.name)

    def __eq__(self, other):
        return self.name == other.name


class TritonKernel(Kernel):
    overrides = TritonOverrides
    sexpr = pexpr

    def __init__(
        self,
        *groups,
        index_dtype,
        mutations=None,
        pid_cache=None,
        reduction_hint=ReductionHint.DEFAULT,
    ):
        if pid_cache is None:
            pid_cache = {}
        super().__init__()
        self.numels = [V.graph.sizevars.simplify(s) for s in groups]
        self.mutations = mutations
        self.range_trees = []
        self.range_tree_nodes = {}
        self.iter_vars_count = itertools.count()
        self.inside_reduction = self.numels[-1] != 1
        self._load_mask = None
        self.body = IndentedBuffer()
        self.indexing_code = IndentedBuffer()
        self.suffix = IndentedBuffer()
        self.outside_loop_vars = set()
        self.reduction_hint = reduction_hint
        self.index_dtype = index_dtype

        self.persistent_reduction = self.should_use_persistent_reduction()
        self.initialize_range_tree(pid_cache)

        # define this in a closure to make cache local to object
        @functools.lru_cache(None)
        def simplify_indexing(index: sympy.Expr):
            index = V.graph.sizevars.simplify_with_ranges(index, self.var_ranges())
            for tree in self.range_trees:
                index = self.combine_contiguous_dims(index, tree)
            return index

        self.simplify_indexing = simplify_indexing

    def should_use_persistent_reduction(self):
        """
        Heuristic to set self.persistent_reduction and add guards
        if needed.
        """
        if not (self.inside_reduction and config.triton.persistent_reductions):
            return False
        if dynamo_config.dynamic_shapes:
            return False
        threshold = {
            ReductionHint.INNER: 1024,
        }.get(self.reduction_hint, 64)
        hint = V.graph.sizevars.size_hint(self.numels[-1])
        if hint > threshold:
            return False
        # will need to recompile if we cross a larger power of 2 boundary
        V.graph.sizevars.guard_leq(self.numels[-1], next_power_of_2(hint))
        return True

    def initialize_range_tree(self, pid_cache):
        names = ["xindex", "yindex", "zindex"][: len(self.numels) - 1] + ["rindex"]
        for i in range(len(self.numels)):
            self.range_trees.append(
                IterationRangesRoot(
                    names[i], self.numels[i], names[i][0], i, self, pid_cache
                )
            )
        for tree in self.range_trees:
            # reduction indexing goes inside a loop
            if not tree.is_loop():
                tree.codegen_header(self.body)
        if self.inside_reduction and self.range_trees[-1].is_loop():
            # workaround for this issue:
            # https://gist.github.com/jansel/6527126f781559095c5531f98a4235a7
            self.body.writeline(f"rbase = {self.range_trees[-1].ranges_code()}")

    def disable_reduction(self):
        @contextlib.contextmanager
        def ctx():
            if self.numels[-1] == 1:
                assert not self.inside_reduction
                yield
                return
            if not self.persistent_reduction:
                # calling codegen_body() will flush all the pending buffers
                # and write out a reduction loop
                self.codegen_body()
            self.inside_reduction = False
            try:
                yield
                if not self.persistent_reduction:
                    # flush out any code before opening the next loop
                    self.codegen_body()
            finally:
                self.inside_reduction = True

        return ctx()

    def set_ranges(self, *lengths):
        assert len(lengths) == len(self.range_trees)
        return [
            ranges.construct(length)
            for length, ranges in zip(lengths, self.range_trees)
        ]

    @staticmethod
    def _split_iteration_ranges(
        groups: List[sympy.Expr], lengths: List[List[sympy.Expr]]
    ):
        sv = V.graph.sizevars
        new_ranges = [[] for _ in groups]
        remaining = [sv.simplify(g) for g in groups]
        var_count = itertools.count()

        def add_range(i, expr):
            expr = sv.simplify(expr)
            if not sv.maybe_guard_multiple_of(remaining[i], expr):
                raise CantSplit()
            # guard on the last item out
            sv.maybe_guard_equals(remaining[i], expr)
            remaining[i] = ir.FloorDiv(remaining[i], expr)
            new_ranges[i].append(expr)
            return next(var_count)

        def make_combined(size, idx1, idx2):
            def getter(flat_vars):
                return size * flat_vars[idx1] + flat_vars[idx2]

            return getter

        return_getters_groups = []
        current_group = 0
        for length_group in lengths:
            return_getters = []
            for size in length_group:
                if sv.maybe_guard_equals(size, 1):
                    return_getters.append(lambda _: sympy.Integer(0))
                    continue

                while (
                    current_group < len(remaining)
                    and sv.size_hint(remaining[current_group]) == 1
                ):
                    # scroll to next group with remaining elements
                    current_group += 1

                if sv.size_hint(size) > sv.size_hint(remaining[current_group]):
                    # need to break size in two
                    if not sv.maybe_guard_multiple_of(size, remaining[current_group]):
                        raise CantSplit()
                    size1 = remaining[current_group]
                    size2 = ir.FloorDiv(size, remaining[current_group])
                    return_getters.append(
                        make_combined(
                            size2,
                            add_range(current_group, size1),
                            add_range(current_group + 1, size2),
                        )
                    )
                else:
                    return_getters.append(
                        operator.itemgetter(add_range(current_group, size))
                    )
            return_getters_groups.append(return_getters)

        assert all(
            V.graph.sizevars.size_hint(s) == 1 for s in remaining
        ), f"failed to set ranges {remaining} {lengths}"

        return new_ranges, return_getters_groups

    @classmethod
    def is_compatible(cls, groups: List[sympy.Expr], lengths: List[List[sympy.Expr]]):
        try:
            cls._split_iteration_ranges(groups, lengths)
            return True
        except CantSplit:
            return False

    def split_and_set_ranges(self, lengths: List[List[sympy.Expr]]):
        """
        We may want to fuse `for i0 in s0*s1` into a tiled kernel with groups (s0, s1).

        To do this we need to split up the iteration space of i0 into something like:
            for i1 in s0:
              for i2 in s1:
                i0 = i1*s1 + i2
                ....

        This function matches and resplits lengths to the groups of
        this kernel to enable tiled + non-tiled fusions.
        """
        groups = [rt.numel for rt in self.range_trees]
        if not self.inside_reduction:
            groups[-1] = sympy.Integer(1)

        if len(lengths) == len(self.range_trees) and all(
            V.graph.sizevars.simplify(sympy_product(x) - g) == 0
            for x, g in zip(lengths, groups)
        ):
            return self.set_ranges(*lengths)

        new_ranges, return_getters_groups = self._split_iteration_ranges(
            groups, lengths
        )
        itervars = list(itertools.chain(*self.set_ranges(*new_ranges)))
        return [[fn(itervars) for fn in fns] for fns in return_getters_groups]

    def is_indirect_indexing(self, index: sympy.Expr):
        # tmpX  means indirect indexing
        return free_symbol_startswith(index, "tmp")

    def combine_contiguous_dims(self, index: sympy.Expr, tree: IterationRangesRoot):
        """
        More aggressive simplification to merge contiguous dims
        """
        if isinstance(index, (sympy.Integer, sympy.Symbol)):
            return index
        index_vars, sizes = tree.vars_and_sizes(index)
        if len(sizes) <= 1:
            return index
        new_sizes, reindex, prune = V.graph.sizevars._simplify_loops(
            index_vars, sizes, index_prevent_reordering([index], index_vars, sizes)
        )
        if new_sizes == sizes:
            return index
        new_index_vars = tree.construct(new_sizes)
        new_index = sympy_subs(index, dict(zip(index_vars, reindex(new_index_vars))))
        return new_index

    def indexing(
        self,
        index: sympy.Expr,
        *,
        copy_shape=None,
        dense_indexing=False,
        override_mask=None,
    ):
        """
        Compute the index and mask to pass to tl.load() or tl.store()
        """
        index = self.simplify_indexing(index)
        index = sympy_subs(index, V.graph.sizevars.precomputed_replacements)
        # if simple replacements didn't get rid of floor/ceil, try full subs
        if len(index.atoms(sympy.floor)) or len(index.atoms(sympy.ceiling)):
            index = index.subs(V.graph.sizevars.precomputed_replacements)
        # last resort, if no range vars are in the expr, hoist it
        # TODO instead of trying to blindly find complicated exprs, we should hoist the
        # inputs/outputs sizes and strides, but at the time indexing is generated
        # kernel inputs and outputs are not set yet, we'd need a deeper refactor
        # to do it this way

        if len(index.atoms(sympy.ceiling)):
            for a in index.atoms(sympy.ceiling):
                # for nested exprs, atoms yields top level first (?)
                # so if everything goes fine, lower level replacements will come up empty
                symbols = a.free_symbols
                if len(symbols) > 0 and all(
                    s.name.startswith("s") or s.name.startswith("ps") for s in symbols
                ):
                    replacements = {a: V.graph.sizevars.lookup_precomputed_size(a)}
                    index = sympy_subs(index, replacements)

        index_vars = index.free_symbols
        index_str = texpr(self.rename_indexing(self.codegen_indexing(index)))

        mask_vars: Set[str] = set()
        for var in index_vars:
            if override_mask:
                pass
            elif var.name.startswith("tmp"):
                # indirect indexing
                cse_var = self.cse.varname_map[var.name]
                mask_vars.update(cse_var.mask_vars)
            elif var.name.startswith(("s", "ps")):
                pass
            else:
                # var is one of xN, yN or rN
                assert var.name[0] in "xyr", var.name
                mask_vars.add(f"{var.name[0]}mask")

        need_dense = (
            config.triton.dense_indexing
            or dense_indexing
            or self._load_mask is not None
        ) and index != 0

        have_dense = True
        have_loop_vars = False
        dense_mask_vars = set()

        for tree in self.range_trees:
            if tree.prefix == "r" and not self.inside_reduction:
                continue
            if index_vars.intersection(tree.var_list):
                have_loop_vars = True
                have_dense = False
            dense_mask_vars.add(f"{tree.prefix}mask")

        expand_str = None

        if (need_dense and not have_dense) or isinstance(index, sympy.Integer):
            if copy_shape:
                index_str = f"{index_str} + tl.zeros({copy_shape}.shape, tl.int32)"
                expand_str = f"{copy_shape}.shape"
            else:
                index_str = f"{index_str} + tl.zeros({self.dense_size_str()}, tl.int32)"
                expand_str = self.dense_size_str()
            if isinstance(index, sympy.Integer):
                return index_str, set(), "None", expand_str
            else:
                mask_vars = dense_mask_vars
        elif not have_loop_vars and copy_shape:
            mask_vars = dense_mask_vars
            index_str = f"{index_str} + tl.zeros({copy_shape}.shape, tl.int32)"

        if override_mask:
            mask_vars = {override_mask}

        if self._load_mask:
            mask_vars.add(self._load_mask)

        self.filter_masks(mask_vars)

        mask_str = " & ".join(sorted(map(str, mask_vars))) if mask_vars else "None"
        return index_str, mask_vars, mask_str, expand_str

    def filter_masks(self, mask_vars):
        for tree in self.range_trees:
            # Masks are superfluous if we only have one element
            if V.graph.sizevars.maybe_guard_equals(tree.numel, 1):
                mask_vars.discard(f"{tree.prefix}mask")
                continue
            # Masks are superfluous if numel is a multiple of BLOCK
            # (We use the fact that BLOCK is required by triton to be a power of 2)
            if tree.prefix.upper() not in config.triton.max_block:
                continue
            max_block = config.triton.max_block[tree.prefix.upper()]
            # Optional optimization: if block divides numel exactly, we will
            # never need to do a masked load to handle stragglers at the end.
            # It's faster to avoid masking at all.  But it is sound to always
            # mask.
            if V.graph.sizevars.maybe_guard_multiple_of(tree.numel, max_block):
                mask_vars.discard(f"{tree.prefix}mask")

    def var_ranges(self):
        return dict(
            itertools.chain.from_iterable(
                tree.var_ranges.items() for tree in self.range_trees
            )
        )

    def codegen_indexing(self, expr: sympy.Expr):
        expr = V.graph.sizevars.simplify_with_ranges(expr, self.var_ranges())
        for sym in sorted(expr.free_symbols, key=str):
            if sym in self.range_tree_nodes:
                # if indexing expression is complicated, we precompute it on the host side
                # and send the result as a kernel argument
                replacements = {}
                for ps in self.range_tree_nodes[sym].precomputed_args():
                    replacements[ps] = V.graph.sizevars.lookup_precomputed_size(ps)
                if len(replacements) > 0:
                    self.range_tree_nodes[sym].expr = sympy_subs(
                        self.range_tree_nodes[sym].expr, replacements
                    )
                self.range_tree_nodes[sym].codegen()
        return expr

    @contextlib.contextmanager
    def mask_loads(self, mask):
        """Context manager to add an additional mask to tl.load/store"""
        prior = self._load_mask
        if prior:
            mask = self.cse.generate(self.compute, f"{mask} & {prior}")

        self._load_mask = mask
        try:
            # TODO(jansel): do we need a reshape here?
            yield mask
        finally:
            self._load_mask = prior

    def load(self, name: str, index: sympy.Expr):
        var = self.args.input(name)
        indirect_indexing = self.is_indirect_indexing(index)
        original_index = index
        index, mask_vars, mask, expand_str = self.indexing(index)

        if "rmask" in mask and not self.persistent_reduction:
            # This eviction policy heuristic is untested.
            # ptillet suggested we should try only doing this for
            # the first N-1 loops and not for the final loop.
            ep = ", eviction_policy='evict_last'"
        else:
            ep = ""

        # "other" below is a workaround for https://github.com/openai/triton/issues/737
        # for bool, even though it's likely subject to the same bug, setting `other` leads
        # to LLVM errors so we are skipping it for now
        if ("tmp" in mask or "rmask" in mask) and V.graph.get_dtype(name) != torch.bool:
            other = ", other=0"
        else:
            other = ""

        append_broadcast = None
        if V.graph.is_unspec_arg(name):
            line = var
        else:
            if isinstance(original_index, sympy.Integer):
                line = f"tl.load({var} + ({original_index}))"
                append_broadcast = expand_str
            else:
                line = f"tl.load({var} + ({index}), {mask}{ep}{other})"
            if V.graph.get_dtype(name) in (torch.float16, torch.bfloat16):
                line += ".to(tl.float32)"

        if "tmp" in mask:
            # Masked loads must come after the mask is computed
            load_buffer = self.compute
        elif (
            self.inside_reduction
            and not self.persistent_reduction
            and "rmask" not in mask
            and not indirect_indexing
        ):
            # can lift a common load outside of reduction loop
            # One exception is when this is an indirect_load.
            load_buffer = self.body
        else:
            load_buffer = self.loads

        result_var = self.cse.generate(load_buffer, line)
        result_var.mask_vars = mask_vars

        if append_broadcast:
            line = f"tl.broadcast_to({result_var}, {append_broadcast})"
            result_var = self.cse.generate(load_buffer, line)

        if not self.inside_reduction or "rmask" not in mask:
            self.outside_loop_vars.add(result_var)

        return result_var

    def store(self, name, index, value, mode=None):
        var = self.args.output(name)
        index, mask_vars, mask, expand_str = self.indexing(index, dense_indexing=True)
        if mode is None:
            line = f"tl.store({var} + ({index}), {value}, {mask})"
        elif mode == "atomic_add":
            line = f"tl.atomic_add({var} + ({index}), {value}, {mask})"
        else:
            raise NotImplementedError(f"store mode={mode}")
        self.stores.writeline(DeferredLine(name, line))
        if not self.inside_reduction:
            self.outside_loop_vars.add(value)

    def reduction(self, name, dtype, src_dtype, reduction_type, index, value):
        assert self.inside_reduction
        default = triton_constant(ir.Reduction.default_value(reduction_type, src_dtype))
        masks = {f"{tree.prefix}mask" for tree in self.range_trees}
        self.filter_masks(masks)
        masks = sorted(masks)
        if self._load_mask:
            masks.append(self._load_mask)
        sizes = [":" for _ in self.range_trees]
        sizes[-1] = "None"
        reduction_range_prefix = self.range_trees[-1].prefix
        reduction_sizes = ["None" for _ in self.range_trees]
        reduction_sizes[-1] = ":"

        if reduction_type == "any":
            reduction_type = "max"

        dim = len(self.range_trees) - 1
        result_var = self.cse.newvar()
        result_var.mask_vars = {var for var in masks if var[0] != "r"}
        if self.persistent_reduction:
            cond = " & ".join(masks)
            masked_value = self.cse.generate(
                self.compute, f"tl.where({cond}, {value}, {default})"
            )
            result_var = self.cse.generate(
                self.compute,
                f"tl.{reduction_type}({masked_value}, {dim})[{', '.join(sizes)}]",
            )
        elif (src_dtype, reduction_type, value) not in self.cse.reduction_cache:
            self.cse.reduction_cache[(src_dtype, reduction_type, value)] = result_var
            accumulator = f"_{result_var}"
            default_value = f" + {default}" if default != 0 else ""
            self.body.writeline(
                f"{accumulator} = tl.zeros({self.dense_size_str()}, {triton_compute_type(src_dtype)}){default_value}"
            )
            accumulator_index = None
            if reduction_type in {"argmax", "argmin"}:
                accumulator_index = f"_{result_var}_index"
                self.body.writeline(
                    f"{accumulator_index} = tl.zeros({self.dense_size_str()}, tl.int64)"
                )

            updated = value
            if reduction_type in {"min", "argmin"}:
                masks.append(f"({accumulator} > {value})")
            elif reduction_type in {"max", "argmax"}:
                masks.append(f"({accumulator} < {value})")
            elif reduction_type == "sum":
                updated = f"{accumulator} + {value}"
            else:
                raise NotImplementedError(f"reduction_type {reduction_type}")

            cond = " & ".join(masks)

            if accumulator_index:
                # argmax or argmin
                self.compute.writeline(
                    f"{accumulator_index} = tl.where({cond},  {reduction_range_prefix}index, {accumulator_index})",
                )
            self.compute.writeline(
                f"{accumulator} = tl.where({cond}, {updated}, {accumulator})"
            )

            if accumulator_index:
                # argmax, argmin
                idx_dtype = self.index_dtype
                self.suffix.writelines(
                    [
                        f"{accumulator_index}_reduce = "
                        f"tl.{reduction_type}({accumulator}, {dim})[{', '.join(sizes)}].to(tl.int32)",
                        f"{accumulator_index}_mask = tl.arange(0, {reduction_range_prefix.upper()}BLOCK)"
                        f"[{', '.join(reduction_sizes)}] == {accumulator_index}_reduce",
                        f"{result_var} = tl.sum("
                        f"tl.where({accumulator_index}_mask, {accumulator_index}, 0), {dim})[{', '.join(sizes)}]",
                    ]
                )
            else:
                self.suffix.writeline(
                    f"{result_var} = tl.{reduction_type}({accumulator}, {dim})[{', '.join(sizes)}]"
                )
        else:
            var_name = self.cse.reduction_cache[(src_dtype, reduction_type, value)]
            self.suffix.writeline(f"{result_var} = {var_name}")
            result_var.mask_vars = var_name.mask_vars
        self.inside_reduction = False
        index, mask_vars, mask, _ = self.indexing(index)
        assert "rmask" not in index
        self.inside_reduction = True
        self.outside_loop_vars.add(result_var)
        self.cse.store_cache[name] = result_var
        if name not in V.graph.removed_buffers:
            var = self.args.output(name)
            self.suffix.writeline(
                DeferredLine(name, f"tl.store({var} + {index}, {result_var}, {mask})")
            )

    def codegen_body(self):
        """
        Concat output code from index_code, loads, compute, stores,
        suffix into self.body.

        For pointwise kernels, this is called just once at the end.

        For reduction kernels, this generates a loop over the reduction
        axis.
        """
        if not (
            self.indexing_code
            or self.loads
            or self.stores
            or self.compute
            or self.suffix
        ):
            return

        if self.inside_reduction and not self.persistent_reduction:
            self.body.writeline("for roffset in range(0, rnumel, RBLOCK):")
            with self.body.indent():
                # last range tree is always reduction
                self.range_trees[-1].codegen_header(self.body)
                self.body.splice(self.indexing_code)
                self.body.splice(self.loads)
                self.body.splice(self.compute)
                self.body.splice(self.stores)

            # invalidate any caches that came from inside the reduction loop
            self.cse.invalidate(self.outside_loop_vars)
            self.range_trees[-1].cache_clear()
        else:
            self.body.splice(self.indexing_code)
            self.body.splice(self.loads)
            self.body.splice(self.compute)
            self.body.splice(self.stores)
        self.body.splice(self.suffix)
        self.indexing_code.clear()
        self.loads.clear()
        self.compute.clear()
        self.stores.clear()
        self.suffix.clear()

    def codegen_kernel_benchmark(self):
        result = IndentedBuffer()
        argdefs, call_args, signature = self.args.python_argdefs()

        result.writelines(["", "", "def get_args():"])
        with result.indent():
            name_cnt = itertools.count()
            var_names = []
            for arg_name in call_args:
                var_name = f"arg_{next(name_cnt)}"
                buf = V.graph.get_buffer(arg_name)
                if buf:
                    result.writeline(
                        f"{var_name} = rand_strided({tuple(buf.get_size())}, {tuple(buf.get_stride())}, device='{buf.get_device()}', dtype={buf.get_dtype()})"  # noqa: B950 line too long
                    )
                elif arg_name in V.graph.constants:
                    # note that random seed is put in V.graph.constants
                    const_tensor = V.graph.constants[arg_name]
                    result.writeline(
                        f"{var_name} = rand_strided({tuple(const_tensor.size())}, {tuple(const_tensor.stride())}, device='{const_tensor.device}', dtype={const_tensor.dtype})"  # noqa: B950 line too long
                    )
                else:
                    raise KeyError(
                        f"Don't find the buffer or const tensor for {arg_name}"
                    )
                var_names.append(var_name)
            result.writeline(f"return {', '.join(var_names)},")

        result.writelines(["\n", "\n", "def call(args):"])
        grid = []
        extra_args = []
        extra_args_str = None
        index = V.graph.scheduler.current_device.index
        with result.indent():
            result.writeline(f"with torch.cuda._DeviceGuard({index}):")
            with result.indent():
                result.writeline(
                    f"torch.cuda.set_device({index})"
                )  # no-op to ensure context
                for tree in self.range_trees:
                    expr = pexpr(tree.numel)
                    if tree.prefix != "r" or self.inside_reduction:
                        extra_args.append(expr)
                    if tree.prefix != "r":
                        grid.append(expr)

                stream_name = f"stream{index}"
                result.writeline(f"{stream_name} = get_cuda_stream({index})")
                extra_args_str = ", ".join(map(str, extra_args)) + ", "
                result.writeline(
                    f"KERNEL_NAME.run(*args, {extra_args_str}grid=grid({', '.join(grid)}), stream={stream_name})"
                )

        # benchmark all configs
        result.writelines(["\n", "\n", "def benchmark_all_configs(args):"])
        with result.indent():
            result.writeline(f"with torch.cuda._DeviceGuard({index}):")
            with result.indent():
                result.writeline(
                    f"torch.cuda.set_device({index})"
                )  # no-op to ensure context
                result.writeline(
                    f"return KERNEL_NAME.benchmark_all_configs(*args, {extra_args_str}grid=grid({', '.join(grid)}))"
                )

        ninplace_args = len(unique(self.args.inplace_buffers.values()))
        result.writelines(["\n", "\n", "if __name__ == '__main__':"])
        with result.indent():
            result.writeline("from torch._inductor.utils import get_num_bytes")
            result.writeline("from triton.testing import run_benchmark")
            result.writeline("")

            result.writeline("args = get_args()")
            result.writeline(
<<<<<<< HEAD
                "ms = run_benchmark(lambda: call(args), rep=40)"
=======
                "ms = do_bench(lambda: call(args), rep=40, fast_flush=True)"
>>>>>>> 8cb48b00
            )
            result.writeline(
                f"num_gb = get_num_bytes(*args, num_in_out_args={ninplace_args}) / 1e9"
            )
            result.writeline("gb_per_s = num_gb / (ms / 1e3)")
            result.writeline(
                'print(f"{ms:.3f}ms    {num_gb:.3f}GB    {gb_per_s:.2f}GB/s")'
            )

        return result

    def codegen_kernel(self, name=None):
        from triton import next_power_of_2

        code = IndentedBuffer()
        size_hints = [
            next_power_of_2(V.graph.sizevars.size_hint(numel)) for numel in self.numels
        ]
        if self.persistent_reduction:
            assert self.inside_reduction
            heuristics = "persistent_reduction"
        elif self.inside_reduction:
            heuristics = "reduction"
        else:
            size_hints.pop()
            heuristics = "pointwise"

        if name is None:
            code.splice(
                f"""
                    import triton
                    import triton.language as tl
                    from torch._inductor.ir import ReductionHint
                    from torch._inductor.ir import TileHint
                    from torch._inductor.triton_heuristics import {heuristics}
                    from torch._inductor.utils import instance_descriptor
                """
            )
            if config.benchmark_kernel:
                code.splice(
                    """
                        from torch._dynamo.testing import rand_strided
                        from torch._C import _cuda_getCurrentRawStream as get_cuda_stream
                        import torch
                        from torch._inductor.triton_heuristics import grid
                    """
                )

        argdefs, _, signature = self.args.python_argdefs()
        # maps actual expression to SizeArg if its in sizevars replacements
        for i, arg in enumerate(signature):
            if (
                isinstance(arg, SizeArg)
                and arg.expr in V.graph.sizevars.inv_precomputed_replacements
            ):
                signature[i] = SizeArg(
                    arg.name, V.graph.sizevars.inv_precomputed_replacements[arg.expr]
                )

        mutated_args = set()
        for mutation in self.mutations:
            if mutation in self.args.input_buffers:
                mutated_args.add(self.args.input_buffers[mutation])
            if mutation in self.args.inplace_buffers:
                mutated_args.add(self.args.inplace_buffers[mutation].inner_name)
            if mutation in self.args.output_buffers:
                mutated_args.add(self.args.output_buffers[mutation])
        mutated_args = sorted(mutated_args)

        triton_meta = {
            "signature": dict(enumerate(map(signature_of, signature))),
            "device": V.graph.scheduler.current_device.index,
            "constants": {},
            "mutated_arg_names": mutated_args,
        }

        for tree in self.range_trees:
            if tree.prefix != "r" or self.inside_reduction:
                sizearg = SizeArg(f"{tree.prefix}numel", tree.numel)
                signature.append(sizearg)
                triton_meta["signature"][len(argdefs)] = signature_of(sizearg)
                argdefs.append(f"{tree.prefix}numel")
                # constexpr version causes issues, see
                # https://github.com/pytorch/torchdynamo/pull/1362
                # triton_meta["constants"][len(argdefs)] = V.graph.sizevars.size_hint(
                #     tree.numel
                # )
                # argdefs.append(f"{tree.prefix}numel: tl.constexpr")
        triton_meta["configs"] = [config_of(signature)]

        for tree in self.range_trees:
            if tree.prefix != "r" or (
                self.inside_reduction and not self.persistent_reduction
            ):
                argdefs.append(f"{tree.prefix.upper()}BLOCK : tl.constexpr")

        if self.inside_reduction:
            reduction_hint = self.reduction_hint
            heuristics_line = f"""
                @{heuristics}(
                    size_hints={size_hints!r},
                    reduction_hint={reduction_hint},
                    filename=__file__,
                    meta={triton_meta!r}
                )
                @triton.jit
            """
        else:
            tile_hint = ""
            if len(size_hints) == 2:
                if len(signature) == 4:  # input, output and 2 args
                    tile_hint = "tile_hint=TileHint.SQUARE,"
                else:
                    tile_hint = "tile_hint=TileHint.DEFAULT,"
            heuristics_line = f"""
                @{heuristics}(size_hints={size_hints!r}, {tile_hint}filename=__file__, meta={triton_meta!r})
                @triton.jit
            """
        code.splice(heuristics_line)
        code.writeline(f"def {name or 'KERNEL_NAME'}({', '.join(argdefs)}):")
        self.codegen_body()
        with code.indent():
            if not dynamo_config.dynamic_shapes:
                self.codegen_static_numels(code)
            for old, new in self.args.aliases():
                code.writeline(f"{old} = {new}")
            code.splice(self.body)

        if config.benchmark_kernel:
            code.splice(self.codegen_kernel_benchmark())

        if name is not None:
            return code.getvalue()

        return code.getvalue()

    def codegen_static_numels(self, code):
        """
        We get a small speedup from hard coding numels if they are static.
        """
        for tree in self.range_trees:
            if tree.prefix != "r" or self.inside_reduction:
                if isinstance(V.graph.sizevars.simplify(tree.numel), sympy.Integer):
                    code.writeline(
                        f"{tree.prefix}numel = {V.graph.sizevars.size_hint(tree.numel)}"
                    )
                elif not dynamo_config.dynamic_shapes:
                    code.writeline(
                        f"{tree.prefix}numel = {V.graph.sizevars.size_hint(tree.numel)}  # dynamic_shapes=False"
                    )

            if tree.prefix == "r" and self.persistent_reduction:
                # we generate a static RBLOCK for persistent reduction
                hint = V.graph.sizevars.size_hint(tree.numel)
                hint = next_power_of_2(hint)
                code.writeline(f"RBLOCK: tl.constexpr = {hint}")

    def indexing_size_str(self, i=None, x=None):
        sizes = ["None"] * (len(self.range_trees) - int(self.numels[-1] == 1))
        if i is not None:
            sizes[i] = ":"
        return f"[{', '.join(sizes)}]"

    def dense_size_str(self):
        sizes = []
        for tree in self.range_trees:
            if tree.prefix != "r" or self.inside_reduction:
                sizes.append(f"{tree.prefix.upper()}BLOCK")
            elif tree.prefix == "r" and tree.numel != 1:
                sizes.append("1")
        return f"[{', '.join(sizes)}]"

    def call_kernel(self, code, name: str):
        _, call_args, _ = self.args.python_argdefs()
        # dynamo wraps unspec variable as 0d CPU tensor, need convert to scalar
        for i in range(len(call_args)):
            if V.graph.is_unspec_arg(call_args[i]):
                call_args[i] = call_args[i] + ".item()"
        grid = []
        # TODO(jansel): if there are constants, we shouldn't bother passing them as args
        for tree in self.range_trees:
            if isinstance(tree.numel, (sympy.Integer, sympy.Symbol)):
                expr = pexpr(tree.numel)
            else:
                expr = f"{name}_{tree.prefix}numel"
                code.writeline(f"{expr} = {pexpr(tree.numel)}")
            if tree.prefix != "r" or self.inside_reduction:
                call_args.append(expr)
            if tree.prefix != "r":
                grid.append(expr)

        if V.graph.cpp_wrapper:
            V.graph.wrapper_code.generate_kernel_call(
                name, call_args, V.graph.scheduler.current_device.index
            )
        else:
            # TODO: refactor generate_kernel_call
            call_args_str = ", ".join(call_args)
            stream_name = code.write_get_cuda_stream(
                V.graph.scheduler.current_device.index
            )
            code.writeline(
                f"{name}.run({call_args_str}, grid=grid({', '.join(grid)}), stream={stream_name})"
            )

    def create_cse_var(self, *args, **kwargs):
        return TritonCSEVariable(*args, **kwargs)


class TritonScheduling:
    def __init__(self, scheduler):
        self.scheduler = scheduler

    def group_fn(self, sizes):
        return tuple(V.graph.sizevars.simplify(sympy_product(s)) for s in sizes)

    def can_fuse(self, node1, node2):
        """
        Hook called by Scheduler to determine if the Triton backend
        can fuse node1 and node2.  These nodes might already be
        FusedSchedulerNodes.
        """
        _, (numel1, rnumel1) = node1.group
        _, (numel2, rnumel2) = node2.group

        if node1.is_reduction() and node2.is_reduction():
            return numel1 == numel2 and rnumel1 == rnumel2

        if not node1.is_reduction() and not node2.is_reduction():
            if not (numel1 == numel2 and rnumel1 == rnumel2):
                return False

            if node1.is_template():
                return True  # skip checks for compatible tiling

            # check for a bad combined tiling
            tiling1 = self.select_tiling(node1.get_nodes(), numel1, rnumel1)
            tiling2 = self.select_tiling(node2.get_nodes(), numel1, rnumel1)
            tiling3 = self.select_tiling(
                node1.get_nodes() + node2.get_nodes(), numel1, rnumel1
            )
            if config.triton.tiling_prevents_pointwise_fusion:
                if len(tiling1) > 2:
                    if len(tiling2) > 2:
                        return tiling1 == tiling2 == tiling3
                    else:
                        return tiling1 == tiling3
                elif len(tiling2) > 2:
                    return tiling2 == tiling3

            return True

        if not node1.is_reduction() and node2.is_reduction():
            assert rnumel1 == 1 and rnumel2 != 1
            if numel1 == numel2 * rnumel2:
                if not all(
                    TritonKernel.is_compatible((numel2, rnumel2), n.get_ranges())
                    for n in node1.get_nodes()
                ):
                    return False
                if (
                    config.triton.tiling_prevents_reduction_fusion
                    and not node1.is_template()
                ):
                    return self.select_tiling(node1.get_nodes(), numel1) in (
                        (numel1, 1),
                        (numel2, rnumel2, 1),
                    )
                return True

            return numel1 == numel2

        assert node1.is_reduction() and not node2.is_reduction()
        # swap args to hit the case above
        return self.can_fuse_horizontal(node2, node1)

    can_fuse_vertical = can_fuse
    can_fuse_horizontal = can_fuse

    def codegen_nodes(self, nodes):
        """
        Given a set of pre-fused nodes, generate a Triton kernel.
        """
        _, (numel, rnumel) = max(nodes, key=lambda x: int(x.is_reduction())).group
        node_schedule = []
        current_loop_writes = set()
        is_current_reductions = set()
        done = set()

        def fits_in_main_body(n):
            _, (node_numel, node_rnumel) = n.group
            return (node_numel == numel and node_rnumel == rnumel) or (
                node_numel == numel * rnumel and node_rnumel == 1
            )

        def fits_outside_reduction(n):
            _, (node_numel, node_rnumel) = n.group
            return node_numel == numel and node_rnumel == 1 and rnumel != 1

        @contextlib.contextmanager
        def end_current_reduction_loop():
            if current_loop_writes:
                # flush out any other runnable nodes to reduce number of loops
                for other_node in nodes[index + 1 :]:
                    if (
                        node not in done
                        and fits_in_main_body(other_node)
                        and not (
                            current_loop_writes & other_node.recursive_predecessors
                        )
                    ):
                        done.add(node)
                        current_loop_writes.add(node.get_name())
                        is_current_reductions.add(node.is_reduction())
                        node_schedule.append(node)

            if node_schedule and node_schedule[-1] is EnableReduction:
                node_schedule.pop()
            else:
                node_schedule.append(DisableReduction)
            yield
            node_schedule.append(EnableReduction)
            current_loop_writes.clear()
            is_current_reductions.clear()

        for index, node in enumerate(nodes):
            if node in done:
                continue
            done.add(node)

            def requires_closing_previous_reduction(node, node_schedule):
                if rnumel == 1:
                    return False
                if not current_loop_writes & node.recursive_predecessors:
                    return False
                assert node_schedule and not isinstance(
                    node_schedule[-1], (EnableReduction, DisableReduction)
                )
                return True in is_current_reductions

            if fits_in_main_body(node):
                if requires_closing_previous_reduction(node, node_schedule):
                    with end_current_reduction_loop():
                        pass  # need to start a new reduction loop
                current_loop_writes.add(node.get_name())
                is_current_reductions.add(node.is_reduction())
                node_schedule.append(node)
            elif fits_outside_reduction(node):
                with end_current_reduction_loop():
                    node_schedule.append(node)
            else:
                raise NotImplementedError(
                    f"unexpected group: ({numel}, {rnumel}) != {node.group[1]}"
                )

        if schedule_log.isEnabledFor(logging.DEBUG):
            schedule_log.debug("Schedule:\n %s", node_schedule)
        return self.codegen_node_schedule(node_schedule, numel, rnumel)

    @staticmethod
    def reduction_hint(node):
        assert node.is_reduction()
        if all(
            dep.is_contiguous()
            for dep in itertools.chain(node.read_writes.reads, node.read_writes.writes)
        ):
            return ReductionHint.INNER
        else:
            return node.node.data.reduction_hint

    @staticmethod
    def can_use_32bit_indexing(numel: sympy.Expr, buffers: Iterable[ir.Buffer]) -> bool:
        int_max = torch.iinfo(torch.int32).max
        size_hint = V.graph.sizevars.size_hint
        if size_hint(numel) > int_max:
            return False

        buf_sizes = [buf.get_layout().storage_size() for buf in buffers]
        if any(size_hint(size) > int_max for size in buf_sizes):
            return False

        # Only install guards for 32-bit indexing as there is no correctness
        # issue with using 64-bit for everything
        V.graph.sizevars.guard_leq(numel, int_max)
        for size in buf_sizes:
            V.graph.sizevars.guard_leq(size, int_max)
        return True

    @staticmethod
    def select_index_dtype(node_schedule, numel, reduction_numel):
        # Gather all used buffer names
        buffer_names = set()
        for node in node_schedule:
            if not isinstance(node, scheduler.BaseSchedulerNode):
                continue

            buffer_names.update(node.get_names())
            buffer_names.update(node.used_buffer_names())

        # Get buffers objects
        def _get_buffer(name: str) -> ir.Buffer:
            if name in V.graph.name_to_buffer:
                return V.graph.name_to_buffer[name]
            elif name in V.graph.graph_inputs:
                return V.graph.graph_inputs[name]
            elif name in V.graph.constants:
                data = V.graph.constants[name]
                return ir.ConstantBuffer(
                    name,
                    ir.FixedLayout(
                        data.device, data.dtype, *V.graph.static_sizes_strides(data)
                    ),
                )
            raise RuntimeError(f"Failed to find buffer matching name {name}")

        buffers = [_get_buffer(name) for name in buffer_names]

        # In theory we can separately check xnumel and rnumel are <= int_max
        # but some indexers do use the full linear index so we need to be
        # conservative here.
        total_numel = numel * reduction_numel

        if TritonScheduling.can_use_32bit_indexing(total_numel, buffers):
            return "tl.int32"
        return "tl.int64"

    def codegen_node_schedule(self, node_schedule, numel, reduction_numel):
        tiled_groups = self.select_tiling(node_schedule, numel, reduction_numel)
        reductions = list(
            filter(
                lambda n: n not in (EnableReduction, DisableReduction)
                and n.is_reduction(),
                node_schedule,
            )
        )
        if len(reductions) > 0:
            hints = [self.reduction_hint(n) for n in reductions]
            if hints.count(hints[0]) == len(hints):
                reduction_hint_val = hints[0]
            else:
                reduction_hint_val = ReductionHint.DEFAULT
        else:
            reduction_hint_val = ReductionHint.DEFAULT

        mutations = set()
        for node in node_schedule:
            if hasattr(node, "get_mutations"):
                mutations.update(node.get_mutations())

        index_dtype = self.select_index_dtype(node_schedule, numel, reduction_numel)

        with TritonKernel(
            *tiled_groups,
            reduction_hint=reduction_hint_val,
            mutations=mutations,
            index_dtype=index_dtype,
        ) as kernel:
            stack = contextlib.ExitStack()
            for node in node_schedule:
                if node not in (EnableReduction, DisableReduction):
                    node.mark_run()
            for node in node_schedule:
                if node is DisableReduction:
                    stack.enter_context(kernel.disable_reduction())
                elif node is EnableReduction:
                    stack.close()
                else:
                    # TODO - mostly works but needs a couple fixes
                    if not dynamo_config.dynamic_shapes:
                        # TODO - use split ranges ?
                        indexing_dtype_strength_reduction(node._body)
                    index_vars = kernel.split_and_set_ranges(node.get_ranges())
                    node.codegen(index_vars)

        src_code = kernel.codegen_kernel()
        kernel_name = self.define_kernel(src_code, node_schedule)

        kernel.call_kernel(V.graph.wrapper_code, kernel_name)
        self.scheduler.free_buffers()

    def define_kernel(self, src_code, node_schedule):
        wrapper = V.graph.wrapper_code
        if src_code in wrapper.src_to_kernel:
            kernel_name = wrapper.src_to_kernel[src_code]
        else:
            fused_name = (
                get_fused_kernel_name(node_schedule)
                if config.triton.descriptive_names
                else ""
            )
            kernel_category = get_kernel_category_by_source_code(src_code)[:3]
            kernel_name = "_".join(
                ["triton", kernel_category, fused_name, wrapper.next_kernel_suffix()]
            )
            # use the original src_code as the key
            wrapper.src_to_kernel[src_code] = kernel_name
            subs_name = kernel_name if config.triton.unique_kernel_names else "triton_"
            src_code = src_code.replace("KERNEL_NAME", subs_name)

            # TODO(voz): Ostensibly, we should not need this. But there are cases where C++ codegen does
            # not use BracesBuffer, so we have no good indicator of a C++ buffer atm.
            src_code = src_code.replace("#pragma CMT", "#")

            basename, _, kernel_path = get_code_path(src_code, "py", extra="")
            wrapper.kernel_to_hash[kernel_name] = basename

            compile_wrapper = IndentedBuffer()
            compile_wrapper.writeline("async_compile.triton('''")
            compile_wrapper.splice(src_code, strip=True)
            compile_wrapper.writeline("''')")

            metadata_comment = f"# kernel path: {kernel_path}"
            metadata_comment += "\n" + get_kernel_metadata(node_schedule)
            wrapper.define_kernel(
                kernel_name, compile_wrapper.getvalue(), metadata_comment
            )
        return kernel_name

    def codegen_template(self, template_node, epilogue_nodes):
        """
        Codegen a triton template
        """
        _, (numel, rnumel) = template_node.group
        assert rnumel == 1
        kernel, render = template_node.node.make_kernel_render(template_node.node)
        with kernel:
            for node in [template_node, *epilogue_nodes]:
                node.mark_run()
            render()  # warmup run to get the args right
            for node in epilogue_nodes:
                node.codegen(kernel.split_and_set_ranges(node.get_ranges()))

        src_code = render()
        kernel_name = self.define_kernel(src_code, [template_node, *epilogue_nodes])
        kernel.call_kernel(V.graph.wrapper_code, kernel_name)
        self.scheduler.free_buffers()

    def codegen_sync(self):
        V.graph.wrapper_code.writeline("torch.cuda.synchronize()")

    @staticmethod
    @functools.lru_cache(32)
    def candidate_tilings(node):
        ranges, reduction_ranges = node.get_ranges()
        if len(ranges) <= 1:
            return ()

        rw = node.pointwise_read_writes()
        assert len(rw.range_vars) == len(ranges)

        deps = [
            dep
            for dep in itertools.chain(rw.reads, rw.writes)
            if dep.name not in V.graph.removed_buffers
        ]
        write_names = {dep.name for dep in rw.writes}

        tilings = []

        for dep in deps:
            strides = V.graph.sizevars.stride_hints(dep.index, rw.range_vars)
            assert len(strides) == len(ranges)
            try:
                split = strides.index(1) + 1
                if split == len(ranges):
                    continue
                if all(s == 0 for s in strides[split:]):
                    # if this is a broadcasted tensor and all dimensions after split are broadcast,
                    # this is not a real split
                    continue

            except ValueError:
                continue
            tiled_groups = (
                V.graph.sizevars.simplify(sympy_product(ranges[:split])),
                V.graph.sizevars.simplify(sympy_product(ranges[split:])),
            )
            # score by number of elements
            score = V.graph.sizevars.size_hint(
                sympy_product(
                    size for size, stride in zip(ranges, strides) if stride != 0
                )
            )
            if dep.name in write_names:
                # ngimel said contiguous writes is more important than reads
                score *= 2
            if CandidateTiling.is_good_size(tiled_groups[0]):
                score *= 2
            if CandidateTiling.is_good_size(tiled_groups[1]):
                score *= 2

            if (
                V.graph.sizevars.size_hint(
                    score - sympy_product(itertools.chain(ranges, reduction_ranges))
                )
                >= 0
            ):
                tilings.append(CandidateTiling(tiled_groups, score, dep.name))
        return tilings

    @classmethod
    def select_tiling(cls, node_schedule, numel, reduction_numel=sympy.Integer(1)):
        """
        Heuristics to decide how to tile kernels.
        Currently, we tile based on stride-1 dimensions.

        Returns:
            `(tile1, tile2, reduction_numel)` s.t. `tile1 * tile2 == numel`

        """
        if reduction_numel != 1 or config.triton.max_tiles <= 1:
            # TODO(jansel): should we tile reductions?
            return (numel, reduction_numel)

        seen_names = set()
        candidate_tiles = collections.Counter()
        for node in EnableReduction.filter(node_schedule):
            for tiling in cls.candidate_tilings(node):
                if tiling.name in seen_names:
                    continue
                seen_names.add(tiling.name)
                candidate_tiles[tiling.tiling] += tiling.score

        ranked_tilings = [tiling for tiling, score in candidate_tiles.most_common()]

        if config.triton.max_tiles >= 3:
            # Consider adding a third dimension of tiling, but only
            # when a1 is a multiple of b1; otherwise, you have a lot
            # of stragglers which is annoying to generate code for.
            #
            # NB: More than three max tiles is not enabled by default.

            # Add one 3D tiling choice
            for i in range(1, len(ranked_tilings)):
                a0, a1 = ranked_tilings[0]
                b0, b1 = ranked_tilings[i]
                if V.graph.sizevars.size_hint(a1 - b1) == 0:
                    continue
                if V.graph.sizevars.size_hint(a1 - b1) < 0:
                    # swap so a0 is bigger
                    a0, a1 = ranked_tilings[i]
                    b0, b1 = ranked_tilings[0]
                assert V.graph.sizevars.size_hint(a1 - b1) > 0
                if V.graph.sizevars.maybe_guard_multiple_of(a1, b1):
                    tiling = (a0, ir.FloorDiv(a1, b1), b1)
                    ranked_tilings = [tiling] + ranked_tilings
                    break  # only 1 choice for now

        for tiled_groups in ranked_tilings:
            new_groups = (*tiled_groups, reduction_numel)
            if all(
                TritonKernel.is_compatible(new_groups, node.get_ranges())
                for node in node_schedule
                if isinstance(node, scheduler.SchedulerNode)
            ):
                return new_groups

        return (numel, reduction_numel)

    def flush(self):
        pass


@dataclasses.dataclass
class CandidateTiling:
    tiling: List[sympy.Expr]
    score: int  # higher is better
    name: str = None

    @staticmethod
    def is_good_size(s):
        """Somewhat arbitrary heuristic used to boost scores for some sizes"""
        s = V.graph.sizevars.size_hint(s)
        return s >= 32 and (s % 32 == 0)


class DisableReduction:
    """
    Marker to invoke `kernel.disable_reduction()`.  This closes a
    reduction loop and allows for pointwise ops to occur on the output
    of a reduction.
    """


class EnableReduction:
    """
    Marker to end a DisableReduction block.
    """

    @staticmethod
    def filter(node_schedule):
        """
        Get the nodes from node_schedule skipping those in a
        DisableReduction block.
        """
        disabled = False
        for node in node_schedule:
            if node in (EnableReduction, DisableReduction):
                # Don't tile stuff outside the main reduction loop
                disabled = node is DisableReduction
            elif disabled:
                pass
            else:
                yield node


class CantSplit(Exception):
    pass<|MERGE_RESOLUTION|>--- conflicted
+++ resolved
@@ -1300,16 +1300,12 @@
         result.writelines(["\n", "\n", "if __name__ == '__main__':"])
         with result.indent():
             result.writeline("from torch._inductor.utils import get_num_bytes")
-            result.writeline("from triton.testing import run_benchmark")
+            result.writeline("from triton.testing import do_bench")
             result.writeline("")
 
             result.writeline("args = get_args()")
             result.writeline(
-<<<<<<< HEAD
-                "ms = run_benchmark(lambda: call(args), rep=40)"
-=======
                 "ms = do_bench(lambda: call(args), rep=40, fast_flush=True)"
->>>>>>> 8cb48b00
             )
             result.writeline(
                 f"num_gb = get_num_bytes(*args, num_in_out_args={ninplace_args}) / 1e9"
