--- conflicted
+++ resolved
@@ -258,11 +258,7 @@
 
     for unary_attr, patterns in replacement_unary_fusion_patterns.items():
         _register_unary_fusion_lowering(patterns[0], unary_attr, computation_ops[0])
-<<<<<<< HEAD
         _register_unary_fusion_lowering(patterns[1], unary_attr, computation_ops[1])
-=======
-        # TODO: add linear/ConvTranspose fusion
->>>>>>> 856a1fec
 
     _leaky_relu_patterns = [_leaky_relu_fusion(user) for user in _computation_user_3]
     _hardtanh_patterns = [_hardtanh_fusion(user) for user in _computation_user_1]
