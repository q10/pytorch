import logging
import random
import weakref

import torch
from torch import _prims
from torch.fx.experimental.proxy_tensor import ProxyTorchDispatchMode
from torch.overrides import TorchFunctionMode
from .utils import is_cpu_device
from . import config
<<<<<<< HEAD
import copy
from torch._dynamo.utils import detect_fake_mode
from torch.fx.passes.shape_prop import ShapeProp
=======
from .utils import decode_device
>>>>>>> 72daadef

log = logging.getLogger(__name__)


class AutogradMonkeypatch(TorchFunctionMode):
    def __torch_function__(self, func, types, args=(), kwargs=None):
        if not kwargs:
            kwargs = {}
        return replace_fn(func)(*args, **kwargs)


patch_functions = AutogradMonkeypatch


def replace_fx(gm: torch.fx.GraphModule, example_inputs):
    # Sometimes patch_functions() misses things already in the graph
    changed = 0
    for node in reversed(list(gm.graph.nodes)):
        if node.op == "call_function" and replace_fn(node.target) is not node.target:
            with gm.graph.inserting_before(node):
                node.replace_all_uses_with(
                    gm.graph.call_function(
                        replace_fn(node.target), node.args, node.kwargs
                    )
                )
            gm.graph.erase_node(node)
            changed += 1

    if changed:
        gm.graph.lint()
        gm.recompile()
    return gm


def is_quantized_graph_module(gm: torch.fx.GraphModule):
    found_quantize = False
    quantize_ops = (
        torch.ops.quantized_decomposed.quantize_per_tensor,
        torch.ops.quantized_decomposed.quantize_per_channel,
        torch.ops.quantized_decomposed.quantize_per_tensor.tensor,
    )
    for node in gm.graph.nodes:
        if node.target in quantize_ops:
            found_quantize = True
            break
    return found_quantize


def _quantize_and_replace_weight(
    gm: torch.fx.GraphModule, dq_per_channel_node: torch.fx.Node
):
    # pattern: w - q - dq - weighted op
    q_per_channel_node = dq_per_channel_node.args[0]
    weight_node = q_per_channel_node.args[0]
    w_attr_name = weight_node.target
    weight = getattr(gm, w_attr_name)

    assert isinstance(weight, torch.Tensor), "Cannot find weight for quantization"
    if weight.is_quantized:
        return
    quantize_args = (
        getattr(gm, n.target) if isinstance(n, torch.fx.Node) else n
        for n in q_per_channel_node.args
    )
    q_arg_list = list(quantize_args)
    q_arg_tuple = tuple(q_arg_list)
    weight_int8 = torch.nn.parameter.Parameter(
        torch.ops.quantized_decomposed.quantize_per_channel(*q_arg_tuple),
        requires_grad=False,
    )

    qw_attr_name = w_attr_name + "_quant"
    setattr(gm, qw_attr_name, weight_int8)
    weight_node.target = qw_attr_name
    gm.graph.owning_module._buffers[qw_attr_name] = weight_int8
    delattr(gm, w_attr_name)
    q_per_channel_node.replace_all_uses_with(weight_node)
    gm.graph.erase_node(q_per_channel_node)


def pre_quantize_weights(gm: torch.fx.GraphModule):
    # pattern: w - q - dq - weighted op
    aten = torch.ops.aten
    decomposed = torch.ops.quantized_decomposed
    for node in gm.graph.nodes:
        dq_per_channel_node = None
        if node.target == aten.convolution.default:
            # conv args = (x, w, ...)
            dq_per_channel_node = node.args[1]
        if dq_per_channel_node is not None:
            assert (
                dq_per_channel_node.target == decomposed.dequantize_per_channel
            ), "Cannot find the dequantize op for weight"
            _quantize_and_replace_weight(gm, dq_per_channel_node)
    gm.graph.lint()
    gm.recompile()


def fuse_reference_quantized_conv_unary(gm: torch.fx.GraphModule):
    """
    Replace pattern:
    # dequantize_per_channel -
    # dequantize_per_tensor  - conv - post_op - quantize_per_tensor
    into new pattern:
    # torch.ops.quantized.conv_unary(post_op = post_op)
    """
    aten = torch.ops.aten
    quantized_decomposed = torch.ops.quantized_decomposed
    convolution = aten.convolution.default
    relu = aten.relu.default
    relu_ = aten.relu_.default
    quantize_per_tensor = quantized_decomposed.quantize_per_tensor
    dequantize_per_tensor = quantized_decomposed.dequantize_per_tensor
    dequantize_per_channel = quantized_decomposed.dequantize_per_channel

    unary_post_ops = {
        "relu": relu,
        "relu_": relu_,
    }
    for name, unary_post_op in unary_post_ops.items():
        for node in gm.graph.nodes:
            if node.target is convolution:
                (
                    x,
                    w,
                    bias,
                    stride,
                    padding,
                    dilation,
                    is_transposed,
                    out_padding,
                    groups,
                ) = node.args
                assert (
                    x.target == dequantize_per_tensor
                ), "input's node should be dequantize_per_tensor"
                assert (
                    w.target == dequantize_per_channel
                ), "weight's node should be dequantize_per_channel"
                (qx, x_scale, x_zp, x_quant_min, x_quant_max, x_dtype) = x.args
                (qw, w_scale, w_zp, w_axis, w_quant_min, w_quant_max, w_dtype) = w.args
                if (
                    len(list(node.users)) != 1
                    or len(list(x.users)) != 1
                    or len(list(w.users)) != 1
                ):
                    # Ensure met these criteria
                    # 1. the conv node has only 1 user node
                    # 2. the dequantize_per_tensor node as activation input of conv has only 1 user node
                    # 3. the dequantize_per_channel node as weight input of conv has only 1 user node
                    continue

                if list(node.users)[0].target is unary_post_op:
                    # conv relu fusion
                    unary_op_to_be_fused = list(node.users)[0]
                    if (
                        len(list(unary_op_to_be_fused.users)) != 1
                        or list(unary_op_to_be_fused.users)[0].target
                        != quantize_per_tensor
                    ):
                        # Ensure met these criteria
                        # 1. the unary op has only 1 user node.
                        # 2. this user node should be quantize_per_tensor.
                        continue
                    quant_per_tensor_node = list(unary_op_to_be_fused.users)[0]
                else:
                    # Not meet fusion pattern: the op after conv is not unary_op to be fused
                    continue

                (
                    y,
                    y_scale,
                    y_zp,
                    y_quant_min,
                    y_quant_max,
                    y_dtype,
                ) = quant_per_tensor_node.args
                with gm.graph.inserting_after(quant_per_tensor_node):
                    args = (
                        qx,
                        x_scale,
                        x_zp,
                        qw,
                        w_scale,
                        w_zp,
                        w_axis,
                        bias,
                        stride,
                        padding,
                        dilation,
                        groups,
                        y_scale,
                        y_zp,
                        name,
                    )
                    new_conv_node = gm.graph.call_function(
                        torch.ops.quantized.conv_unary, args=args
                    )
                # Copy node meta
                new_conv_node.meta = copy.copy(quant_per_tensor_node.meta)
                quant_per_tensor_node.replace_all_uses_with(new_conv_node)

                gm.graph.erase_node(quant_per_tensor_node)  # erase quantize_per_tensor
                gm.graph.erase_node(unary_op_to_be_fused)  # erase unary_op
                gm.graph.erase_node(node)  # erase conv
                gm.graph.erase_node(w)  # erase dequantize_per_channel
                gm.graph.erase_node(x)  # erase dequantize_per_tensor

    gm.graph.eliminate_dead_code()
    gm.graph.lint()
    gm.recompile()
    return gm


def fuse_single_reference_quantized_conv(gm: torch.fx.GraphModule):
    """
    Single reference conv without post op fusion
    Replace pattern:
    # dequantize_per_channel -
    # dequantize_per_tensor  - conv - quantize_per_tensor
    into new pattern:
    # torch.ops.quantized.conv_unary(post_op = None)
    """
    aten = torch.ops.aten
    quantized_decomposed = torch.ops.quantized_decomposed
    convolution = aten.convolution.default
    quantize_per_tensor = quantized_decomposed.quantize_per_tensor
    dequantize_per_tensor = quantized_decomposed.dequantize_per_tensor
    dequantize_per_channel = quantized_decomposed.dequantize_per_channel

    for node in gm.graph.nodes:
        if node.target is convolution:
            (
                x,
                w,
                bias,
                stride,
                padding,
                dilation,
                is_transposed,
                out_padding,
                groups,
            ) = node.args
            assert (
                x.target == dequantize_per_tensor
            ), "input's node should be dequantize_per_tensor"
            assert (
                w.target == dequantize_per_channel
            ), "weight's node should be dequantize_per_channel"
            (qx, x_scale, x_zp, x_quant_min, x_quant_max, x_dtype) = x.args
            (qw, w_scale, w_zp, w_axis, w_quant_min, w_quant_max, w_dtype) = w.args
            if (
                len(list(node.users)) != 1
                or len(list(x.users)) != 1
                or len(list(w.users)) != 1
            ):
                # Ensure met these criteria
                # 1. the conv node has only 1 user node
                # 2. the dequantize_per_tensor node as activation input of conv has only 1 user node
                # 3. the dequantize_per_channel node as weight input of conv has only 1 user node
                continue

            if list(node.users)[0].target is quantize_per_tensor:
                # Single conv without post op
                quant_per_tensor_node = list(node.users)[0]
            else:
                # Not meet fusion pattern: the op after conv is not unary_op to be fused or quantize_per_tensor
                continue

            (
                y,
                y_scale,
                y_zp,
                y_quant_min,
                y_quant_max,
                y_dtype,
            ) = quant_per_tensor_node.args
            with gm.graph.inserting_after(quant_per_tensor_node):
                args = (
                    qx,
                    x_scale,
                    x_zp,
                    qw,
                    w_scale,
                    w_zp,
                    w_axis,
                    bias,
                    stride,
                    padding,
                    dilation,
                    groups,
                    y_scale,
                    y_zp,
                    "none",
                )
                new_conv_node = gm.graph.call_function(
                    torch.ops.quantized.conv_unary, args=args
                )
            # Copy node meta
            new_conv_node.meta = copy.copy(quant_per_tensor_node.meta)
            quant_per_tensor_node.replace_all_uses_with(new_conv_node)

            gm.graph.erase_node(quant_per_tensor_node)  # erase quantize_per_tensor
            gm.graph.erase_node(node)  # erase conv
            gm.graph.erase_node(w)  # erase dequantize_per_channel
            gm.graph.erase_node(x)  # erase dequantize_per_tensor

    gm.graph.eliminate_dead_code()
    gm.graph.lint()
    gm.recompile()
    return gm


def fuse_reference_quantized_conv(gm: torch.fx.GraphModule):
    gm = fuse_reference_quantized_conv_unary(gm)
    gm = fuse_single_reference_quantized_conv(gm)
    return gm


def _insert_packed_weight_bias(
    gm: torch.fx.GraphModule,
    weight_node: torch.fx.Node,
    bias_node: torch.fx.Node,
    packed_weight: torch.Tensor,
    packed_bias: torch.Tensor,
):
    w_attr_name = weight_node.target
    w_packed_attr_name = w_attr_name + "_packed"
    gm.graph.owning_module._buffers[w_packed_attr_name] = packed_weight
    setattr(gm, w_packed_attr_name, gm.graph.owning_module._buffers[w_packed_attr_name])
    weight_node.target = w_packed_attr_name
    delattr(gm, w_attr_name)
    # q_per_channel_node.replace_all_uses_with(weight_node)
    # gm.graph.erase_node(q_per_channel_node)
    # Replace the original bias with packed bias
    if bias_node is not None:
        b_attr_name = bias_node.target
        b_pack_attr_name = b_attr_name + "_packed"
        gm.graph.owning_module._buffers[b_pack_attr_name] = packed_bias
        setattr(gm, b_pack_attr_name, gm.graph.owning_module._buffers[b_pack_attr_name])
        bias_node.target = b_pack_attr_name
        delattr(gm, b_attr_name)


def _prepack_conv_weight(gm: torch.fx.GraphModule):
    # Assume dq - conv (- relu) - q is already fused and `w - q` is replaced by qw
    decomposed = torch.ops.quantized_decomposed
    for node in gm.graph.nodes:
        if node.target == torch.ops.quantized.conv_unary:
            # node args = (qx, x_scale, x_zp,
            #              qw, w_scale, w_zp, w_axis,
            #              bias, stride, padding, dilation, groups,
            #              y_scale, y_zp, unary_post_op_name)
            weight_node = node.args[3]
            assert hasattr(gm, weight_node.target) and isinstance(
                getattr(gm, weight_node.target), torch.Tensor
            ), "Cannot find quantized weight of convolution"
            weight_int8 = getattr(gm, weight_node.target)
            bias_node = node.args[7]
            # Prepack weight into an MKLDNN tensor of dtype int8
            w_scales = getattr(gm, node.args[4].target)
            x_shape = node.args[0].meta.get("tensor_meta").shape
            x_scale = getattr(gm, node.args[1].target)
            x_zp = getattr(gm, node.args[2].target)
            bias = getattr(gm, bias_node.target) if bias_node is not None else None
            stride = node.args[8]
            padding = node.args[9]
            dilation = node.args[10]
            groups = node.args[11]
            packed_weight, packed_bias = torch.ops.quantized.conv_prepack_cpu_tensor(
                weight_int8,
                w_scales,
                x_shape,
                x_scale,
                x_zp,
                bias,
                stride,
                padding,
                dilation,
                groups,
            )
            # Replace the original weight with packed weight
            _insert_packed_weight_bias(
                gm, weight_node, bias_node, packed_weight, packed_bias
            )
    gm.graph.eliminate_dead_code()
    gm.graph.lint()
    gm.recompile()
    return gm


def prepack_weight_in_graph(gm: torch.fx.GraphModule):
    gm = _prepack_conv_weight(gm)
    return gm


def fuse_quantization(gm: torch.fx.GraphModule, example_inputs):
    # skip if gm is not a quantized graph module
    if not (is_quantized_graph_module(gm) and is_cpu_device(example_inputs)):
        return gm
    gm.graph.eliminate_dead_code()
    gm.recompile()
    # Fuse `quant_per_channel - weight` and replace the original fp32 weight with quantized one
    pre_quantize_weights(gm)

    # To store input shapes on the graph
    # Get shape by node.meta.get("tensor_meta").shape
    fake_mode = detect_fake_mode(example_inputs)
    ShapeProp(gm, fake_mode=fake_mode).propagate(*example_inputs)

    # Fuse `dq - op (- post ops) - q` to quantized op
    gm = fuse_reference_quantized_conv(gm)

    # Reorder quantized weight to desired format for oneDNN kernel
    # After that, weight is a MKLDNN tensor and it replaces the original one in graph
    gm = prepack_weight_in_graph(gm)

    return gm


def _philox_rand_like_meta(input, seed, offset):
    return _prims.TensorMeta(input)


def _philox_rand_like(input, seed, offset):
    # placeholder only used in tracing
    return torch.rand_like(input)


philox_rand_like = _prims._make_prim(
    schema="philox_rand_like(Tensor input, Tensor seed, SymInt offset) -> Tensor",
    return_type=_prims.RETURN_TYPE.NEW,
    meta=_philox_rand_like_meta,
    impl_aten=_philox_rand_like,
    doc="",
)


def _philox_seed_like_meta(x):
    return _prims.TensorMeta(_philox_seed_like(x))


def _philox_seed_like(x):
    # we need a tensor input here so AOT autograd properly captures this
    # with just a device input, this becomes a constant
    return torch.tensor(random.randrange(2**31), device=x.device, dtype=torch.int32)


philox_seed_like = _prims._make_prim(
    schema="philox_seed_like(Tensor other) -> Tensor",
    return_type=_prims.RETURN_TYPE.NEW,
    meta=_philox_seed_like_meta,
    impl_aten=_philox_seed_like,
    doc="",
)


def null_ref():
    return None


class PhiloxRandomState:
    next_offset = 0
    seed = {}
    last_tracer_ref = null_ref

    @classmethod
    def reset(cls, tracer=None):
        cls.next_offset = 0
        cls.seed = {}
        cls.last_tracer_ref = weakref.ref(tracer) if tracer is not None else null_ref

    @classmethod
    def get_seed_offset(cls, x, device=None):
        modes = torch.fx.experimental.proxy_tensor.get_torch_dispatch_modes()
        proxy_modes = [m for m in modes if isinstance(m, ProxyTorchDispatchMode)]
        if proxy_modes:
            tracer = proxy_modes[0].tracer
            if cls.last_tracer_ref() is not tracer:
                # tracer changed, need to reset state
                cls.reset(tracer)
        else:
            # no tracer, need to reset state
            cls.reset()

        if device is None:
            device = x.device
        device = decode_device(device)
        if device not in cls.seed:
            # Compute the seed just once per trace so that we pass fewer
            # things from forward to backward
            cls.seed[device] = philox_seed_like(x)

        seed = cls.seed[device]
        offset = cls.next_offset
        cls.next_offset += x.numel()
        return seed, offset


class LowmemDropout(torch.autograd.Function):
    @staticmethod
    def forward(ctx, x, p):
        ctx.p = p
        scale = float(1.0 / (1.0 - p))
        seed, offset = PhiloxRandomState.get_seed_offset(x)
        ctx.save_for_backward(seed)
        ctx.offset = offset
        bool_mask = philox_rand_like(x, seed, offset) > p
        return bool_mask.to(x.dtype) * x * scale

    @staticmethod
    def backward(ctx, grad_output):
        p = ctx.p
        scale = float(1.0 / (1.0 - p))
        (seed,) = ctx.saved_tensors
        bool_mask = philox_rand_like(grad_output, seed, ctx.offset) > p
        return bool_mask.to(grad_output.dtype) * grad_output * scale, None


@torch.fx.wrap
def lowmem_dropout(input, p=0.5, training=True, inplace=False):
    if isinstance(input, torch.fx.Proxy):
        # double check we don't FX trace this
        return input.tracer.create_proxy(
            "call_function",
            lowmem_dropout,
            (input, p, training),
            {},
        )
    if not training or p == 0:
        return input
    result = LowmemDropout.apply(input, p)
    if inplace:
        input.copy_(result)
    return result


@torch.fx.wrap
def rand_like(x, **kwargs):
    if isinstance(x, torch.fx.Proxy):
        # double check we don't FX trace this
        return x.tracer.create_proxy("call_function", rand_like, (x), kwargs)
    device = kwargs.get("device", x.device)
    seed, offset = PhiloxRandomState.get_seed_offset(x, device)
    return philox_rand_like(x.to(device), seed, offset).to(
        kwargs.get("dtype", torch.float32)
    )


def replace_fn(fn):
    """
    Perform any applicable replacements on `fn`
    """
    if config.fallback_random:
        return fn
    if config.lowmem_dropout and fn is torch.nn.functional.dropout:
        return lowmem_dropout
    replacements = {torch.rand_like: rand_like}
    return replacements.get(fn, fn)<|MERGE_RESOLUTION|>--- conflicted
+++ resolved
@@ -8,13 +8,10 @@
 from torch.overrides import TorchFunctionMode
 from .utils import is_cpu_device
 from . import config
-<<<<<<< HEAD
+from .utils import decode_device
 import copy
 from torch._dynamo.utils import detect_fake_mode
 from torch.fx.passes.shape_prop import ShapeProp
-=======
-from .utils import decode_device
->>>>>>> 72daadef
 
 log = logging.getLogger(__name__)
 
