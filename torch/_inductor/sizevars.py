--- conflicted
+++ resolved
@@ -457,7 +457,6 @@
         # Assign all symbolic shapes needed to local variables
         needed = set(self.var_to_val.keys()) - set(self.replacements.keys())
 
-<<<<<<< HEAD
         def is_expr(x):
             return isinstance(x[1], sympy.Expr)
 
@@ -475,9 +474,6 @@
         for name, value in graph_inputs_tensors:
             if isinstance(value.data, ir.ReinterpretView):
                 value = value.data.data
-=======
-        for name, value in graph_inputs.items():
->>>>>>> 866359bc
             shapes = value.get_size()
             for dim, shape in enumerate(shapes):
                 shape = self.simplify(shape)
@@ -487,13 +483,9 @@
                         f"{self.declare}{shape} = {sizeof(name)}[{dim}]{self.ending}"
                     )
 
-<<<<<<< HEAD
         for name, value in graph_inputs_tensors:
             if isinstance(value.data, ir.ReinterpretView):
                 value = value.data.data
-=======
-        for name, value in graph_inputs.items():
->>>>>>> 866359bc
             shapes = value.get_stride()
             for dim, shape in enumerate(shapes):
                 shape = self.simplify(shape)
