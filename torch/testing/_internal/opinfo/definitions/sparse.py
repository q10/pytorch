--- conflicted
+++ resolved
@@ -585,34 +585,7 @@
         )
     elif (
         layout is torch.sparse_coo
-<<<<<<< HEAD
         and dtype is torch.bool
-=======
-        and dtype is torch.complex32
-        and t_inp.numel() > 0
-        and t_args[0].numel() > 0
-        and t_args[0].ndim > 0
-    ):
-        return ErrorInput(
-            sample,
-            error_regex="\"mul_out_sparse\" not implemented for 'ComplexHalf'",
-        )
-    elif (
-        layout is torch.sparse_csr
-        and dtype is torch.complex32
-        and t_inp.numel() > 0
-        and t_inp._nnz() > 0
-        and t_args[0].numel() > 0
-        and t_args[0].ndim > 0
-    ):
-        return ErrorInput(
-            sample,
-            error_regex="\"mul_out_sparse\" not implemented for 'ComplexHalf'",
-        )
-    elif (
-        layout is torch.sparse_coo
-        and dtype in {torch.bool, torch.float16}
->>>>>>> ab629807
         and t_args[0].ndim > 0
         and t_inp.is_cpu
         and t_inp.numel() > 0
