--- conflicted
+++ resolved
@@ -12,8 +12,6 @@
 from inspect import currentframe, getframeinfo
 from typing import Any, Callable, Dict, List, Optional, Set, Tuple, Type, Union
 from weakref import ReferenceType
-
-import sympy
 
 import torch
 import torch.utils._device
@@ -741,17 +739,6 @@
                 local_builder.tensor_check_examples
                 + global_builder.tensor_check_examples
             )
-<<<<<<< HEAD
-            dynamic_dims = None
-            if config.dynamic_shapes:
-
-                def convert(size):
-                    converted = []
-                    for dim in size:
-                        if isinstance(dim, torch.SymInt):
-                            dim = dim.node.expr
-                        if isinstance(dim, (int, sympy.Integer)):
-=======
             dynamic_dims_sizes = None
             dynamic_dims_strides = None
             if config.dynamic_shapes:
@@ -760,34 +747,25 @@
                     converted: List[Optional[int]] = []
                     for dim in size_or_stride:
                         if is_concrete_int(dim):
->>>>>>> a1633b17
                             converted.append(int(dim))
                         else:
                             converted.append(None)
                     return converted
 
-<<<<<<< HEAD
-                dynamic_dims = [
-=======
                 dynamic_dims_sizes = [
->>>>>>> a1633b17
                     convert(
                         self.output_graph.tracing_context.fake_mode.from_tensor(
-                            t
+                            t,
+                            memoized_only=True,
                         ).size()
                     )
                     for t in tensor_check_examples
                 ]
-<<<<<<< HEAD
-
-            tensor_guards = TensorGuards(
-                *tensor_check_examples,
-                dynamic_dims=dynamic_dims,
-=======
                 dynamic_dims_strides = [
                     convert(
                         self.output_graph.tracing_context.fake_mode.from_tensor(
-                            t
+                            t,
+                            memoized_only=True,
                         ).stride()
                     )
                     for t in tensor_check_examples
@@ -797,7 +775,6 @@
                 *tensor_check_examples,
                 dynamic_dims_sizes=dynamic_dims_sizes,
                 dynamic_dims_strides=dynamic_dims_strides,
->>>>>>> a1633b17
             )
             check_tensors_fn = tensor_guards.check
             check_tensors_verbose_fn = tensor_guards.check_verbose
