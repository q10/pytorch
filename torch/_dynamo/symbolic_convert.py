import collections
import contextlib
import copy
import dataclasses
import dis
import functools
import importlib
import inspect
import itertools
import logging
import operator
import sys
import traceback
import types
import typing
import weakref
from collections.abc import Sized
from typing import Any, Callable, Dict, List, NamedTuple, Optional, Set, Tuple, Type
from unittest.mock import patch

import torch
import torch._logging
from torch._guards import Checkpointable, tracing, TracingContext

from . import (
    allowed_functions,
    config,
    exc,
    logging as torchdynamo_logging,
    side_effects,
    skipfiles,
    variables,
)
from .allowed_functions import is_allowed, is_builtin_callable, is_builtin_constant
from .backends.train_step import _train_step_compiler
from .bytecode_analysis import get_indexof, JUMP_OPNAMES, livevars_analysis
from .bytecode_transformation import (
    cleaned_instructions,
    create_call_function,
    create_instruction,
    create_jump_absolute,
    Instruction,
    is_generator,
    unique_id,
)
from .codegen import PyCodegen
from .exc import ArgsMismatchError, BackendCompilerFailed, unimplemented, Unsupported
from .guards import GuardBuilder
from .output_graph import GraphCompileReason, OutputGraph, OutputGraphState
from .replay_record import DummyModule, ExecutionRecorder
from .resume_execution import ContinueExecutionCache, ReenterWith
from .source import (
    AttrSource,
    GetItemSource,
    GlobalSource,
    GlobalWeakRefSource,
    LocalSource,
)
from .utils import (
    counters,
    get_fake_value,
    graph_break_dup_warning_checker,
    istype,
    proxy_args_kwargs,
)
from .variables.base import MutableLocal, typestr, VariableTracker
from .variables.builder import VariableBuilder, wrap_fx_proxy
from .variables.builtin import BuiltinVariable
from .variables.constant import ConstantVariable, EnumVariable
from .variables.ctx_manager import (
    ContextWrappingVariable,
    GenericContextWrappingVariable,
    WithExitFunctionVariable,
)
from .variables.dicts import ConstDictVariable
from .variables.functions import (
    BaseUserFunctionVariable,
    NestedUserFunctionVariable,
    UserFunctionVariable,
    UserMethodVariable,
)
from .variables.lists import (
    BaseListVariable,
    ListIteratorVariable,
    ListVariable,
    SliceVariable,
    TupleVariable,
)
from .variables.misc import (
    ClosureVariable,
    GetAttrVariable,
    NullVariable,
    PythonModuleVariable,
    UnknownVariable,
)
from .variables.nn_module import NNModuleVariable
from .variables.tensor import (
    supported_const_comparison_ops,
    supported_tensor_comparison_ops,
    SymNodeVariable,
    TensorVariable,
)
from .variables.torch import TorchVariable
from .variables.user_defined import UserDefinedObjectVariable, UserDefinedVariable

log = logging.getLogger(__name__)


@functools.lru_cache(None)
def _step_logger():
    return torchdynamo_logging.get_step_logger(log)


@dataclasses.dataclass
class BlockStackEntry:
    target: Instruction
    stack_index: Optional[int] = None
    with_context: ContextWrappingVariable = None

    def can_restore(self):
        return self.with_context is not None

    def resume_fn(self):
        assert self.stack_index is not None
        if self.with_context and self.with_context.target_values:
            return ReenterWith(self.stack_index, tuple(self.with_context.target_values))
        else:
            return ReenterWith(self.stack_index)

    def exit(self, tx):
        return self.with_context.exit(tx)


class InstructionTranslatorGraphState(NamedTuple):
    output: OutputGraphState
    symbolic_locals: Dict[str, VariableTracker]
    stack: List[VariableTracker]
    block_stack: List[BlockStackEntry]
    instruction_pointer: Optional[int]
    current_instruction: Instruction
    next_instruction: Optional[Instruction]
    lineno: int

    def diff(self, other: "InstructionTranslatorGraphState") -> Optional[str]:
        for k in self._fields:
            if k == "output":
                return self.output.diff(other.output, prefix=f"{k}.")
            sv = getattr(self, k)
            ov = getattr(other, k)
            if sv != ov:
                return f"{k} mismatch: {sv} != {ov}"
        return None


def stack_op(fn: typing.Callable[..., object]):
    nargs = len(inspect.signature(fn).parameters)
    fn_var = BuiltinVariable(fn)

    @functools.wraps(fn)
    def impl(self: "InstructionTranslatorBase", inst: Instruction):
        self.push(fn_var.call_function(self, self.popn(nargs), {}))

    return impl


def _detect_and_normalize_assert_statement(
    self: "InstructionTranslatorBase",
    truth_fn: typing.Callable[[object], bool],
    push: bool,
):
    # Detect if this jump instruction is assert and normalize the assert
    # by pushing dummy error message when nothing is given.
    #
    # Python 3.9 assertion is in following format:
    # 18 POP_JUMP_IF_TRUE       28
    # 20 LOAD_ASSERTION_ERROR
    # 22 LOAD_CONST               3 ('Assert message') -> optional instruction
    # 24 CALL_FUNCTION            1                    -> optional instruction
    # 26 RAISE_VARARGS
    #
    # Python 3.8 assertion is in following format:
    # 18 POP_JUMP_IF_TRUE       28
    # 20 LOAD_GLOBAL              0 (Assertion type)
    # 22 LOAD_CONST               3 ('Assert message') -> optional instruction
    # 24 CALL_FUNCTION            1                    -> optional instruction
    # 26 RAISE_VARARGS            1

    if (truth_fn is not operator.truth) or push:
        return False

    assert isinstance(self.instruction_pointer, int)
    current_instruction_pointer = self.instruction_pointer
    inst = self.instructions[current_instruction_pointer]
    # Detect LOAD_ASSERTION_ERROR or LOAD_GLOBAL 0
    if sys.version_info < (3, 9):
        if inst.opname != "LOAD_GLOBAL" or inst.argval != "AssertionError":
            return False
    else:
        if inst.opname != "LOAD_ASSERTION_ERROR":
            return False

    current_instruction_pointer += 1

    if current_instruction_pointer >= len(self.instructions):
        return False

    inst = self.instructions[current_instruction_pointer]
    has_error_msg = False
    # DETECT RAISE_VARARGS or LOAD CONST
    if inst.opname == "LOAD_CONST":
        if not isinstance(inst.argval, str):
            return False
        self.LOAD_CONST(inst)
        has_error_msg = True

        # if it is LOAD_CONSTANT, it must be followed by CALL_FUNCTION
        # (PRECALL for Python 3.11+)
        current_instruction_pointer += 1
        if current_instruction_pointer >= len(self.instructions):
            return False
        inst = self.instructions[current_instruction_pointer]
        if inst.opname not in ("CALL_FUNCTION", "PRECALL"):
            return False

        # for Python 3.11+, PRECALL should be followed by CALL, then RAISE_VARARGS
        # for Python < 3.11, CALL_FUNCTION should be followed by RAISE_VARARGS
        current_instruction_pointer += 1
        if inst.opname == "PRECALL":
            current_instruction_pointer += 1
        if current_instruction_pointer >= len(self.instructions):
            return False
        inst = self.instructions[current_instruction_pointer]

    if inst.opname != "RAISE_VARARGS":
        return False

    if not has_error_msg:
        # Push dummy value instead of error message
        self.push(ConstantVariable("assertion error"))

    return True


def generic_jump(truth_fn: typing.Callable[[object], bool], push: bool):
    def inner(self: "InstructionTranslatorBase", inst: Instruction):
        value: VariableTracker = self.pop()
        self.output.guards.update(value.guards)
        if (
            config.rewrite_assert_with_torch_assert
            and _detect_and_normalize_assert_statement(self, truth_fn, push)
        ):
            error_msg: VariableTracker = self.pop()
            self.output.guards.update(error_msg.guards)
            # Skip over things like `assert True`
            if value.is_python_constant() and bool(value.as_python_constant()):
                self.jump(inst)
                return

            # TODO maybe should respect DtoH sync intention of users later??
            # Manually insert torch._assert_async instead of python assert and jump over
            # assert related instructions as we don't need them anymore.

            # if we see Tensor as assert statement, no need to call scalar_tensor
            if isinstance(value, TensorVariable):
                self.output.create_proxy(
                    "call_function",
                    torch._assert_async,
                    *proxy_args_kwargs((value, error_msg), {}),
                )
                self.jump(inst)
                return

            scalar_to_tensor_proxy = self.output.create_proxy(
                "call_function", torch.scalar_tensor, *proxy_args_kwargs((value,), {})
            )

            scalar_to_tensor = wrap_fx_proxy(
                self,
                scalar_to_tensor_proxy,
                example_value=get_fake_value(scalar_to_tensor_proxy.node, self),
                **VariableTracker.propagate([value]),
            )

            self.output.create_proxy(
                "call_function",
                torch._assert_async,
                *proxy_args_kwargs((scalar_to_tensor, error_msg), {}),
            )
            self.jump(inst)
            return

        if value.is_python_constant():
            if truth_fn(value.as_python_constant()):
                push and self.push(value)
                self.jump(inst)
        elif (
            isinstance(value, (TensorVariable)) and self.should_compile_partial_graph()
        ):
            # compile a partial subgraph prefix then jump into user code
            if self.has_backedge():
                msg = (
                    "Skipping frame because there is a graph break in a for/while loop\n"
                    f"{self.frame_summary()}"
                )
                log.info(msg)
                raise exc.SkipFrame(msg)

            self.push(value)
            log.debug("generic_jump triggered compile")
            self.output.compile_subgraph(
                self,
                reason=GraphCompileReason(
                    f"generic_jump {typestr(value)}", [self.frame_summary()]
                ),
            )
            self.pop()

            if_next = self.create_call_resume_at(self.next_instruction)
            push and self.push(value)
            if_jump = self.create_call_resume_at(inst.target)

            self.output.add_output_instructions(
                [create_instruction(inst.opname, target=if_jump[0])] + if_next + if_jump
            )
        elif isinstance(value, NNModuleVariable):
            # Equivalent of "self.nn_module is not None"
            if truth_fn(value):
                push and self.push(value)
                self.jump(inst)
        elif isinstance(value, UserDefinedObjectVariable):
            x = value.var_getattr(self, "__bool__")
            # __bool__ is function
            if isinstance(x, UserMethodVariable):
                state = self.copy_graphstate()
                result = x.call_function(self, [], {})
                if isinstance(result, ConstantVariable) and isinstance(
                    result.value, bool
                ):
                    self.output.guards.update(result.guards)
                    if truth_fn(result.value):
                        push and self.push(value)
                        self.jump(inst)
                else:
                    # rollback to the state before the __bool__ inline
                    self.restore_graphstate(state)
                    unimplemented(
                        "generic_jump on UserDefined with __bool__ returning non-constant"
                    )
            # __bool__ is non-function or not existed in the user defined object
            else:
                if truth_fn(True):
                    push and self.push(value)
                    self.jump(inst)
        elif not isinstance(value, TensorVariable) and value.has_unpack_var_sequence(
            self
        ):
            if truth_fn(len(value.unpack_var_sequence(self))):
                push and self.push(value)
                self.jump(inst)
        elif isinstance(value, SymNodeVariable):
            eval_result = value.evaluate_expr(self.output)
            if truth_fn(eval_result):
                push and self.push(value)
                self.jump(inst)
        else:
            # TODO link the torch.cond doc later
            raise exc.UserError(
                exc.UserErrorType.DYNAMIC_CONTROL_FLOW,
                "Dynamic control flow is not supported at the moment. Please use "
                "functorch.experimental.control_flow.cond to explicitly capture the control flow",
            )

    return inner


explain = False


def break_graph_if_unsupported(*, push):
    def decorator(inner_fn):
        @functools.wraps(inner_fn)
        def wrapper(self: "InstructionTranslatorBase", inst: Instruction):
            state = self.copy_graphstate()
            reason = None
            try:
                return inner_fn(self, inst)
            except Unsupported as excp:
                if self.has_backedge() and self.should_compile_partial_graph():
                    msg = (
                        "Skipping frame because there is a graph break in a for/while loop\n"
                        f"{self.frame_summary()}"
                    )
                    log.info(msg)
                    raise exc.SkipFrame(msg) from excp

                if len(self.states_before_block) > 0:
                    # We don't support graph break under GenericContextWrappingVariable,
                    # If there is, we roll back to the checkpoint and fall back.
                    excp.remove_from_stats()
                    state = self.states_before_block.pop()
                    self.restore_graphstate(state)
                    ctx = state.stack[-1]
                    assert isinstance(ctx, GenericContextWrappingVariable)
                    unimplemented(f"Graph break under {ctx}")

                if not self.should_compile_partial_graph():
                    raise

                log.debug("break_graph_if_unsupported triggered compile", exc_info=True)

                user_stack = [self.frame_summary()] + list(reversed(excp.real_stack))
                user_stack_formatted = "".join(traceback.format_list(user_stack))
                frame_loc = (user_stack[-1].filename, user_stack[-1].lineno)
                # torch._dynamo.explain() formats this a little nicer, and presents a slightly
                # more actionable user code pointer
                if (
                    config.print_graph_breaks
                    and not explain
                    and graph_break_dup_warning_checker.add(frame_loc)
                ):
                    log.warning(
                        "Graph break: %s from user code at %s",
                        excp,
                        user_stack_formatted,
                    )

                excp.remove_from_stats()
                excp.add_to_stats("graph_break")
                reason = GraphCompileReason(excp.msg, user_stack)
            self.restore_graphstate(state)

            self.output.compile_subgraph(self, reason=reason)
            cg = PyCodegen(self)
            cleanup: List[Instruction] = []
            # Reconstruct the context variables in the block stack
            for b in self.block_stack:
                self.output.add_output_instructions(
                    [
                        *b.with_context.reconstruct(cg),
                        *b.resume_fn().try_except(cg.code_options, cleanup),
                    ]
                )

            if sys.version_info >= (3, 11) and inst.opname == "CALL":
                kw_names = self.kw_names.value if self.kw_names is not None else ()
                if len(kw_names) > 0:
                    self.output.add_output_instructions(
                        [create_instruction("KW_NAMES", argval=kw_names)]
                    )
                self.output.add_output_instructions(
                    create_call_function(inst.arg, False)
                )
            else:
                # copy instruction, but without exception table data
                assert inst.target is None
                inst_copy = copy.copy(inst)
                inst_copy.exn_tab_entry = None
                self.output.add_output_instructions([inst_copy])

            self.output.add_output_instructions(cleanup)

            if sys.version_info >= (3, 11) and inst.opname == "CALL":
                # stack effect for PRECALL + CALL is split between the two instructions
                stack_effect = dis.stack_effect(
                    dis.opmap["PRECALL"], inst.arg
                ) + dis.stack_effect(dis.opmap["CALL"], inst.arg)
            else:
                stack_effect = dis.stack_effect(inst.opcode, inst.arg)
            self.popn(push - stack_effect)

            for _ in range(push):
                self.push(UnknownVariable())
            self.output.add_output_instructions(
                self.create_call_resume_at(self.next_instruction)
            )

        return wrapper

    return decorator


class InstructionTranslatorBase(Checkpointable[InstructionTranslatorGraphState]):
    output: OutputGraph
    symbolic_locals: Dict[str, VariableTracker]
    symbolic_globals: Dict[str, VariableTracker]
    stack: List[VariableTracker]
    instruction_pointer: Optional[int]
    current_instruction: Instruction
    next_instruction: Optional[Instruction]
    block_stack: List[BlockStackEntry]
    lineno: int
    mutated_closure_cell_contents: Set[str]
    kw_names: Optional[ConstantVariable]
    accept_prefix_inst: bool
    prefix_insts: List[Instruction]

    checkpoint: Optional[Tuple[Instruction, InstructionTranslatorGraphState]]
    random_calls: List[
        Tuple[Callable[..., object], Tuple[object, ...], Dict[str, object]]
    ]

    def has_backedge(self):
        cur_offset = self.current_instruction.offset
        assert self.instruction_pointer is not None
        for inst in self.instructions[self.instruction_pointer :]:
            if inst.opname in JUMP_OPNAMES:
                jump_offset = inst.argval
                if jump_offset < cur_offset:
                    return True
        return False

    def cell_and_freevars(self):
        if not hasattr(self, "_cell_and_freevars"):
            self._cell_and_freevars = tuple(
                self.code_options["co_cellvars"] or []
            ) + tuple(self.code_options["co_freevars"] or [])
        return self._cell_and_freevars

    def prune_dead_locals(self):
        reads = livevars_analysis(self.instructions, self.current_instruction)
        # implicit use by super()
        # reads = reads | {"__class__"}
        # output variables?
        reads = reads | set(self.cell_and_freevars())
        self.symbolic_locals = collections.OrderedDict(
            [(k, v) for k, v in self.symbolic_locals.items() if k in reads]
        )
        self.output.side_effects.prune_dead_object_new(self)

    def call_function(
        self,
        fn: VariableTracker,
        args: List[VariableTracker],
        kwargs: Dict[str, VariableTracker],
    ):
        assert isinstance(fn, VariableTracker)
        assert isinstance(args, list)
        assert isinstance(kwargs, dict)
        assert all(
            isinstance(x, VariableTracker)
            for x in itertools.chain(args, kwargs.values())
        )
        inner_fn = None
        if hasattr(fn, "value"):
            inner_fn = fn.value
        if hasattr(fn, "fn"):
            inner_fn = fn.fn
        if (
            inner_fn
            and callable(inner_fn)
            and hasattr(inner_fn, "_dynamo_forbidden")
            and inner_fn._dynamo_forbidden
        ):
            raise AssertionError(f"Attempt to trace forbidden callable {inner_fn}")
        self.push(fn.call_function(self, args, kwargs))

    def update_locals_and_stack(self, oldvar: VariableTracker, newvar: VariableTracker):
        def repl(v: VariableTracker):
            if v.mutable_local is oldvar.mutable_local:
                return newvar
            return v

        def skip(v: VariableTracker):
            return oldvar.mutable_local not in v.recursively_contains

        cache: Dict[int, Tuple[object, object]] = dict()
        self.output.side_effects.apply(repl, cache, skip_fn=skip)
        self.stack = [
            VariableTracker.apply(repl, x, cache, skip_fn=skip) for x in self.stack
        ]
        for k, x in self.symbolic_locals.items():
            self.symbolic_locals[k] = VariableTracker.apply(
                repl, x, cache, skip_fn=skip
            )

    def replace_all(self, oldvar: VariableTracker, newvar: VariableTracker):
        if isinstance(oldvar.mutable_local, side_effects.MutableSideEffects):
            newvar = self.output.side_effects.mutation(oldvar, newvar)
        else:
            assert isinstance(oldvar.mutable_local, variables.base.MutableLocal)
            newvar = newvar.clone(mutable_local=variables.base.MutableLocal())
        self.update_locals_and_stack(oldvar, newvar)
        return newvar

    def inline_user_function_return(self, fn, args, kwargs):
        """
        A call to some user defined function by inlining it.
        """
        state = self.copy_graphstate()
        try:
            result = InliningInstructionTranslator.inline_call(self, fn, args, kwargs)
            self.output.guards.update(fn.guards)
            return result
        except Exception:
            self.restore_graphstate(state)
            raise

    def step(self):
        """Process exactly one instruction, return False we should exit"""
        assert isinstance(self.instruction_pointer, int)
        inst = self.instructions[self.instruction_pointer]
        self.current_instruction = inst
        self.instruction_pointer += 1
        if self.instruction_pointer < len(self.instructions):
            self.next_instruction = self.instructions[self.instruction_pointer]
        else:
            self.instruction_pointer = None
            self.next_instruction = None
        if inst.starts_line and self.lineno != inst.starts_line:
            self.lineno = inst.starts_line
            log.debug("TRACE starts_line %s:%s", self.f_code.co_filename, self.lineno)

        if len(self.stack) == 0 and self.should_compile_partial_graph():
            self.checkpoint = inst, self.copy_graphstate()

        log.debug("TRACE %s %s %s", inst.opname, inst.argval, self.stack)

        # 3.11 no longer uses a block stack, but we still keep track of one
        # so that we know which contexts are currently active.
        # For our purposes, all exception table entries with the same target
        # are considered to be part of the same "block".
        if sys.version_info >= (3, 11):
            entry = inst.exn_tab_entry
            if not (
                # still in the same block
                self.block_stack
                and entry
                and self.block_stack[-1].target is entry.target
            ):
                if not entry:
                    # no longer in any block
                    # It is possible for NOPs to be between two instructions
                    # in the same block, but the NOPs are not covered by an
                    # exception table entry. In this case, assume that we
                    # are still in the same block.
                    if self.block_stack and inst.opname != "NOP":
                        # If we really escape from a block and the current
                        # instruction is not in another block, then there
                        # should be no other nested blocks that we are in.
                        assert len(self.block_stack) == 1
                        self.block_stack.pop()
                elif (
                    # current instruction is in the previous block
                    len(self.block_stack) > 1
                    and self.block_stack[-2].target is entry.target
                ):
                    # exit the current block
                    self.block_stack.pop()
                else:
                    # current instruction is in a new block
                    # push block to stack - note, BEFORE_WITH blocks won't
                    # be pushed here since BEFORE_WITH pushes the block, and
                    # the current instruction would be counted as being in that block.
                    self.block_stack.append(
                        BlockStackEntry(entry.target, len(self.stack))
                    )

        try:
            if not hasattr(self, inst.opname):
                unimplemented(f"missing: {inst.opname}")
            TracingContext.set_current_loc(
                self.f_code.co_filename, self.lineno, self.f_code.co_name
            )
            getattr(self, inst.opname)(inst)

            return inst.opname != "RETURN_VALUE"
        except BackendCompilerFailed:
            raise
        except Unsupported as exc:
            exc.real_stack.append(self.frame_summary())
            if self.empty_checkpoint():
                raise
            log.debug("step triggered compile", exc_info=True)
        except Exception as exc:
            real_stack = getattr(exc, "real_stack", [])
            real_stack.append(self.frame_summary())
            exc.real_stack = real_stack  # type: ignore[attr-defined]
            raise

        # generate code from checkpoint
        assert not self.output.output_instructions
        assert self.checkpoint is not None
        continue_inst, state = self.checkpoint
        self.restore_graphstate(state)
        self.output.compile_subgraph(
            self,
            partial_convert=True,
            reason=GraphCompileReason("step_unsupported", [self.frame_summary()]),
        )
        self.output.add_output_instructions(
            [create_jump_absolute(continue_inst)] + self.instructions
        )

    def run_ctx_mgr(self):
        return contextlib.nullcontext()

    def run(self):
        with self.run_ctx_mgr():
            try:
                self.output.push_tx(self)
                while (
                    self.instruction_pointer is not None
                    and not self.output.should_exit
                    and self.step()
                ):
                    pass
            except BackendCompilerFailed:
                raise
            except Exception as e:
                if config.replay_record_enabled:
                    e.exec_record = self.exec_recorder.get_record()  # type: ignore[attr-defined]
                raise
            finally:
                self.output.pop_tx()
                # Cleanup the outputGraph to delete the held tensors. We perform the
                # cleanup only for InstructionTranslator and not
                # InliningInstructionTranslator. The InliningInstructionTranslator
                # mutates the output object and is restored to original state if
                # there was an exception.
                if isinstance(self, InstructionTranslator):
                    self.output.cleanup()

    def push(self, val: Optional[VariableTracker]):
        assert val is None or isinstance(
            val, VariableTracker
        ), f"push expects VariableTracker, got {typestr(val)}"
        self.stack.append(val)

    def push_many(self, vals: List[VariableTracker]):
        for val in vals:
            self.push(val)

    def pop(self) -> VariableTracker:
        return self.stack.pop()

    def popn(self, n: int) -> List[VariableTracker]:
        assert n >= 0
        return list(reversed([self.pop() for _ in range(n)]))

    def LOAD_FAST(self, inst):
        name = inst.argval

        if name in self.f_locals and config.replay_record_enabled:
            self.exec_recorder.add_local_var(name, self.f_locals[name])

        if name.startswith(".") and name not in self.symbolic_locals:
            # This happens in dict/list comprehensions
            name = name.replace(".", "implicit")
        assert name not in self.cell_and_freevars()
        if name not in self.symbolic_locals:
            unimplemented("undefined LOAD_FAST")
        self.push(self.symbolic_locals[name])
        if name.startswith("___stack"):
            self.symbolic_locals.pop(name)

    def LOAD_DEREF(self, inst):
        assert inst.argval in self.cell_and_freevars()

        if inst.argval in self.f_locals and config.replay_record_enabled:
            self.exec_recorder.add_local_var(inst.argval, self.f_locals[inst.argval])

        if inst.argval not in self.symbolic_locals:
            unimplemented(f"undefined LOAD_DEREF {inst.argval}")
        self.push(self.symbolic_locals[inst.argval])

    def STORE_FAST(self, inst):
        self.symbolic_locals[inst.argval] = self.pop()

    def DELETE_FAST(self, inst):
        del self.symbolic_locals[inst.argval]

    STORE_DEREF = STORE_FAST

    def LOAD_CLOSURE(self, inst):
        self.push(ClosureVariable(name=inst.argval))

    def LOAD_CONST(self, inst):
        # For empty tuples, create empty TupleVariable
        if isinstance(inst.argval, tuple) and not inst.argval:
            self.push(TupleVariable([]))
        else:
            self.push(ConstantVariable(value=inst.argval))

    def get_global_source(self, name):
        if self.output.root_globals is self.f_globals:
            source = GlobalSource(name)
        else:
            if "__name__" in self.f_globals:
                source = AttrSource(
                    self.import_source(self.f_globals["__name__"]), name
                )
            else:
                mangled_name = f"___unnamed_scope_{id(self.f_globals)}"
                if mangled_name not in self.output.root_globals:
                    self.output.install_global(mangled_name, self.f_globals)
                source = GetItemSource(GlobalSource(mangled_name), name)
        return source

    def LOAD_GLOBAL(self, inst):
        if sys.version_info >= (3, 11):
            if inst.arg % 2:
                self.PUSH_NULL(inst)

        name = inst.argval

        if config.replay_record_enabled:
            if name in self.f_globals:
                self.exec_recorder.add_global_var(name, self.f_globals[name])
            else:
                assert name in self.f_builtins
                self.exec_recorder.builtins[name] = self.f_builtins[name]

        if inst.argval == "AssertionError":
            unimplemented("assert with non-string message")

        if name in self.symbolic_globals:
            variable = self.output.side_effects[self.symbolic_globals[name]]
            self.push(self.output.side_effects.load_global(variable, name))
            return

        try:
            value = self.f_globals[name]
        except KeyError:
            return self.load_builtin(inst)

        source = self.get_global_source(name)
        self.push(VariableBuilder(self, source)(value))

    def STORE_GLOBAL(self, inst):
        value = self.pop()
        name = inst.argval
        source = self.get_global_source(name)
        if name not in self.symbolic_globals:
            self.symbolic_globals[name] = object()  # sentinel object
        variable = self.output.side_effects.track_global_existing(
            source, self.symbolic_globals[name]
        )
        self.output.side_effects.store_global(variable, name, value)

    def import_source(self, module_name):
        """Create an alias to a module for use in guards"""
        if "torch_package" in module_name:
            value = torch.package.package_importer._package_imported_modules[
                module_name
            ]
            alias = (
                module_name.replace(">", "_").replace("<", "_").replace(".", "_dot_")
            )
        else:
            value = importlib.import_module(module_name)
            alias = f"__import_{module_name.replace('.', '_dot_')}"
        f_globals = self.output.root_globals
        assert alias not in f_globals or f_globals[alias] is value
        f_globals[alias] = value
        self.output.update_co_names(alias)
        return GlobalSource(alias)

    def resolve_name(self, name, package, level):
        """
        Copied from the Cpython implementation of __import__
        Resolve a relative module name to an absolute one.
        https://github.com/python/cpython/blob/5a094f0255eea1db58fb2cf14c200971e64ec36e/Lib/importlib/_bootstrap.py#L902
        """
        bits = package.rsplit(".", level - 1)
        if len(bits) < level:
            raise ImportError("attempted relative import beyond top-level package")
        base = bits[0]
        return "{}.{}".format(base, name) if name else base

    def calc_package(self):
        """
        Copied from the Cpython implementation of __import__
        https://github.com/python/cpython/blob/5a094f0255eea1db58fb2cf14c200971e64ec36e/Lib/importlib/_bootstrap.py#L1090
        """
        package = self.f_globals.get("__package__")
        spec = self.f_globals.get("__spec__")
        if package is not None:
            if spec is not None and package != spec.parent:
                log.warning(
                    "__package__ != __spec__.parent (%r != %r)",
                    package,
                    spec.parent,
                    stacklevel=3,
                )
            return package
        elif spec is not None:
            return spec.parent
        else:
            log.warning(
                "can't resolve package from __spec__ or __package__, "
                "falling back on __name__ and __path__",
                ImportWarning,
                stacklevel=3,
            )  # type: ignore[call-arg]
            package = self.f_globals["__name__"]
            if "__path__" not in self.f_globals:
                package = package.rpartition(".")[0]
        return package

    def IMPORT_NAME(self, inst):
        level, fromlist = self.popn(2)
        level = level.as_python_constant()
        fromlist = fromlist.as_python_constant()
        module_name = inst.argval

        # Are we replaying? if so, load recorded module
        recorded_name = (
            f"{ExecutionRecorder.LOCAL_MOD_PREFIX}_{level}_{fromlist}_{module_name}"
        )
        if recorded_name in self.f_globals:
            value = self.f_globals[recorded_name]
            source = GlobalSource(recorded_name)
        else:
            value = __import__(
                module_name,
                fromlist=fromlist,
                level=level,
                globals=self.f_globals,
            )

            if level != 0:
                pkg = self.calc_package()
                module_name = self.resolve_name(module_name, pkg, level)

            # For __import__, when the name variable is of the form package.module,
            # normally, the top-level package (the name up till the first dot) is
            # returned, not the module named by module_name. However, when a
            # non-empty fromlist argument is given, the module named by name is
            # returned. Therefore, we set the source correctly here.
            if not fromlist:
                top_level_module_name = module_name.partition(".")[0]
                source = self.import_source(top_level_module_name)
            else:
                source = self.import_source(module_name)

        if config.replay_record_enabled:
            self.exec_recorder.add_local_mod(recorded_name, value)

        if is_allowed(value):
            self.push(TorchVariable(value, source=source))
        elif istype(value, (types.ModuleType, DummyModule)):
            self.push(PythonModuleVariable(value, source=source))
        else:
            unimplemented(f"IMPORT_NAME {typestr(value)}")

    def IMPORT_FROM(self, inst):
        self.DUP_TOP(inst)
        self.LOAD_ATTR(inst)

    def load_builtin(self, inst):
        if inst.argval not in self.f_builtins:
            raise NameError(f"name '{inst.argval}' is not defined")
        val = self.f_builtins[inst.argval]

        if callable(val):
            assert is_builtin_callable(val)
            self.push(VariableBuilder(self, GlobalSource(inst.argval))(val))
        else:
            assert is_builtin_constant(val)
            self.push(ConstantVariable(value=val))

    def jump(self, inst):
        self.instruction_pointer = self.indexof[inst.target]

    JUMP_FORWARD = jump
    JUMP_ABSOLUTE = jump

    POP_JUMP_IF_FALSE = generic_jump(operator.not_, False)
    POP_JUMP_IF_TRUE = generic_jump(operator.truth, False)
    JUMP_IF_FALSE_OR_POP = generic_jump(operator.not_, True)
    JUMP_IF_TRUE_OR_POP = generic_jump(operator.truth, True)

    def SETUP_LOOP(self, inst):
        # only exists in python<=3.7
        self.block_stack.append(BlockStackEntry(inst.target))

    def SETUP_EXCEPT(self, inst):
        # only exists in python<=3.7
        self.block_stack.append(BlockStackEntry(inst.target))

    def POP_BLOCK(self, inst):
        self.block_stack.pop()

    def SETUP_WITH(self, inst):
        self.setup_or_before_with(inst)

    def SETUP_FINALLY(self, inst):
        self.block_stack.append(BlockStackEntry(inst.target))

    def BEGIN_FINALLY(self, inst):
        self.push(None)

    def WITH_CLEANUP_START(self, inst):
        exit, exc = self.popn(2)
        assert exc is None
        self.push(exc)
        self.push(exit.call_function(self, [ConstantVariable(None)] * 3, {}))

    def WITH_CLEANUP_FINISH(self, inst):
        self.popn(2)
        self.push(None)

    def END_FINALLY(self, inst):
        tos = self.pop()
        assert tos is None

    def POP_FINALLY(self, inst):
        preserve_tos = inst.argval
        if preserve_tos:
            tos = self.pop()
        assert self.pop() is None
        if preserve_tos:
            self.push(tos)

    def FOR_ITER(self, inst):
        it = self.pop()
        if isinstance(it, ListIteratorVariable):
            self.output.guards.update(it.guards)
            try:
                val, next_iter = it.next_variables()
                self.replace_all(it, next_iter)
                self.push(next_iter)
                self.push(val)
            except StopIteration:
                self.jump(inst)
        else:
            unimplemented(f"FOR_ITER {typestr(it)}")

    def COMPARE_OP(self, inst):
        left, right = self.popn(2)
        left = left.as_specialized(self)
        right = right.as_specialized(self)
        options = VariableTracker.propagate([left, right])
        op = inst.argval
        supported_any = dict(
            itertools.chain(
                supported_tensor_comparison_ops.items(),
                supported_const_comparison_ops.items(),
            )
        )
        if (
            isinstance(
                left,
                (
                    TensorVariable,
                    SymNodeVariable,
                    NNModuleVariable,
                    BaseListVariable,
                    UserDefinedVariable,
                    BaseUserFunctionVariable,
                    ConstDictVariable,
                ),
            )
            and isinstance(right, ConstantVariable)
            and right.value is None
            and op in supported_const_comparison_ops
        ):
            # <non-None> is None
            self.push(
                ConstantVariable(
                    supported_const_comparison_ops[op](object(), right.value), **options
                )
            )
        elif (
            left.is_python_constant()
            and right.is_python_constant()
            and op in supported_any
        ):
            # constant fold
            self.push(
                ConstantVariable(
                    supported_any[op](
                        left.as_python_constant(), right.as_python_constant()
                    ),
                    **options,
                )
            )
        elif op in ("in", "not in"):
            self.push(right.call_method(self, "__contains__", [left], {}))
            if op == "not in":
                self.UNARY_NOT(inst)
        else:
            self.push(
                BuiltinVariable(supported_any[op], **options).call_function(
                    self, [left, right], {}
                )
            )

    def GET_ITER(self, inst):
        self.call_function(BuiltinVariable(iter), [self.pop()], {})

    @break_graph_if_unsupported(push=1)
    def CALL_FUNCTION(self, inst):
        args = self.popn(inst.argval)
        fn = self.pop()
        self.call_function(fn, args, {})

    @break_graph_if_unsupported(push=1)
    def CALL_FUNCTION_EX(self, inst):
        if inst.argval == 0:
            kwargsvars = ConstDictVariable({}, dict)
            argsvars = self.pop()
        elif inst.argval == 1:
            kwargsvars = self.pop()
            argsvars = self.pop()
        else:
            unimplemented("CALL_FUNCTION_EX")
        fn = self.pop()
        if sys.version_info >= (3, 11):
            null = self.pop()
            assert isinstance(null, NullVariable)
        self.output.guards.update(argsvars.guards)
        self.output.guards.update(kwargsvars.guards)

        if (
            isinstance(fn, GetAttrVariable)
            and isinstance(fn.obj, TensorVariable)
            and fn.name == "view"
            and isinstance(argsvars, (ConstantVariable, TensorVariable))
        ):
            # Hack to handle special case in some bert models.  Converts
            # x.view(*shape) into x.view(shape), which is correct for view()
            # but not generally.  See test_transpose_for_scores().
            argsvars = TupleVariable([argsvars])

        if not isinstance(
            argsvars, BaseListVariable
        ) and argsvars.has_unpack_var_sequence(self):
            argsvars = TupleVariable(argsvars.unpack_var_sequence(self))

        if not isinstance(argsvars, BaseListVariable) or not isinstance(
            kwargsvars, ConstDictVariable
        ):
            unimplemented(f"non-static call {typestr(argsvars)} {typestr(kwargsvars)}")

        self.call_function(fn, argsvars.items, kwargsvars.items)

    @break_graph_if_unsupported(push=1)
    def CALL_FUNCTION_KW(self, inst):
        argnames = self.pop()
        args = self.popn(inst.argval)
        fn = self.pop()
        assert isinstance(argnames, ConstantVariable)
        argnames = argnames.value
        args, kwargs_list = args[: -len(argnames)], args[-len(argnames) :]
        kwargs = dict(zip(argnames, kwargs_list))
        assert len(kwargs) == len(argnames)
        self.call_function(fn, args, kwargs)

    def LOAD_METHOD(self, inst):
        self.LOAD_ATTR(inst)
        obj = self.pop()
        if sys.version_info >= (3, 11):
            # always follow the NULL + fn convention, since if obj
            # is actually a method, self is already bound to it, so it
            # doesn't need to be passed in as an arg.
            self.PUSH_NULL(inst)
            self.push(obj)
        else:
            self.push(obj)
            self.push(None)

    def CALL_METHOD(self, inst):
        args = self.popn(inst.argval)
        dummy = self.pop()
        assert dummy is None
        fn = self.pop()
        self.call_function(fn, args, {})

    def LOAD_ATTR(self, inst):
        obj = self.pop()
        result = BuiltinVariable(getattr).call_function(
            self, [obj, ConstantVariable(inst.argval)], {}
        )
        self.push(result)

    def STORE_ATTR(self, inst):
        prior = self.copy_graphstate()
        val, obj = self.popn(2)

        if isinstance(obj, NNModuleVariable):
            # We don't allow side effects during export
            # https://github.com/pytorch/torchdynamo/issues/1475
            assert (
                not self.export
            ), f"Mutating module attribute {inst.argval} during export."

        try:
            self.output.guards.update(
                BuiltinVariable(setattr)
                .call_function(self, [obj, ConstantVariable(inst.argval), val], {})
                .guards
            )
            return
        except Unsupported as e:
            if not self.should_compile_partial_graph():
                raise
            log.debug("STORE_ATTR triggered compile", exc_info=True)
            e.remove_from_stats()
            e.add_to_stats("graph_break")
            self.restore_graphstate(prior)

        # break the graph
        self.output.compile_subgraph(
            self, reason=GraphCompileReason("store_attr", [self.frame_summary()])
        )
        self.output.add_output_instructions([copy.copy(inst)])
        self.popn(2)
        self.output.add_output_instructions(
            self.create_call_resume_at(self.next_instruction)
        )

    def DELETE_ATTR(self, inst):
        obj = self.pop()
        self.output.guards.update(
            BuiltinVariable(delattr)
            .call_function(self, [obj, ConstantVariable(inst.argval)], {})
            .guards
        )

    def create_call_resume_at(self, offset):
        raise AssertionError(
            f"create_call_resume_at not overridden by subclass {type(self)}"
        )

    def should_compile_partial_graph(self) -> bool:
        raise AssertionError(
            f"should_compile_partial_graph not overridden by subclass {type(self)}"
        )

    @break_graph_if_unsupported(push=0)
    def STORE_SUBSCR(self, inst):
        val, obj, key = self.popn(3)
        result = obj.call_method(self, "__setitem__", [key, val], {})
        # no result is pushed, so need to lift the guards to global
        self.output.guards.update(result.guards)

    def BUILD_TUPLE(self, inst):
        items = self.popn(inst.argval)
        options = VariableTracker.propagate(items)
        self.push(TupleVariable(items, **options))

    def BUILD_SLICE(self, inst):
        items = self.popn(inst.argval)
        options = VariableTracker.propagate(items)
        self.push(
            SliceVariable(
                [x.as_specialized(self) for x in items],
                **options,
            )
        )

    def BUILD_LIST(self, inst):
        items = self.popn(inst.argval)
        options = VariableTracker.propagate(items)
        self.push(ListVariable(items, mutable_local=MutableLocal(), **options))

    def BUILD_LIST_UNPACK(self, inst, cls=ListVariable):
        seqs = self.popn(inst.argval)
        options = VariableTracker.propagate(seqs)
        items = list()
        for seq in seqs:
            try:
                items.extend(seq.unpack_var_sequence(self))
            except NotImplementedError:
                unimplemented(f"BUILD_LIST_UNPACK {seq}")
        self.push(cls(items, mutable_local=MutableLocal(), **options))

    def BUILD_TUPLE_UNPACK(self, inst):
        self.BUILD_LIST_UNPACK(inst, cls=TupleVariable)

    BUILD_TUPLE_UNPACK_WITH_CALL = BUILD_TUPLE_UNPACK

    def BUILD_MAP(self, inst):
        items = self.popn(inst.argval * 2)
        options = VariableTracker.propagate(items)
        result = dict()
        for k, v in zip(items[::2], items[1::2]):
            assert isinstance(k, (ConstantVariable, EnumVariable)) or (
                isinstance(k, TensorVariable) and k.specialized_value is not None
            )

            result[ConstDictVariable.get_key(k)] = v
        assert len(result) == len(items) / 2
        self.push(
            ConstDictVariable(result, dict, mutable_local=MutableLocal(), **options)
        )

    def BUILD_MAP_UNPACK(self, inst):
        items = self.popn(inst.argval)
        # ensure everything is a dict
        items = [BuiltinVariable(dict).call_function(self, [x], {}) for x in items]
        result = dict()
        for x in items:
            assert isinstance(x, ConstDictVariable)
            result.update(x.items)
        self.push(
            ConstDictVariable(
                result,
                dict,
                mutable_local=MutableLocal(),
                **VariableTracker.propagate(items),
            )
        )

    BUILD_MAP_UNPACK_WITH_CALL = BUILD_MAP_UNPACK

    def BUILD_CONST_KEY_MAP(self, inst):
        keys = self.pop()
        values = self.popn(inst.argval)
        options = VariableTracker.propagate([keys] + values)
        assert isinstance(keys, ConstantVariable)
        keys = keys.value
        assert istype(keys, tuple)
        assert len(keys) == len(values)
        self.push(
            ConstDictVariable(
                dict(zip(keys, values)),
                dict,
                mutable_local=MutableLocal(),
                **options,
            )
        )

    def MAP_ADD(self, inst):
        k, v = self.popn(2)
        assert inst.argval > 0
        obj = self.stack[-inst.arg]
        assert isinstance(obj, ConstDictVariable)
        assert obj.mutable_local
        items = dict(obj.items)
        items[k.as_python_constant()] = v
        self.replace_all(
            obj,
            ConstDictVariable(
                items,
                obj.user_cls,
                **VariableTracker.propagate([obj, k, v]),
            ),
        )

    def LIST_APPEND(self, inst):
        v = self.pop()
        assert inst.argval > 0
        obj = self.stack[-inst.arg]
        assert isinstance(obj, ListVariable)
        assert obj.mutable_local
        # only copy if the new obj contains other mutables
        new_rec_contains = obj.recursively_contains
        if v.recursively_contains or v.mutable_local:
            new_rec_contains = obj.recursively_contains.union(v.recursively_contains)

            if v.mutable_local:
                new_rec_contains.add(v.mutable_local)

        self.replace_all(
            obj,
            ListVariable(
                obj.items + [v],
                recursively_contains=new_rec_contains,
                regen_guards=False,
                **VariableTracker.propagate([obj, v]),
            ),
        )

    def MAKE_FUNCTION(self, inst):
        flags = inst.arg
        old_stack = list(self.stack)
        if sys.version_info < (3, 11):
            fn_name = self.pop()
        code = self.pop()
        if sys.version_info >= (3, 11):
            # MAKE_FUNCTION behavior actually changed in 3.11, see
            # https://github.com/python/cpython/pull/93189/
            assert hasattr(code.value, "co_qualname")
            fn_name = ConstantVariable(value=code.value.co_qualname)
        defaults = None
        closure = None
        annotations = None
        kwdefaults = None

        if flags & 0x08:
            closure = self.pop()
        if flags & 0x04:
            annotations = self.pop()
        if flags & 0x02:
            kwdefaults = self.pop()
        if flags & 0x01:
            defaults = self.pop()

        options = VariableTracker.propagate(old_stack[len(self.stack) :])
        self.push(
            NestedUserFunctionVariable(
                fn_name,
                code,
                self.f_globals,
                defaults,
                kwdefaults,
                annotations,
                closure,
                closure_scope=self,
                **options,
            )
        )

    def UNPACK_SEQUENCE(self, inst):
        seq = self.pop()
        if isinstance(seq, BaseListVariable):
            self.output.guards.update(seq.guards)
            val = seq.unpack_var_sequence(self)
        elif seq.is_python_constant() and isinstance(seq, ConstantVariable):
            val = seq.unpack_var_sequence(self)
        elif isinstance(seq, TensorVariable):
            val = seq.unpack_var_sequence(self, idxes=range(inst.argval))
        elif isinstance(seq, GetAttrVariable) and isinstance(seq.obj, TensorVariable):
            # x, y = a.shape
            proxy = getattr(seq.obj.as_proxy(), seq.name)
            options = VariableTracker.propagate(self)
            val = [wrap_fx_proxy(self, proxy[i], **options) for i in range(inst.argval)]
        else:
            unimplemented(f"UNPACK_SEQUENCE {seq}")
        assert len(val) == inst.argval
        for i in reversed(val):
            self.push(i)

    def UNPACK_EX(self, inst):
        assert 0 <= inst.argval <= 0xFFFF
        prefix = inst.argval & 0xFF  # low byte
        suffix = inst.argval >> 8  # high byte
        seq = self.pop()
        options = VariableTracker.propagate(seq)
        if seq.has_unpack_var_sequence(self):
            vals = list(seq.unpack_var_sequence(self))
            assert len(vals) >= prefix + suffix
            vals_prefix = vals[:prefix]
            vals_list = vals[prefix : len(vals) - suffix]
            vals_suffix = vals[len(vals) - suffix :]
            for item in reversed(vals_suffix):
                self.push(item.add_options(options))
            self.push(TupleVariable(vals_list, **options))
            for item in reversed(vals_prefix):
                self.push(item.add_options(options))
        else:
            unimplemented(f"UNPACK_EX {seq}")

    def NOP(self, inst):
        pass

    def POP_TOP(self, inst):
        self.pop()

    def ROT_TWO(self, inst):
        a = self.pop()
        b = self.pop()
        self.push(a)
        self.push(b)

    def ROT_THREE(self, inst):
        a = self.pop()
        b = self.pop()
        c = self.pop()
        self.push(a)
        self.push(c)
        self.push(b)

    def ROT_FOUR(self, inst):
        a = self.pop()
        b = self.pop()
        c = self.pop()
        d = self.pop()
        self.push(a)
        self.push(d)
        self.push(c)
        self.push(b)

    def DUP_TOP(self, inst):
        a = self.pop()
        self.push(a)
        self.push(a)

    def DUP_TOP_TWO(self, inst):
        a = self.pop()
        b = self.pop()
        self.push(b)
        self.push(a)
        self.push(b)
        self.push(a)

    def FORMAT_VALUE(self, inst):
        flags = inst.arg
        if (flags & 0x04) == 0x04:
            fmt_spec = self.pop()
        else:
            fmt_spec = ConstantVariable("")

        value = self.pop()
        if isinstance(value, SymNodeVariable):
            value = ConstantVariable(str(value.sym_num))
        if (flags & 0x03) == 0x01:
            value = BuiltinVariable(str).call_function(self, [value], {})
        elif (flags & 0x03) == 0x02:
            value = BuiltinVariable(repr).call_function(self, [value], {})
        elif (flags & 0x03) == 0x03:
            value = BuiltinVariable(ascii).call_function(self, [value], {})

        fmt_var = ConstantVariable(
            "{:" + fmt_spec.as_python_constant() + "}"
        ).add_options(fmt_spec)

        self.call_function(BuiltinVariable(str.format), [fmt_var, value], {})

    def BUILD_STRING(self, inst):
        result = ""
        for _ in range(inst.arg):
            str_var = self.pop()
            assert isinstance(str_var, ConstantVariable)
            result = str_var.value + result
        self.push(ConstantVariable(value=result))

    def IS_OP(self, inst):
        assert inst.argval == 0 or inst.argval == 1
        if inst.argval == 0:
            new_argval = "is"
        else:
            new_argval = "is not"
        new_inst = create_instruction("COMPARE_OP", argval=new_argval)
        self.COMPARE_OP(new_inst)

    def CONTAINS_OP(self, inst):
        assert inst.argval == 0 or inst.argval == 1
        left, right = self.popn(2)
        op = inst.argval
        self.push(right.call_method(self, "__contains__", [left], {}))
        if op == 1:
            self.UNARY_NOT(inst)

    def LIST_EXTEND(self, inst):
        v = self.pop()
        assert inst.argval > 0
        obj = self.stack[-inst.arg]
        assert isinstance(obj, ListVariable)
        assert obj.mutable_local
        obj.call_method(self, "extend", [v], {})

    def LIST_TO_TUPLE(self, inst):
        self.push(BuiltinVariable(tuple).call_function(self, [self.pop()], {}))

    def DICT_MERGE(self, inst):
        v = self.pop()
        assert inst.argval > 0
        obj = self.stack[-inst.arg]
        assert isinstance(obj, ConstDictVariable)
        assert obj.mutable_local
        obj.call_method(self, "update", [v], {})

    DICT_UPDATE = DICT_MERGE

    def GEN_START(self, inst):
        self.pop()

    def GET_LEN(self, inst):
        tos = self.stack[-1]
        if tos.is_python_constant():
            self.push(ConstantVariable(len(tos.as_python_constant())))
        else:
            self.push(tos.call_method(self, "__len__", [], {}))

    def MATCH_MAPPING(self, inst):
        tos = self.stack[-1]
        assert isinstance(tos, ConstDictVariable)
        if isinstance(tos.items, collections.abc.Mapping):
            self.push(ConstantVariable(True))
        else:
            self.push(ConstantVariable(False))

    def MATCH_SEQUENCE(self, inst):
        tos = self.stack[-1]
        assert tos.is_python_constant()
        tos_value = tos.as_python_constant()
        if isinstance(tos_value, collections.abc.Sequence) and not isinstance(
            tos_value, (str, bytes, bytearray)
        ):
            self.push(ConstantVariable(True))
        else:
            self.push(ConstantVariable(False))

    def MATCH_KEYS(self, inst):
        tos = self.stack[-1]
        assert tos.is_python_constant()
        keys = tos.as_python_constant()
        tos1 = self.stack[-2]
        assert isinstance(tos1, ConstDictVariable)
        match_obj = tos1.items
        if all(key in match_obj for key in keys):
            self.push(TupleVariable([match_obj[key] for key in keys]))
            if sys.version_info < (3, 11):
                self.push(ConstantVariable(True))
        else:
            self.push(ConstantVariable(None))
            if sys.version_info < (3, 11):
                self.push(ConstantVariable(False))

    def LOAD_ASSERTION_ERROR(self, inst):
        unimplemented("assert with non-string message")

    UNARY_POSITIVE = stack_op(operator.pos)
    UNARY_NEGATIVE = stack_op(operator.neg)
    UNARY_NOT = stack_op(operator.not_)
    UNARY_INVERT = stack_op(operator.invert)

    BINARY_POWER = stack_op(operator.pow)
    BINARY_MULTIPLY = stack_op(operator.mul)
    BINARY_MATRIX_MULTIPLY = stack_op(operator.matmul)
    BINARY_FLOOR_DIVIDE = stack_op(operator.floordiv)
    BINARY_TRUE_DIVIDE = stack_op(operator.truediv)
    BINARY_MODULO = stack_op(operator.mod)
    BINARY_REMAINDER = stack_op(operator.mod)
    BINARY_ADD = stack_op(operator.add)
    BINARY_SUBTRACT = stack_op(operator.sub)
    BINARY_SUBSCR = break_graph_if_unsupported(push=1)(stack_op(operator.getitem))
    BINARY_LSHIFT = stack_op(operator.lshift)
    BINARY_RSHIFT = stack_op(operator.rshift)
    BINARY_AND = stack_op(operator.and_)
    BINARY_OR = stack_op(operator.or_)
    BINARY_XOR = stack_op(operator.xor)

    INPLACE_POWER = stack_op(operator.ipow)
    INPLACE_MULTIPLY = stack_op(operator.imul)
    INPLACE_MATRIX_MULTIPLY = stack_op(operator.imatmul)
    INPLACE_FLOOR_DIVIDE = stack_op(operator.ifloordiv)
    INPLACE_TRUE_DIVIDE = stack_op(operator.itruediv)
    INPLACE_MODULO = stack_op(operator.imod)
    INPLACE_REMAINDER = stack_op(operator.imod)
    INPLACE_ADD = stack_op(operator.iadd)
    INPLACE_SUBTRACT = stack_op(operator.isub)
    INPLACE_LSHIFT = stack_op(operator.ilshift)
    INPLACE_RSHIFT = stack_op(operator.irshift)
    INPLACE_AND = stack_op(operator.iand)
    INPLACE_XOR = stack_op(operator.ixor)
    INPLACE_OR = stack_op(operator.ior)

    # 3.11 opcodes
    def RESUME(self, inst):
        if inst.arg == 0:
            self.append_prefix_inst(inst)
            self.accept_prefix_inst = False
        else:
            assert not self.accept_prefix_inst

    def BINARY_OP(self, inst):
        if sys.version_info >= (3, 11):
            opname = dis._nb_ops[inst.arg][0][3:]
            if opname.startswith("INPLACE"):
                return getattr(self, "INPLACE_" + opname[8:])(inst)
            return getattr(self, "BINARY_" + opname)(inst)
        else:
            unimplemented("BINARY_OP requires Python 3.11+")

    def PRECALL(self, inst):
        pass

    def KW_NAMES(self, inst):
        kw_names = self.code_options["co_consts"][inst.arg]
        assert isinstance(kw_names, tuple)
        for name in kw_names:
            assert isinstance(name, str)
        assert self.kw_names is None
        self.kw_names = ConstantVariable(value=kw_names)

    def PUSH_NULL(self, inst):
        self.push(NullVariable())

    @break_graph_if_unsupported(push=1)
    def CALL(self, inst):
        # see https://docs.python.org/3.11/library/dis.html#opcode-CALL
        # for convention
        contents = self.popn(inst.arg + 2)
        if isinstance(contents[0], NullVariable):
            fn = contents[1]
            args = []
        else:
            fn = contents[0]
            args = [contents[1]]
        kw_names = self.kw_names.value if self.kw_names else ()
        if kw_names:
            args = args + contents[2 : -len(kw_names)]
            kwargs_list = contents[-len(kw_names) :]
            kwargs = dict(zip(kw_names, kwargs_list))
            assert len(kwargs) == len(kw_names)
        else:
            args = args + contents[2:]
            kwargs = {}
        self.call_function(fn, args, kwargs)
        self.kw_names = None

    def COPY(self, inst):
        self.push(self.stack[-inst.arg])

    def SWAP(self, inst):
        self.stack[-1], self.stack[-inst.arg] = self.stack[-inst.arg], self.stack[-1]

    JUMP_BACKWARD = jump
    JUMP_BACKWARD_NO_INTERRUPT = jump

    POP_JUMP_FORWARD_IF_TRUE = generic_jump(operator.truth, False)
    POP_JUMP_BACKWARD_IF_TRUE = generic_jump(operator.truth, False)
    POP_JUMP_FORWARD_IF_FALSE = generic_jump(operator.not_, False)
    POP_JUMP_BACKWARD_IF_FALSE = generic_jump(operator.not_, False)

    def CACHE(self, inst):
        pass

    def BEFORE_WITH(self, inst):
        self.setup_or_before_with(inst)

    def setup_or_before_with(self, inst):
        state = self.copy_graphstate()
        ctx = self.pop()
        if not isinstance(ctx, ContextWrappingVariable):
            unimplemented(f"{inst.opname} {ctx}")

        if isinstance(ctx, GenericContextWrappingVariable):
            # Save the checkpoint to restore if there is
            # graph break under the GenericContextWrappingVariable.
            self.states_before_block.append(state)

        self.output.guards.update(ctx.guards)

        exit = WithExitFunctionVariable(
            ctx,
            inst.target,
            **VariableTracker.propagate(ctx),
        )
        if sys.version_info >= (3, 11):
            # see create_call_resume_at for block stack details
            assert self.next_instruction
            assert self.next_instruction.exn_tab_entry
            target = self.next_instruction.exn_tab_entry.target
        else:
            target = inst.target
        if isinstance(self, InstructionTranslator):
            self.block_stack.append(BlockStackEntry(target, len(self.stack), ctx))
        else:
            self.block_stack.append(BlockStackEntry(target))

        self.push(exit)
        self.push(ctx.enter(self))

    def append_prefix_inst(self, inst):
        assert self.accept_prefix_inst
        self.prefix_insts.append(inst)

    def MAKE_CELL(self, inst):
        self.append_prefix_inst(inst)

    def COPY_FREE_VARS(self, inst):
        self.append_prefix_inst(inst)

    def RETURN_GENERATOR(self, inst):
        self.append_prefix_inst(inst)

    def copy_graphstate(self) -> InstructionTranslatorGraphState:
        """Create a checkpoint of the current state by copying everything"""
        return InstructionTranslatorGraphState(
            self.output.copy_graphstate(),
            collections.OrderedDict(self.symbolic_locals),
            list(self.stack),
            list(self.block_stack),
            self.instruction_pointer,
            self.current_instruction,
            self.next_instruction,
            self.lineno,
        )

    def restore_graphstate(self, state: InstructionTranslatorGraphState):
        """Restore a checkpoint created by self.copy_graphstate()"""
        (
            output_state,
            self.symbolic_locals,
            self.stack,
            self.block_stack,
            self.instruction_pointer,
            self.current_instruction,
            self.next_instruction,
            self.lineno,
        ) = state
        self.output.restore_graphstate(output_state)

    def empty_checkpoint(self):
        if self.checkpoint is None:
            return True
        output_graphstate = self.checkpoint[1][0]
        graphstate = self.checkpoint[1][1:]
        state = (*output_graphstate, *graphstate)
        for obj in state:
            if isinstance(obj, Sized):
                if len(obj) != 0:
                    return False
        return True

    def format_frame_summary(self, additional_stack_frames=None):
        if additional_stack_frames is None:
            additional_stack_frames = []
        return "".join(
            traceback.format_list(
                ([self.frame_summary()] + list(reversed(additional_stack_frames)))
            )
        )

    def frame_summary(self):
        return traceback.FrameSummary(
            getattr(self.f_code, "co_filename", "<unknown>"),
            self.lineno,
            getattr(self.f_code, "co_name", "<unknown>"),
            lookup_line=False,
        )

    def store_dict_key(self, name, value):
        self.output.guards.add(
            GlobalWeakRefSource(name).make_guard(GuardBuilder.WEAKREF_ALIVE)
        )
        if name not in self.output.root_globals:
            self.output.install_global(name, weakref.ref(value))

    @property
    def fake_mode(self):
        return self._fake_mode

    def find_symbolic_locals_name(self, tensor_variable):
        for key, value in self.symbolic_locals.items():
            if value is tensor_variable:
                return key
        return None

    def __init__(
        self,
        output: OutputGraph,
        instructions: List[Instruction],
        f_locals: Dict[str, Any],
        f_globals: Dict[str, Any],
        f_builtins: Dict[str, Any],
        code_options: Dict[str, Any],
        symbolic_locals: Dict[str, VariableTracker],
        symbolic_globals: Dict[str, VariableTracker],
        f_code: types.CodeType,
        export: bool,
    ):
        super().__init__()

        # Mutable state checkpointed by copy_graphstate()
        self.output = output
        self.symbolic_locals = symbolic_locals
        self.symbolic_globals = symbolic_globals
        self.stack = []
        self.instruction_pointer = 0
        self.current_instruction = create_instruction("NOP")
        self.next_instruction = None
        self.block_stack = []
        # states before SETUP_WITH for checkpointing and fallback
        self.states_before_block: List[InstructionTranslatorGraphState] = []
        self.lineno = code_options["co_firstlineno"]
        self.kw_names = None
        self.accept_prefix_inst = True
        self.prefix_insts = []

        # Properties of the input/output code
        self.instructions: List[Instruction] = instructions
        self.indexof: Dict[Instruction, int] = get_indexof(self.instructions)
        self.f_locals: Dict[
            str, Any
        ] = f_locals  # needed for recording accessed locals for replay
        self.f_globals: Dict[str, Any] = f_globals
        self.f_builtins: Dict[str, Any] = f_builtins
        self.code_options: Dict[str, Any] = code_options
        self.f_code: types.CodeType = f_code

        # Execution record for replaying errors
        self.exec_recorder = ExecutionRecorder(code=f_code, code_options=code_options)
        # Stack of module being parsed, current nn.module is at the end of ordered dict.
        # The first field of tuple is the fully qualified name of current module
        # in original hierarchy.  The second field is the type of current nn.module
        self.nn_module_stack: Dict[str, Tuple[str, Type[Any]]] = {}
        # Flag to indicate whether tracing is used for export.
        self.export = export

        self._fake_mode = output.tracing_context.fake_mode

        self.checkpoint = None
        self.random_calls = []

        if sys.version_info >= (3, 10):
            from .resume_execution import (
                CO_ASYNC_GENERATOR,
                CO_COROUTINE,
                CO_GENERATOR,
                CO_ITERABLE_COROUTINE,
            )

            if f_code.co_flags & (
                CO_GENERATOR | CO_COROUTINE | CO_ITERABLE_COROUTINE | CO_ASYNC_GENERATOR
            ):
                self.push(BuiltinVariable(None))


class InstructionTranslator(InstructionTranslatorBase):
    def __init__(
        self,
        instructions: List[Instruction],
        f_code,
        f_locals,
        f_globals,
        f_builtins,
        code_options,
        compiler_fn,
        one_graph,
        export,
        export_constraints,
        mutated_closure_cell_contents: Set[str],
        frame_state,
        trainstep=False,
    ):
        _step_logger()(
            logging.INFO,
            f"torchdynamo start tracing {f_code.co_name} {code_options['co_filename']}:{code_options['co_firstlineno']}",
        )
        if trainstep:
            compiler_fn = _train_step_compiler(compiler_fn)
        super().__init__(
            output=OutputGraph(
                f_globals,
                code_options,
                compiler_fn,
                self,
                export,
                export_constraints,
                frame_state,
            ),
            instructions=instructions,
            f_locals=f_locals,
            f_globals=f_globals,
            f_builtins=f_builtins,
            code_options=code_options,
            symbolic_locals=collections.OrderedDict(),  # set below
            # A global var is inserted only after a STORE_GLOBAL happens to it
            symbolic_globals=collections.OrderedDict(),
            f_code=f_code,
            export=export,
        )
<<<<<<< HEAD
        with tracing(self.output.tracing_context):
            if trainstep:
                TracingContext.trace_train_step()

=======

        # as soon as we create the tracing context we should keep it active, so any calls
        # into dynamo apis can rely on finding it
        with tracing(self.output.tracing_context):
>>>>>>> 3a1e6b6b
            self.one_graph: bool = one_graph
            self.export = export
            self.mutated_closure_cell_contents = mutated_closure_cell_contents
            if self.export:
                assert (
                    self.one_graph
                ), "Export without one graph - something has gone wrong."

            vars = list(code_options["co_varnames"])
            vars.extend(x for x in self.cell_and_freevars() if x not in vars)

            self.symbolic_locals = collections.OrderedDict(
                (
                    k,
                    VariableBuilder(self, LocalSource(k))(f_locals[k]),
                )
                for k in vars
                if k in f_locals
            )

            # symbolic_locals contains the mapping from original f_locals to the
            # Variable objects. During the Variable building phase, each object also
            # has its associated guards. At the end, we will accumulate these
            # guards.
            #
            # One way of handling these guards is to just accumulate all of them
            # right now. However, many f_locals might not be used in the frame and
            # thus can unnecessarily increase guard execution overhead.  Therefore,
            # we selectively update output.guards as we run the Python Bytecode
            # instruction by instruction.
            #
            # An exception here is list/dict variables. Guards related to these
            # variables have indexed access, like Tensor_match on args[0], and if
            # args is not used in this frame, we will miss a LIST_LENGTH check like
            # len(args) == 2. Missing the LIST_LENGTH check causes problem for the
            # next invocation when args is not a list, and args[0] is a runtime
            # error. Therefore, we recursively add guards for list/dict variable here.
            for val in self.symbolic_locals.values():
                if isinstance(
                    val, (ListIteratorVariable, BaseListVariable, ConstDictVariable)
                ):
                    local_guards = VariableTracker.propagate(val)["guards"]
                    index_guards = [
                        guard
                        for guard in local_guards
                        if guard.create_fn
                        in (
                            GuardBuilder.LIST_LENGTH,
                            GuardBuilder.DICT_KEYS,
                            GuardBuilder.ODICT_KEYS,
                            GuardBuilder.TUPLE_ITERATOR_LEN,
                        )
                    ]
                    self.output.guards.update(index_guards)

            self._freevars_ids = dict()
            for name in self.code_options["co_freevars"]:
                if name in f_locals:
                    self._freevars_ids[name] = id(f_locals[name])

    def run(self):
        super().run()

    def match_nested_cell(self, name, cell):
        """Match a cell in this method to one in a function we are inlining"""
        value = cell.cell_contents
        # TODO(jansel): check the id of the cell rather than the contents
        if id(value) != self._freevars_ids.get(name):
            return None
        return self.symbolic_locals[name]

    def should_compile_partial_graph(self):
        return all(b.can_restore() for b in self.block_stack) and not self.one_graph

    def create_call_resume_at(self, inst):
        self.instruction_pointer = None

        if inst.opname == "RETURN_VALUE":
            return [create_instruction("RETURN_VALUE")]

        reads = livevars_analysis(self.instructions, inst)
        argnames = tuple(
            k
            for k in self.symbolic_locals.keys()
            if k in reads and k not in self.cell_and_freevars()
        )

        cg = PyCodegen(self)

        # Python does not allow null to be an arg to a function, so
        # we remove nulls from the stack and restore them in the
        # prologue of the resume function

        # sorted list of indices of nulls on the stack
        null_idxes: List[int] = []
        if sys.version_info >= (3, 11):
            # find indices of NullVariables
            for i, var in enumerate(self.stack):
                if isinstance(var, NullVariable):
                    null_idxes.append(i)
            # generate bytecode to pop the nulls
            null_cnt = 0
            for i, var in enumerate(reversed(self.stack)):
                if isinstance(var, NullVariable):
                    for j in range(2, i + 2 - null_cnt):
                        cg.append_output(create_instruction("SWAP", arg=j))
                    cg.extend_output(cg.pop_null())
                    null_cnt += 1

        # we popped all nulls from the stack at runtime,
        # so we should not count NullVariables
        stack_len = len(self.stack) - len(null_idxes)
        nargs = stack_len + len(argnames)

        name = unique_id(f"__resume_at_{inst.offset}")

        new_code: types.CodeType = ContinueExecutionCache.lookup(
            self.f_code,
            self.lineno,
            inst.offset,
            tuple(b.target.offset for b in self.block_stack),
            stack_len,
            argnames,
            tuple(b.resume_fn() for b in self.block_stack),
            tuple(null_idxes),
        )

        if new_code.co_freevars:
            cg.make_function_with_closure(name, new_code, True, stack_len)
        else:
            self.output.install_global(
                name, types.FunctionType(new_code, self.f_globals, name)
            )
            cg.extend_output(cg.load_function_name(name, True, stack_len))

        cg.extend_output([cg.create_load(k) for k in argnames])
        cg.extend_output(create_call_function(nargs, False))
        cg.append_output(create_instruction("RETURN_VALUE"))
        return cg.get_instructions()

    def RETURN_VALUE(self, inst):
        if self.output.count_calls() == 0 and not self.export:
            raise exc.SkipFrame("because no content in function call")
        self.instruction_pointer = None
        _step_logger()(
            logging.INFO,
            f"torchdynamo done tracing {self.f_code.co_name} (RETURN_VALUE)",
        )
        log.debug("RETURN_VALUE triggered compile")
        self.output.compile_subgraph(
            self,
            reason=GraphCompileReason(
                "return_value", [self.frame_summary()], graph_break=False
            ),
        )
        self.output.add_output_instructions([create_instruction("RETURN_VALUE")])


class InliningInstructionTranslator(InstructionTranslatorBase):
    """Trace and inline a called method"""

    symbolic_result: Optional[TensorVariable]

    @classmethod
    def inline_call(cls, parent, func, args, kwargs):
        with patch.dict(counters, {"unimplemented": counters["inline_call"]}):
            return cls.inline_call_(parent, func, args, kwargs)

    @staticmethod
    def check_inlineable(func):
        if func.has_self():
            unimplemented("inline with __self__")

        if func.get_name() == "patched_init":
            unimplemented("Patched init cannot be inlined.")

        try:
            if id(func.get_function()) in allowed_functions._disallowed_function_ids:
                unimplemented(f"inlining disallowed: {func.get_function()}")
        except NotImplementedError:
            pass  # closures

        if skipfiles.check(
            func.get_filename()
        ) and not skipfiles.is_torch_inline_allowed(func.get_filename()):
            unimplemented(
                f"inline in skipfiles: {func.fn.__qualname__}  | {func.get_name()} {func.get_filename()}"
            )

        if isinstance(func, UserFunctionVariable) and inspect.getattr_static(
            func.get_function(), "_torchdynamo_disable", False
        ):
            unimplemented(
                f"call torch._dynamo.disable() wrapped function {func.get_function()}"
            )

    @staticmethod
    def inline_call_(
        parent, func: VariableTracker, args: List[VariableTracker], kwargs
    ):
        assert isinstance(
            func,
            (UserFunctionVariable, NestedUserFunctionVariable),
        )
        InliningInstructionTranslator.check_inlineable(func)
        try:
            sub_locals, closure_cells = func.bind_args(parent, args, kwargs)
        except TypeError as e:
            # Wrap the general TypeError during bind_args() to the internal ArgsMismatchError with detailed info
            raise ArgsMismatchError(
                "{reason}.\n  func = {func}, args = {args}, kwargs = {kwargs}".format(
                    reason=str(e),
                    func=f"'{func.get_name()}' {func.get_filename()}:{func.get_code().co_firstlineno}",
                    args=[arg.python_type() for arg in args],
                    kwargs=kwargs,
                ),
            )

        for v in itertools.chain(sub_locals.values(), closure_cells.values()):
            if not isinstance(v, VariableTracker):
                unimplemented(f"unconverted arg {v}")

        code: types.CodeType = func.get_code()
        if code.co_name in ("__setitem__", "__setattr__"):
            unimplemented(f"inline {code.co_name}")

        suffix = ""
        # TODO: mlazos, add support for enabling multiple artifact logs
        # with a single alias
        if torch._logging._internal.log_state.is_artifact_enabled("output_code"):
            suffix = f"\n{dis.Bytecode(code).dis()}"
        log.debug("INLINING %s%s", code, suffix)

        tracer: InliningInstructionTranslator
        if is_generator(code):
            tracer = InliningGeneratorInstructionTranslator(
                parent, code, sub_locals, parent.symbolic_globals, closure_cells, func
            )
        else:
            tracer = InliningInstructionTranslator(
                parent, code, sub_locals, parent.symbolic_globals, closure_cells, func
            )

        try:
            tracer.run()
        except exc.SkipFrame as e:
            msg = f"SKIPPED INLINING {code}: {e}"
            log.debug(msg)
            raise Unsupported(msg) from e
        except Exception as e:
            log.debug("FAILED INLINING %s", code)
            raise
        assert tracer.symbolic_result is not None
        func.export_freevars(parent, tracer)

        if tracer.f_globals is parent.f_globals:
            # Merge symbolic_globals back if parent and child are in the same namespace
            parent.symbolic_globals.update(tracer.symbolic_globals)

        log.debug("DONE INLINING %s", code)

        if is_generator(code):
            assert isinstance(tracer, InliningGeneratorInstructionTranslator)
            assert tracer.symbolic_result.as_python_constant() is None
            return ListIteratorVariable(
                tracer.generated_items,
                mutable_local=MutableLocal(),
                **VariableTracker.propagate(tracer.symbolic_result),
            )
        else:
            return tracer.symbolic_result

    def __init__(
        self,
        parent: InstructionTranslatorBase,
        code: types.CodeType,
        symbolic_locals: Dict[str, VariableTracker],
        symbolic_globals: Dict[str, VariableTracker],
        closure_cells: Dict[str, VariableTracker],
        funcvar: BaseUserFunctionVariable,
    ):
        f_globals = funcvar.get_globals()
        f_builtins = f_globals["__builtins__"]
        if not isinstance(f_builtins, dict):
            f_builtins = f_builtins.__dict__
        super().__init__(
            output=parent.output,
            f_locals={},
            f_globals=f_globals,
            f_builtins=f_builtins,
            symbolic_locals=symbolic_locals,
            symbolic_globals=symbolic_globals,
            instructions=cleaned_instructions(code),
            code_options={k: getattr(code, k) for k in dir(code)},
            f_code=code,
            export=parent.export,
        )
        self.parent = parent
        self.symbolic_result = None
        self.closure_cells = closure_cells
        self.nn_module_stack = parent.nn_module_stack.copy()

    @property
    def fake_mode(self):
        return self.parent.fake_mode

    def run_ctx_mgr(self):
        return TracingContext.current_frame(self.parent.frame_summary())

    def STORE_DEREF(self, inst):
        if inst.argval in self.closure_cells:
            cell = self.closure_cells[inst.argval]
            val = self.pop()
            if isinstance(cell, ClosureVariable):
                self.output.root_tx.symbolic_locals[cell.name] = val
            else:
                self.output.side_effects.store_cell(cell, val)
        else:
            maybe_cell = self.symbolic_locals.get(inst.argval)
            if isinstance(
                maybe_cell,
                variables.NewCellVariable,
            ):
                self.output.side_effects.store_cell(
                    self.symbolic_locals[inst.argval], self.pop()
                )
            else:
                if (
                    maybe_cell is not None
                    and maybe_cell.source.name()
                    not in self.parent.mutated_closure_cell_contents
                ):
                    # Why is the source name here unique?
                    # mutated_closure_cell_contents is a per-frame
                    # concept, and sources identify, e.g., particular
                    # locals from the frame.  If you had two locals,
                    # they'll get different source names, and therefore
                    # differ here.
                    self.parent.mutated_closure_cell_contents.add(
                        maybe_cell.source.name()
                    )
                    raise exc.RestartAnalysis()
                unimplemented("write to __closure__ while inlining")

    def LOAD_DEREF(self, inst):
        if inst.argval in self.closure_cells:
            cell = self.closure_cells[inst.argval]
            if isinstance(cell, ClosureVariable):
                self.push(self.output.root_tx.symbolic_locals[cell.name])
            else:
                self.push(self.output.side_effects.load_cell(cell))
        else:
            maybe_sym_local = self.symbolic_locals.get(inst.argval, None)
            if isinstance(maybe_sym_local, variables.NewCellVariable):
                self.push(self.output.side_effects.load_cell(maybe_sym_local))
            else:
                super().LOAD_DEREF(inst)

    def LOAD_CLOSURE(self, inst):
        assert inst.argval in self.cell_and_freevars()
        self.push(self.closure_cells[inst.argval])

    def replace_all(self, oldvar: VariableTracker, newvar: VariableTracker):
        newvar = super().replace_all(oldvar, newvar)
        # recursively check and update parent's locals and stack in case oldvar is from parent
        translator: InstructionTranslatorBase = self
        while hasattr(translator, "parent"):
            translator = translator.parent  # type: ignore[attr-defined]
            translator.update_locals_and_stack(oldvar, newvar)
        return newvar

    def should_compile_partial_graph(self):
        return False  # inlining functions is all-or-nothing

    def create_call_resume_at(self, offset):
        unimplemented("cant resume while inlining")

    def RETURN_VALUE(self, inst):
        self.symbolic_result = self.pop()
        self.instruction_pointer = None


class InliningGeneratorInstructionTranslator(InliningInstructionTranslator):
    generated_items: List[VariableTracker]

    def __init__(self, *args, **kwargs):
        super().__init__(*args, **kwargs)
        self.generated_items = []

    def YIELD_VALUE(self, inst: Instruction):
        self.generated_items.append(self.pop())
        # TODO(jansel): figure out why this is needed, it isn't in the docs for YIELD_VALUE
        self.push(ConstantVariable(None))<|MERGE_RESOLUTION|>--- conflicted
+++ resolved
@@ -32,7 +32,7 @@
     variables,
 )
 from .allowed_functions import is_allowed, is_builtin_callable, is_builtin_constant
-from .backends.train_step import _train_step_compiler
+from .backends.is_train_step import _is_train_step_compiler
 from .bytecode_analysis import get_indexof, JUMP_OPNAMES, livevars_analysis
 from .bytecode_transformation import (
     cleaned_instructions,
@@ -1917,14 +1917,11 @@
         export_constraints,
         mutated_closure_cell_contents: Set[str],
         frame_state,
-        trainstep=False,
     ):
         _step_logger()(
             logging.INFO,
             f"torchdynamo start tracing {f_code.co_name} {code_options['co_filename']}:{code_options['co_firstlineno']}",
         )
-        if trainstep:
-            compiler_fn = _train_step_compiler(compiler_fn)
         super().__init__(
             output=OutputGraph(
                 f_globals,
@@ -1946,17 +1943,13 @@
             f_code=f_code,
             export=export,
         )
-<<<<<<< HEAD
-        with tracing(self.output.tracing_context):
-            if trainstep:
-                TracingContext.trace_train_step()
-
-=======
 
         # as soon as we create the tracing context we should keep it active, so any calls
         # into dynamo apis can rely on finding it
         with tracing(self.output.tracing_context):
->>>>>>> 3a1e6b6b
+            if _is_train_step_compiler(compiler_fn):
+                TracingContext.trace_train_step()
+
             self.one_graph: bool = one_graph
             self.export = export
             self.mutated_closure_cell_contents = mutated_closure_cell_contents
