import math
from typing import List, Optional, Union

import torch
import torch._prims_common as utils
from torch import Tensor
from torch._decomp import _add_op_to_registry, global_decomposition_table, meta_table
from torch._ops import OpOverload
from torch._prims_common import (
    check,
    corresponding_complex_dtype,
    corresponding_real_dtype,
    elementwise_dtypes,
    ELEMENTWISE_TYPE_PROMOTION_KIND,
    FloatLike,
    IntLike,
)

from torch._prims_common.wrappers import out_wrapper
from torch._refs import _broadcast_shapes

from torch._subclasses.fake_tensor import check_no_bool_index_tensors
from torch.utils._pytree import tree_map


aten = torch.ops.aten

_meta_lib_dont_use_me_use_register_meta = torch.library.Library("aten", "IMPL", "Meta")


def register_meta(op):
    def wrapper(fn):
        def register(op):
            _add_op_to_registry(meta_table, op, fn)

        tree_map(register, op)
        return fn

    return wrapper


def toRealValueType(dtype):
    from_complex = {
        torch.complex32: torch.half,
        torch.cfloat: torch.float,
        torch.cdouble: torch.double,
    }
    return from_complex.get(dtype, dtype)


@register_meta(aten._fft_c2c.default)
def meta_fft_c2c(self, dim, normalization, forward):
    assert self.dtype.is_complex
    return self.new_empty(self.size())


@register_meta(aten._fft_r2c.default)
def meta_fft_r2c(self, dim, normalization, onesided):
    assert self.dtype.is_floating_point
    output_sizes = list(self.size())

    if onesided:
        last_dim = dim[-1]
        last_dim_halfsize = (output_sizes[last_dim] // 2) + 1
        output_sizes[last_dim] = last_dim_halfsize

    return self.new_empty(
        output_sizes, dtype=utils.corresponding_complex_dtype(self.dtype)
    )


@register_meta(aten.randperm.generator_out)
def meta_randperm(n, *, generator=None, out):
    assert out.ndim == 1 and out.size(0) == n
    return out


@register_meta(aten.randint.default)
def meta_randint(
    high, size, *, dtype=torch.long, layout=None, device=None, pin_memory=None
):
    return torch.empty(
        size, dtype=dtype, layout=layout, device=device, pin_memory=pin_memory
    )


@register_meta(aten.randint.low)
def meta_randint_low(
    low, high, size, *, dtype=torch.long, layout=None, device=None, pin_memory=None
):
    return torch.empty(
        size, dtype=dtype, layout=layout, device=device, pin_memory=pin_memory
    )


@register_meta([aten._fft_c2r.default, aten._fft_c2r.out])
@out_wrapper()
def meta_fft_c2r(self, dim, normalization, lastdim):
    assert self.dtype.is_complex
    output_sizes = list(self.size())
    output_sizes[dim[-1]] = lastdim
    return self.new_empty(output_sizes, dtype=toRealValueType(self.dtype))


@register_meta(aten.copy_.default)
def meta_copy_(self, src, non_blocking=False):
    return self


def inferUnsqueezeGeometry(tensor, dim):
    result_sizes = list(tensor.size())
    result_strides = list(tensor.stride())
    new_stride = 1 if dim >= tensor.dim() else result_sizes[dim] * result_strides[dim]
    result_sizes.insert(dim, 1)
    result_strides.insert(dim, new_stride)
    return result_sizes, result_strides


@register_meta(aten.unsqueeze_.default)
def meta_unsqueeze_(self, dim):
    dim = maybe_wrap_dim(dim, self.dim() + 1)
    g_sizes, g_strides = inferUnsqueezeGeometry(self, dim)
    self.as_strided_(g_sizes, g_strides)
    return self


# Implementations below are taken from https://github.com/albanD/subclass_zoo/blob/main/python_meta_tensor.py
@register_meta(aten.index_select.default)
def meta_index_select(self, dim, index):
    result_size = list(self.size())
    if self.dim() > 0:
        result_size[dim] = index.numel()
    return self.new_empty(result_size)


@register_meta(aten.index_select.out)
def meta_index_select_out(self, dim, index, out):
    torch._resize_output_(out, self.size(), self.device)
    return out.copy_(torch.index_select(self, dim, index))


@register_meta([aten.max.default, aten.max.unary_out])
@out_wrapper()
def meta_max(self):
    return self.new_empty(())


@register_meta(aten.max.dim)
def meta_max_dim(self, dim, keepdim=False):
    dim = utils.reduction_dims(self.shape, (dim,))
    output_shape = _compute_reduction_shape(self, dim, keepdim)
    return (
        self.new_empty(output_shape),
        self.new_empty(output_shape, dtype=torch.long),
    )


@register_meta([aten.min.default])
def meta_min(self):
    return self.new_empty(())


@register_meta(aten.angle.default)
def meta_angle(self):
    if self.is_complex():
        result_dtype = corresponding_real_dtype(self.dtype)
    else:
        _, result_dtype = elementwise_dtypes(
            self, type_promotion_kind=ELEMENTWISE_TYPE_PROMOTION_KIND.INT_TO_FLOAT
        )
    return torch.empty_like(self, dtype=result_dtype)


@register_meta(aten.angle.out)
def meta_angle_out(self, out):
    torch._resize_output_(out, self.size(), self.device)
    return out.copy_(torch.angle(self))


def squareCheckInputs(self, f_name):
    assert (
        self.dim() >= 2
    ), f"{f_name}: The input tensor must have at least 2 dimensions."
    assert self.size(-1) == self.size(
        -2
    ), f"{f_name}: A must be batches of square matrices, but they are {self.size(-2)} by {self.size(-1)} matrices"


def checkUplo(uplo: str):
    uplo_uppercase = uplo.upper()
    assert (
        len(uplo) == 1 and uplo_uppercase == "U" or uplo_uppercase == "L"
    ), f"Expected UPLO argument to be 'L' or 'U', but got {uplo}"


# @register_meta(aten.linalg_eigh.default)
def meta_linalg_eigh(self, uplo="L"):
    squareCheckInputs(self, "linalg_eigh")
    checkUplo(uplo)
    real_dtype = toRealValueType(self.dtype)
    assert self.dim() >= 2
    values = self.new_empty(self.shape, dtype=real_dtype)
    values.transpose_(-2, -1)
    vectors = self.new_empty(self.shape[:-1])
    return (values, vectors)


# From aten/src/ATen/native/ReflectionPad.cpp
@register_meta(
    [aten.reflection_pad2d_backward.default, aten.replication_pad2d_backward.default]
)
def meta_pad2d_backward(grad_output, self, padding):
    dim_w = 2
    dim_h = 1
    dim_plane = 0
    nbatch = 1

    self_shape = self.shape
    if self.dim() == 4:
        nbatch = self_shape[0]
        dim_w += 1
        dim_h += 1
        dim_plane += 1

    pad_l = padding[0]
    pad_r = padding[1]
    pad_t = padding[2]
    pad_b = padding[3]

    nplane = self_shape[dim_plane]
    input_h = self_shape[dim_h]
    input_w = self_shape[dim_w]
    output_h = input_h + pad_t + pad_b
    output_w = input_w + pad_l + pad_r

    check(
        output_w == grad_output.shape[dim_w],
        lambda: f"gradOutput width unexpected. Expected: {output_w}, Got: {grad_output.shape[dim_w]}",
    )
    check(
        output_h == grad_output.shape[dim_h],
        lambda: f"gradOutput height unexpected. Expected: {output_h}, Got: {grad_output.shape[dim_h]}",
    )
    return self.new_empty(self.shape)


@register_meta(aten.reflection_pad2d.default)
def meta_pad2d(self, padding):
    valid_dims = self.size(1) != 0 and self.size(2) != 0
    check(
        (self.ndim == 3 and valid_dims)
        or (self.ndim == 4 and valid_dims and self.size(3) != 0),
        lambda: f"3D or 4D (batch mode) tensor expected for input, but got: {self}",
    )
    if self.ndim == 4:
        nbatch, nplane, input_h, input_w = self.shape
    else:
        nbatch = 1
        nplane, input_h, input_w = self.shape

    pad_l, pad_r, pad_t, pad_b = padding

    output_h = input_h + pad_t + pad_b
    output_w = input_w + pad_l + pad_r

    if self.ndim == 3:
        return self.new_empty((nplane, output_h, output_w))
    else:
        return self.new_empty((nbatch, nplane, output_h, output_w))


@register_meta([aten.bernoulli.default, aten.bernoulli.out])
@out_wrapper()
def meta_bernoulli(self, *, generator=None):
    # https://github.com/pytorch/pytorch/issues/88612
    return torch.empty_like(self).contiguous()


@register_meta(aten.bernoulli_.float)
def meta_bernoulli_(self, p=0.5, generator=None):
    return self


@register_meta(aten.bernoulli.p)
def meta_bernoulli_p(self, p=0.5, generator=None):
    # https://github.com/pytorch/pytorch/issues/88612
    return torch.empty_like(self).contiguous()


@register_meta(aten._fused_moving_avg_obs_fq_helper.default)
def meta__fused_moving_avg_obs_fq_helper(
    self,
    observer_on,
    fake_quant_on,
    running_min,
    running_max,
    scale,
    zero_point,
    averaging_const,
    quant_min,
    quant_max,
    ch_axis,
    per_row_fake_quant=False,
    symmetric_quant=False,
):
    check(
        ch_axis < self.dim(),
        lambda: "Error in fused_moving_avg_obs_fake_quant_cpu: ch_axis must be < self.dim()",
    )
    mask = torch.empty_like(self, dtype=torch.bool)
    return (torch.empty_like(self), mask)


def dot_check(self, other):
    check(
        self.dim() == 1 and other.dim() == 1,
        lambda: f"1D tensors expected, but got {self.dim()}D and {other.dim()}D tensors",
    )


@register_meta(aten.dot.default)
def meta_dot(self, tensor):
    dot_check(self, tensor)
    return self.new_empty(())


@register_meta([aten.mm.default])
def meta_mm(a, b):
    check(a.dim() == 2, lambda: "a must be 2D")
    check(b.dim() == 2, lambda: "b must be 2D")
    N, M1 = a.shape
    M2, P = b.shape
    check(M1 == M2, lambda: "a and b must have same reduction dim")
    return a.new_empty(N, P)


def _compute_reduction_shape(self, dims, keepdim):
    if keepdim:
        return tuple(self.shape[i] if i not in dims else 1 for i in range(self.ndim))

    return utils.compute_reduction_output_shape(self.shape, dims)


# FakeTensors (meta tensors with a device) will report device as meta
# when running meta kernels. Here, access the "fake device" of FakeTensor if it
# exists so meta kernels which have diverge per device will be more
# accurate when run with FakeTensors
def device_hint(tensor) -> "str":
    if isinstance(tensor, torch._subclasses.FakeTensor):
        return tensor.fake_device.type
    else:
        return "cuda"  # default to cuda


@register_meta(aten.convolution.default)
def meta_conv(
    input_tensor: torch.Tensor,
    weight: torch.Tensor,
    bias: torch.Tensor,
    stride: List[int],
    padding: List[int],
    dilation: List[int],
    is_transposed: bool,
    output_padding: List[int],
    groups: int,
):
    def _formula(ln: int, p: int, d: int, k: int, s: int) -> int:
        """
        Formula to apply to calculate the length of some dimension of the output

        See: https://pytorch.org/docs/stable/generated/torch.nn.Conv2d.html

        Args:
            ln: length of the dimension
            p: padding in that dim
            d: dilation in that dim
            k: kernel size in that dim
            s: stride in that dim
        Returns:
            The output length
        """
        return (ln + 2 * p - d * (k - 1) - 1) // s + 1

    def _formula_transposed(ln: int, p: int, d: int, k: int, s: int, op: int) -> int:
        """
        Formula to apply to calculate the length of some dimension of the output
        if transposed convolution is used.
        See: https://pytorch.org/docs/stable/generated/torch.nn.ConvTranspose2d.html

        Args:
            ln: length of the dimension
            p: padding in that dim
            d: dilation in that dim
            k: kernel size in that dim
            s: stride in that dim
            op: output padding in that dim

        Returns:
            The output length
        """
        return (ln - 1) * s - 2 * p + d * (k - 1) + op + 1

    def calc_conv_nd_return_shape(
        dims: torch.Size,
        kernel_size: torch.Size,
        stride: Union[List[int], int],
        padding: Union[List[int], int],
        dilation: Union[List[int], int],
        output_padding: Optional[Union[List[int], int]] = None,
    ):
        ret_shape = []
        if isinstance(stride, IntLike):
            stride = [stride] * len(dims)
        elif len(stride) == 1:
            stride = [stride[0]] * len(dims)

        if isinstance(padding, IntLike):
            padding = [padding] * len(dims)
        elif len(padding) == 1:
            padding = [padding[0]] * len(dims)

        if isinstance(dilation, IntLike):
            dilation = [dilation] * len(dims)
        elif len(dilation) == 1:
            dilation = [dilation[0]] * len(dims)

        output_padding_list: Optional[List[int]] = None
        if output_padding:
            if isinstance(output_padding, IntLike):
                output_padding_list = [output_padding] * len(dims)
            elif len(output_padding) == 1:
                output_padding_list = [output_padding[0]] * len(dims)
            else:
                output_padding_list = output_padding

        for i in range(len(dims)):
            # If output_padding is present, we are dealing with a transposed convolution
            if output_padding_list:
                ret_shape.append(
                    _formula_transposed(
                        dims[i],
                        padding[i],
                        dilation[i],
                        kernel_size[i],
                        stride[i],
                        output_padding_list[i],
                    )
                )
            else:
                ret_shape.append(
                    _formula(
                        dims[i], padding[i], dilation[i], kernel_size[i], stride[i]
                    )
                )
        return ret_shape

    def is_channels_last(ten):
        return torch._prims_common.suggest_memory_format(ten) == torch.channels_last

    def pick_memory_format():
        if device_hint(input_tensor) == "cuda":
            if is_channels_last(input_tensor) or is_channels_last(weight):
                return torch.channels_last
        else:
            if is_channels_last(input_tensor):
                return torch.channels_last
        if input_tensor.is_contiguous(memory_format=torch.contiguous_format):
            return torch.contiguous_format
        elif input_tensor.is_contiguous(memory_format=torch.preserve_format):
            return torch.preserve_format

    kernel_size = weight.shape[2:]
    dims = input_tensor.shape[2:]
    if is_transposed:
        out_channels = groups * weight.shape[1]

        shape_out = calc_conv_nd_return_shape(
            dims,
            kernel_size,
            stride,
            padding,
            dilation,
            output_padding,
        )

    else:
        out_channels = weight.shape[0]
        if weight.shape[1] * groups != input_tensor.shape[1]:
            raise RuntimeError("Invalid channel dimensions")
        shape_out = calc_conv_nd_return_shape(
            dims, kernel_size, stride, padding, dilation
        )
    out = input_tensor.new_empty((input_tensor.shape[0], out_channels, *shape_out))

    out = out.to(memory_format=pick_memory_format())  # type: ignore[call-overload]
    return out


# from check_dim_size() in aten/src/ATen/TensorUtils.cpp.
def check_dim_size(tensor, dim, dim_size, size):
    check(
        tensor.dim() == dim and tensor.shape[dim_size] == size,
        lambda: f"Expected a tensor of dimension {dim} and tensor.size[{dim_size}] == {size}, "
        + f"but got : dimension {tensor.dim()} and tensor.size[{dim_size}] = {tensor.shape[dim_size]}",
    )


@register_meta(aten.avg_pool2d.default)
def meta_avg_pool2d(
    input,
    kernel_size,
    stride=(),
    padding=(0,),
    ceil_mode=False,
    count_include_pad=True,
    divisor_override=None,
):
    def unpack(name, val):
        check(
            len(val) in [1, 2],
            lambda: f"avg_pool2d: {name} must either be a single int, or a tuple of two ints",
        )
        H = val[0]
        W = H if len(val) == 1 else val[1]
        return H, W

    kH, kW = unpack("kernel_size", kernel_size)
    check(
        len(stride) in [0, 1, 2],
        lambda: "avg_pool2d: stride must either be omitted, a single int, or a tuple of two ints",
    )
    if len(stride) == 0:
        dH, dW = kH, kW
    elif len(stride) == 1:
        dH, dW = stride[0], stride[0]
    else:
        dH, dW = unpack("stride", stride)

    padH, padW = unpack("padding", padding)

    check(
        divisor_override is None or divisor_override != 0,
        lambda: "divisor must be not zero",
    )

    nbatch = input.size(-4) if input.dim() == 4 else 1
    nInputPlane = input.size(-3)
    inputHeight = input.size(-2)
    inputWidth = input.size(-1)

    outputHeight = pooling_output_shape(inputHeight, kH, padH, dH, 1, ceil_mode)
    outputWidth = pooling_output_shape(inputWidth, kW, padW, dW, 1, ceil_mode)

    memory_format = utils.suggest_memory_format(input)
    pool2d_shape_check(
        input,
        kH,
        kW,
        dH,
        dW,
        padH,
        padW,
        1,
        1,
        nInputPlane,
        inputHeight,
        inputWidth,
        outputHeight,
        outputWidth,
        memory_format,
    )

    if input.dim() == 3:
        size = [nInputPlane, outputHeight, outputWidth]
    else:
        size = [nbatch, nInputPlane, outputHeight, outputWidth]
    return torch.empty(
        size, dtype=input.dtype, device=input.device, memory_format=memory_format
    )


# from avg_pool2d_backward_shape_check() in aten/src/ATen/native/Pool.h.
def avg_pool2d_backward_shape_check(
    input,
    gradOutput,
    nbatch,
    kH,
    kW,
    dH,
    dW,
    padH,
    padW,
    nInputPlane,
    inputHeight,
    inputWidth,
    outputHeight,
    outputWidth,
    mem_format,
):
    pool2d_shape_check(
        input,
        kH,
        kW,
        dH,
        dW,
        padH,
        padW,
        1,
        1,
        nInputPlane,
        inputHeight,
        inputWidth,
        outputHeight,
        outputWidth,
        mem_format,
    )

    ndim = input.dim()
    nOutputPlane = nInputPlane

    check_dim_size(gradOutput, ndim, ndim - 3, nOutputPlane)
    check_dim_size(gradOutput, ndim, ndim - 2, outputHeight)
    check_dim_size(gradOutput, ndim, ndim - 1, outputWidth)


# Don't override the C++ registration.
@register_meta(aten.avg_pool2d_backward.default)
def meta_avg_pool2d_backward(
    gradOutput_,
    input,
    kernel_size,
    stride,
    padding,
    ceil_mode,
    count_include_pad,
    divisor_override,
):
    # From aten/src/ATen/native/AveragePool2d.cpp structured kernel meta func.
    check(
        len(kernel_size) == 1 or len(kernel_size) == 2,
        lambda: "avg_pool2d: kernel_size must either be a single int, or a tuple of two ints",
    )
    kH = kernel_size[0]
    kW = kH if len(kernel_size) == 1 else kernel_size[1]
    check(
        len(stride) == 0 or len(stride) == 1 or len(stride) == 2,
        lambda: "avg_pool2d: stride must either be omitted, a single int, or a tuple of two ints",
    )
    dH = kH if len(stride) == 0 else stride[0]
    dW = kW if len(stride) == 0 else dH if len(stride) == 1 else stride[1]
    check(
        len(padding) == 1 or len(padding) == 2,
        lambda: "avg_pool2d: padding must either be a single int, or a tuple of two ints",
    )
    padH = padding[0]
    padW = padH if len(padding) == 1 else padding[1]

    check(
        divisor_override is None or divisor_override != 0,
        lambda: "divisor must be not zero",
    )

    input_size = input.shape
    nbatch = input_size[-4] if input.dim() == 4 else 1
    nInputPlane = input_size[-3]
    inputHeight = input_size[-2]
    inputWidth = input_size[-1]

    outputHeight = pooling_output_shape(inputHeight, kH, padH, dH, 1, ceil_mode)
    outputWidth = pooling_output_shape(inputWidth, kW, padW, dW, 1, ceil_mode)

    mem_format = utils.suggest_memory_format(input)

    avg_pool2d_backward_shape_check(
        input,
        gradOutput_,
        nbatch,
        kH,
        kW,
        dH,
        dW,
        padH,
        padW,
        nInputPlane,
        inputHeight,
        inputWidth,
        outputHeight,
        outputWidth,
        mem_format,
    )

    return torch.empty(
        input_size, dtype=input.dtype, device=input.device, memory_format=mem_format
    )


@register_meta(aten._adaptive_avg_pool2d.default)
def meta_adaptive_avg_pool2d(self, output_size):
    check(
        self.ndim == 3 or self.ndim == 4,
        lambda: f"Expected 3D or 4D tensor, but got {self.shape}",
    )
    output_shape = self.shape[:-2] + tuple(output_size)
    memory_format = utils.suggest_memory_format(self)
    # need to set memory_format to preserve the memory format of the input
    # channel last input should have channel last output
    return torch.empty(
        output_shape, dtype=self.dtype, device=self.device, memory_format=memory_format
    )


@register_meta(aten._adaptive_avg_pool3d.default)
def meta_adaptive_avg_pool3d(self, output_size):
    check(
        self.ndim == 4 or self.ndim == 5,
        lambda: f"Expected 4D or 5D tensor, but got {self.shape}",
    )
    return self.new_empty(self.shape[:-3] + tuple(output_size))


@register_meta(aten._adaptive_avg_pool2d_backward.default)
def meta__adaptive_avg_pool2d_backward(grad_out, self):
    ndim = grad_out.ndim
    for i in range(1, ndim):
        check(
            grad_out.size(i) > 0,
            lambda: f"adaptive_avg_pool2d_backward(): Expected grad_output to have non-zero \
                      size for non-batch dimensions, {grad_out.shape} with dimension {i} being empty",
        )
    check(
        ndim == 3 or ndim == 4,
        lambda: f"adaptive_avg_pool2d_backward(): Expected 3D or 4D tensor, but got {self.shape}",
    )
    check(
        self.dtype == grad_out.dtype,
        lambda: f"expected dtype {self.dtype} for `grad_output` but got dtype {grad_out.dtype}",
    )
    return self.new_empty(self.shape)


@register_meta(aten.repeat_interleave.Tensor)
def meta_repeat_interleave_Tensor(repeats, output_size=None):
    if output_size is None:
        raise RuntimeError("cannot repeat_interleave a meta tensor without output_size")
    return repeats.new_empty(output_size)


@register_meta([aten.complex.default, aten.complex.out])
@out_wrapper()
def meta_complex(real, imag):
    assert real.dtype.is_floating_point
    assert imag.dtype.is_floating_point
    out_shape = _broadcast_shapes(real.shape, imag.shape)
    return real.new_empty(out_shape, dtype=corresponding_complex_dtype(real.dtype))


@register_meta(aten.vdot.default)
def vdot(self, other):
    if not self.is_complex:
        return torch.dot(self, other)

    if self.is_conj():
        if other.is_conj():
            return torch.vdot(other.conj(), self.conj())
        else:
            return torch.dot(self.conj(), other)
    elif other.is_conj():
        return torch.dot(self, other.conj()).conj()

    dot_check(self, other)
    return self.new_empty(())


# Leaving this function around because a python implementation
# of indexing shape inference is useful,
# but not registering it to the dispatcher because we already
# get shape inference through structured kernels
@register_meta(aten.index.Tensor)
def meta_index_Tensor(self, indices):
    check_no_bool_index_tensors(aten.index.Tensor, self, indices)
    check(indices, lambda: "at least one index must be provided")
    # aten::index is the internal advanced indexing implementation
    # checkIndexTensorTypes and expandTensors
    result: List[Optional[Tensor]] = []
    for i, index in enumerate(indices):
        if index is not None:
            check(
                index.dtype in [torch.long, torch.int, torch.int8, torch.bool],
                lambda: "tensors used as indices must be long, int, byte or bool tensors",
            )
            if index.dtype in [torch.int8, torch.bool]:
                nonzero = index.nonzero()
                k = len(result)
                check(
                    k + index.ndim <= self.ndim,
                    lambda: f"too many indices for tensor of dimension {self.ndim}",
                    IndexError,
                )
                for j in range(index.ndim):
                    check(
                        index.shape[j] == self.shape[k + j],
                        lambda: f"The shape of the mask {index.shape} at index {i} "
                        f"does not match the shape of the indexed tensor {self.shape} at index {k + j}",
                        IndexError,
                    )
                    result.append(nonzero.select(1, j))
            else:
                result.append(index)
        else:
            result.append(index)
    indices = result
    check(
        len(indices) <= self.ndim,
        lambda: f"too many indices for tensor of dimension {self.ndim} (got {len(indices)})",
    )
    # expand_outplace
    import torch._refs as refs  # avoid import cycle in mypy

    indices = list(refs._maybe_broadcast(*indices))
    # add missing null tensors
    while len(indices) < self.ndim:
        indices.append(None)

    # hasContiguousSubspace
    #   true if all non-null tensors are adjacent
    # See:
    # https://numpy.org/doc/stable/user/basics.indexing.html#combining-advanced-and-basic-indexing
    # https://stackoverflow.com/questions/53841497/why-does-numpy-mixed-basic-advanced-indexing-depend-on-slice-adjacency
    state = 0
    has_contiguous_subspace = False
    for index in indices:
        if state == 0:
            if index is not None:
                state = 1
        elif state == 1:
            if index is None:
                state = 2
        else:
            if index is not None:
                break
    else:
        has_contiguous_subspace = True

    # transposeToFront
    # This is the logic that causes the newly inserted dimensions to show up
    # at the beginning of the tensor, if they're not contiguous
    if not has_contiguous_subspace:
        dims = []
        transposed_indices = []
        for i, index in enumerate(indices):
            if index is not None:
                dims.append(i)
                transposed_indices.append(index)
        for i, index in enumerate(indices):
            if index is None:
                dims.append(i)
                transposed_indices.append(index)
        self = self.permute(dims)
        indices = transposed_indices

    # AdvancedIndex::AdvancedIndex
    # Now we can assume the indices have contiguous subspace
    # This is simplified from AdvancedIndex which goes to more effort
    # to put the input and indices in a form so that TensorIterator can
    # take them.  If we write a ref for this, probably that logic should
    # get implemented
    before_shape: List[int] = []
    after_shape: List[int] = []
    replacement_shape: List[int] = []
    for dim, index in enumerate(indices):
        if index is None:
            if replacement_shape:
                after_shape.append(self.shape[dim])
            else:
                before_shape.append(self.shape[dim])
        else:
            replacement_shape = list(index.shape)
    return self.new_empty(before_shape + replacement_shape + after_shape)


@register_meta([aten.convolution_backward.default])
def meta_convolution_backward(
    grad_output_,
    input_,
    weight_,
    bias_sizes_opt,
    stride,
    padding,
    dilation,
    transposed,
    output_padding,
    groups,
    output_mask,
):
    # High level logic taken from slow_conv3d_backward_cpu which should
    # be representative of all convolution_backward impls
    backend_grad_input = None
    backend_grad_weight = None
    backend_grad_bias = None

    if output_mask[0]:
        backend_grad_input = grad_output_.new_empty(input_.size())
    if output_mask[1]:
        backend_grad_weight = grad_output_.new_empty(weight_.size())
    if output_mask[2]:
        backend_grad_bias = grad_output_.new_empty(bias_sizes_opt)

    return (backend_grad_input, backend_grad_weight, backend_grad_bias)


@register_meta([aten.addbmm.default, aten.addbmm.out])
@out_wrapper()
def meta_addbmm(self, batch1, batch2, *, beta=1, alpha=1):
    dim1 = batch1.size(1)
    dim2 = batch2.size(2)
    self = self.expand((dim1, dim2))
    check(batch1.dim() == 3, lambda: "batch1 must be a 3D tensor")
    check(batch2.dim() == 3, lambda: "batch2 must be a 3D tensor")
    check(
        batch1.size(0) == batch2.size(0),
        lambda: f"batch1 and batch2 must have same number of batches, got {batch1.size(0)} and {batch2.size(0)}",
    )
    check(
        batch1.size(2) == batch2.size(1),
        lambda: (
            f"Incompatible matrix sizes for bmm ({batch1.size(1)}x{batch1.size(2)} "
            f"and {batch2.size(1)}x{batch2.size(2)})"
        ),
    )
    check(
        self.size(0) == dim1 and self.size(1) == dim2,
        lambda: "self tensor does not match matmul output shape",
    )
    return self.new_empty(self.size())


@register_meta(aten._cdist_forward.default)
def meta_cdist_forward(x1, x2, p, compute_mode):
    check(
        x1.dim() >= 2,
        lambda: f"cdist only supports at least 2D tensors, X1 got: {x1.dim()}D",
    )
    check(
        x2.dim() >= 2,
        lambda: f"cdist only supports at least 2D tensors, X2 got: {x2.dim()}D",
    )
    check(
        x1.size(-1) == x2.size(-1),
        lambda: f"X1 and X2 must have the same number of columns. X1: {x1.size(-1)} X2: {x2.size(-1)}",
    )
    check(
        utils.is_float_dtype(x1.dtype),
        lambda: "cdist only supports floating-point dtypes, X1 got: {x1.dtype}",
    )
    check(
        utils.is_float_dtype(x2.dtype),
        lambda: "cdist only supports floating-point dtypes, X2 got: {x2.dtype}",
    )
    check(p >= 0, lambda: "cdist only supports non-negative p values")
    check(
        compute_mode >= 0 and compute_mode <= 2,
        lambda: f"possible modes: 0, 1, 2, but was: {compute_mode}",
    )
    r1 = x1.size(-2)
    r2 = x2.size(-2)
    batch_tensor1 = x1.shape[:-2]
    batch_tensor2 = x2.shape[:-2]
    output_shape = list(torch.broadcast_shapes(batch_tensor1, batch_tensor2))
    output_shape.extend([r1, r2])
    return x1.new_empty(output_shape)


@register_meta(aten._embedding_bag.default)
def meta_embedding_bag(
    weight,
    indices,
    offsets,
    scale_grad_by_freq=False,
    mode=0,
    sparse=False,
    per_sample_weights=None,
    include_last_offset=False,
    padding_idx=-1,
):
    check(
        indices.dtype in (torch.long, torch.int),
        lambda: f"expected indices to be long or int, got {indices.dtype}",
    )
    check(
        offsets.dtype in (torch.long, torch.int),
        lambda: f"expected offsets to be long or int, got {offsets.dtype}",
    )
    check(
        utils.is_float_dtype(weight.dtype),
        lambda: f"expected weight to be floating point type, got {weight.dtype}",
    )

    num_bags = offsets.size(0)
    if include_last_offset:
        check(
            num_bags >= 1, lambda: "include_last_offset: numBags should be at least 1"
        )
        num_bags -= 1

    output = weight.new_empty(num_bags, weight.size(1))
    MODE_SUM, MODE_MEAN, MODE_MAX = range(3)

    if per_sample_weights is not None:
        check(
            mode == MODE_SUM,
            lambda: "embedding_bag: per_sample_weights only supported with mode='sum'",
        )
        check(
            per_sample_weights.dtype == weight.dtype,
            lambda: f"expected weight ({weight.dtype}) and per_sample_weights ({per_sample_weights.dtype}) to have same dtype",
        )
        check(
            per_sample_weights.ndim == 1,
            lambda: f"expected per_sample_weights to be 1D tensor, got {per_sample_weights.ndim}D",
        )
        check(
            per_sample_weights.numel() == indices.numel(),
            lambda: (
                f"expected per_sample_weights.numel() ({per_sample_weights.numel()} "
                f"to be the same as indices.numel() ({indices.numel()})"
            ),
        )

    def is_fast_path_index_select_scale(src, scale, output, padding_idx):
        return (
            is_fast_path_index_select(src, output, padding_idx) and scale.stride(0) == 1
        )

    def is_fast_path_index_select(src, output, padding_idx):
        return (
            (src.dtype == torch.float or src.dtype == torch.half)
            and src.stride(1) == 1
            and output.stride(1) == 1
            and padding_idx < 0
        )

    def is_fast_path(src, scale, output, padding_idx):
        if scale is not None:
            return is_fast_path_index_select_scale(src, scale, output, padding_idx)
        else:
            return is_fast_path_index_select(src, output, padding_idx)

    if device_hint(offsets) != "cpu":
        offset2bag = indices.new_empty(indices.size(0))
        bag_size = indices.new_empty(offsets.size())
        if mode == MODE_MAX:
            max_indices = indices.new_empty(num_bags, weight.size(1))
        else:
            max_indices = indices.new_empty(0)
    else:
        fast_path_sum = is_fast_path(weight, per_sample_weights, output, padding_idx)
        if mode == MODE_MEAN or mode == MODE_MAX or not fast_path_sum:
            offset2bag = offsets.new_empty(indices.size(0))
        else:
            offset2bag = offsets.new_empty(0)
        bag_size = offsets.new_empty(num_bags)
        max_indices = offsets.new_empty(bag_size.size())
    return output, offset2bag, bag_size, max_indices


@register_meta([aten.diag.default, aten.diag.out])
@out_wrapper()
def meta_diag(self, dim=0):
    check(self.dim() in (1, 2), lambda: "matrix or a vector expected")
    if self.dim() == 1:
        sz = self.size(0) + abs(dim)
        return self.new_empty((sz, sz))

    # case: dim is 2
    if dim >= 0:
        sz = min(self.size(0), self.size(1) - dim)
    else:
        sz = min(self.size(0) + dim, self.size(1))
    return self.new_empty((sz,))


@register_meta(aten.diagonal_scatter.default)
def diagonal_scatter(self, src, offset=0, dim1=0, dim2=1):
    return self.clone()


@register_meta(aten._embedding_bag_forward_only.default)
def meta_embedding_bag_forward_only(weight, indices, offsets, *args):
    output, offset2bag, bag_size, max_indices = meta_embedding_bag(
        weight, indices, offsets, *args
    )
    if device_hint(offsets) == "cpu":
        bag_size = offsets.new_empty(offsets.size())
    return output, offset2bag, bag_size, max_indices


def _get_reduction_dtype(input, dtype, promote_int_to_long=True):
    # if specified, dtype takes precedence
    if dtype:
        return dtype

    if input.dtype.is_floating_point or input.dtype.is_complex:
        return input.dtype
    elif promote_int_to_long:
        return torch.long

    return input.dtype


@register_meta([aten.nansum.default, aten.nansum.out])
@out_wrapper()
def meta_nansum(input, dims=None, keepdim=False, *, dtype=None):
    output_dtype = _get_reduction_dtype(input, dtype, promote_int_to_long=True)
    dims = utils.reduction_dims(input.shape, dims)
    output_shape = _compute_reduction_shape(input, dims, keepdim)
    return input.new_empty(output_shape, dtype=output_dtype)


@register_meta(aten.nanmedian.default)
def meta_nanmedian(input):
    output_shape = utils.compute_reduction_output_shape(
        input.shape, tuple(range(input.dim()))
    )
    return input.new_empty(output_shape)


@register_meta([aten.nanmedian.dim, aten.nanmedian.dim_values])
@out_wrapper("values", "indices")
def meta_nanmedian_dim(input, dim=-1, keepdim=False):
    dim = utils.reduction_dims(input.shape, (dim,))
    output_shape = _compute_reduction_shape(input, dim, keepdim)
    return (
        input.new_empty(output_shape),
        input.new_empty(output_shape, dtype=torch.long),
    )


@register_meta(aten.logical_not_.default)
def meta_logical_not_(self):
    return self


@register_meta(aten.repeat.default)
def meta_repeat(self, repeats):
    check(
        len(repeats) >= self.dim(),
        lambda: "Number of dimensions of repeat dims can not be smaller than number of dimensions of tensor",
    )
    # Add new leading dimensions to the tensor if the
    # number of target dimensions is larger than the
    # number of source dimensions.
    num_new_dimensions = len(repeats) - self.dim()
    padded_size = (1,) * num_new_dimensions + tuple(self.shape)
    target_size = [padded_size[i] * repeats[i] for i in range(len(repeats))]
    return self.new_empty(target_size)


@register_meta(aten.zero_.default)
def meta_zero_(self):
    return self


@register_meta(
    [
        aten.mul_.Scalar,
        aten.div_.Scalar,
        aten.mul_.Tensor,
        aten.div_.Tensor,
        aten.logical_and_.default,
        aten.logical_or_.default,
        aten.logical_xor_.default,
    ],
)
def meta_binop_inplace(self, other):
    return self


@register_meta(
    [
        aten.add_.Scalar,
        aten.sub_.Scalar,
        aten.add_.Tensor,
        aten.sub_.Tensor,
    ],
)
def meta_binop_inplace_alpha(self, other, alpha=1):
    return self


@register_meta(aten.zero.default)
def meta_zero(self):
    return self.new_empty(self.shape)


@register_meta([aten.fill_.Tensor, aten.fill_.Scalar])
def meta_fill_(self, val):
    return self


@register_meta([aten.fill.Tensor, aten.fill.Scalar])
def meta_fill(self, val):
    return torch.empty_like(self)


@register_meta(aten.relu_.default)
def meta_relu_(self):
    return self


@register_meta(aten.index_put.default)
def meta_index_put(self, indices, values, accumulate=False):
    return torch.empty_like(self)


@register_meta(aten.masked_fill_.Scalar)
def meta_masked_fill_(self, mask, value):
    return self


@register_meta(aten.index_put_.default)
def meta_index_put_(self, indices, values, accumulate=False):
    return self


@register_meta(aten.alias.default)
def meta_alias(self):
    return self.view(self.shape)


def common_meta_baddbmm_bmm(batch1, batch2, is_bmm, self_baddbmm=None):
    check(batch1.dim() == 3, lambda: "batch1 must be a 3D tensor")
    check(batch2.dim() == 3, lambda: "batch2 must be a 3D tensor")

    batch1_sizes = batch1.size()
    batch2_sizes = batch2.size()

    bs = batch1_sizes[0]
    contraction_size = batch1_sizes[2]
    res_rows = batch1_sizes[1]
    res_cols = batch2_sizes[2]
    output_size = (bs, res_rows, res_cols)

    check(
        batch2_sizes[0] == bs and batch2_sizes[1] == contraction_size,
        lambda: f"Expected size for first two dimensions of batch2 tensor to be: [{bs}"
        f", {contraction_size}] but got: [{batch2_sizes[0]}, {batch2_sizes[1]}].",
    )

    # TODO: handle out

    output = batch2.new_empty(output_size)

    if not is_bmm and self_baddbmm is not None:
        check(self_baddbmm.dim() == 3, lambda: "self must be a 3D tensor")
        check(
            self_baddbmm.size() == output_size,
            lambda: "Expected an input tensor shape with shape {output_size} but got shape: {self.size()}",
        )

    return output


@register_meta(aten.bmm.default)
def meta_bmm(self, mat2):
    return common_meta_baddbmm_bmm(self, mat2, True)


def div_rtn(x, y):
    q = x // y
    r = x % y
    # WARNING: explicit bool conversion here is necessary;
    # would be fixed by SymBool
    if r != 0 and (bool(r < 0) != bool(y < 0)):
        q -= 1
    return q


def pooling_output_shape_pad_lr(
    inputSize, kernelSize, pad_l, pad_r, stride, dilation, ceil_mode
):
    outputSize = (
        div_rtn(
            inputSize
            + pad_l
            + pad_r
            - dilation * (kernelSize - 1)
            - 1
            + (stride - 1 if ceil_mode else 0),
            stride,
        )
        + 1
    )
    if ceil_mode:
        if (outputSize - 1) * stride >= inputSize + pad_l:
            outputSize -= 1
    return outputSize


def pooling_output_shape(inputSize, kernelSize, pad, stride, dilation, ceil_mode):
    check(stride != 0, lambda: "stride should not be zero")
    check(pad >= 0, lambda: f"pad must be non-negative, but got pad: {pad}")
    check(
        pad <= kernelSize // 2,
        lambda: f"pad should be at most half of kernel size, but got pad={pad} and kernel_size={kernelSize}",
    )
    return pooling_output_shape_pad_lr(
        inputSize, kernelSize, pad, pad, stride, dilation, ceil_mode
    )


def pool2d_shape_check(
    input,
    kH,
    kW,
    dH,
    dW,
    padH,
    padW,
    dilationH,
    dilationW,
    nInputPlane,
    inputHeight,
    inputWidth,
    outputHeight,
    outputWidth,
    memory_format,
):
    ndim = input.dim()
    nOutputPlane = nInputPlane

    check(
        kW > 0 and kH > 0,
        lambda: "kernel size should be greater than zero, but got kH: {kH}, kW: {kW}",
    )
    check(
        dW > 0 and dH > 0,
        lambda: "stride should be greater than zero, but got dH: {dH}, dW: {dW}",
    )
    check(
        dilationH > 0 and dilationW > 0,
        lambda: "dilation should be greater than zero, but got dilationH: {dilationH}, dilationW: {dilationW}",
    )

    valid_dims = input.size(1) != 0 and input.size(2) != 0

    if memory_format == torch.channels_last:
        check(
            ndim == 4 and valid_dims and input.size(3) != 0,
            lambda: "Expected 4D (batch mode) tensor expected for input with channels_last layout"
            " with optional 0 dim batch size for input, but got: {input.size()}",
        )
    else:
        check(
            (ndim == 3 and input.size(0) != 0 and valid_dims)
            or (ndim == 4 and valid_dims and input.size(3) != 0),
            lambda: f"Expected 3D or 4D (batch mode) tensor with optional 0 dim batch size for input, but got: {input.size()}",
        )

    check(
        kW // 2 >= padW and kH // 2 >= padH,
        lambda: "pad should be smaller than or equal to half of kernel size, but got "
        f"padW = {padW}, padH = {padH}, kW = {kW}, kH = {kH}",
    )

    check(
        outputWidth >= 1 and outputHeight >= 1,
        lambda: f"Given input size: ({nInputPlane}x{inputHeight}x{inputWidth}). "
        f"Calculated output size: ({nOutputPlane}x{outputHeight}x{outputWidth}). "
        "Output size is too small",
    )


<<<<<<< HEAD
@register_meta(aten.max_pool2d_with_indices_backward.default)
def meta_max_pool2d_with_indices_backward(
    grad_output, self, kernel_size, stride, padding, dilation, ceil_mode, indices
):
    # Reference: aten/src/ATen/native/cpu/MaxPoolKernel.cpp
    memory_format = utils.suggest_memory_format(self)
    if memory_format == torch.contiguous_format:
        pass
    elif memory_format == torch.channels_last:
        check(
            self.ndim == 4,
            lambda: "max pooling backward with channels last format supports tensors with 4 dims.",
        )
    else:
        check(
            False,
            lambda: "Unsupport memory format. Supports only ChannelsLast, Contiguous",
        )
    return self.new_empty(self.shape)


@register_meta(aten.max_pool2d_with_indices.default)
def meta_max_pool2d_with_indices(
    input, kernel_size, stride=(), padding=(0,), dilation=(1,), ceil_mode=False
=======
def max_pool2d_checks_and_compute_shape(
    input, kernel_size, stride, padding, dilation, ceil_mode
>>>>>>> ec4eadac
):
    # Reference: aten/src/ATen/native/DilatedMaxPool2d.cpp
    def unpack(name, val):
        check(
            len(val) in [1, 2],
            lambda: f"max_pool2d: {name} must either be a single int, or a tuple of two ints",
        )
        H = val[0]
        W = H if len(val) == 1 else val[1]
        return H, W

    kH, kW = unpack("kernel_size", kernel_size)

    check(
        len(stride) in [0, 1, 2],
        lambda: "max_pool2d: stride must either be omitted, a single int, or a tuple of two ints",
    )
    if len(stride) == 0:
        dH, dW = kH, kW
    else:
        dH, dW = unpack("stride", stride)

    padH, padW = unpack("padding", padding)
    dilationH, dilationW = unpack("dilation", dilation)
    nInputPlane = input.size(-3)
    inputHeight = input.size(-2)
    inputWidth = input.size(-1)

    memory_format = utils.suggest_memory_format(input)
    if memory_format == torch.channels_last:
        check(
            input.dim() == 4,
            lambda: "non-empty 4D (batch mode) tensor expected for input with channels_last layout",
        )
    elif memory_format == torch.contiguous_format:
        check(
            input.dim() in [3, 4],
            lambda: "non-empty 3D or 4D (batch mode) tensor expected for input",
        )
    else:
        check(
            False,
            lambda: "Unsupport memory format. Supports only ChannelsLast, Contiguous",
        )

    outputHeight = pooling_output_shape(inputHeight, kH, padH, dH, dilationH, ceil_mode)
    outputWidth = pooling_output_shape(inputWidth, kW, padW, dW, dilationW, ceil_mode)

    pool2d_shape_check(
        input,
        kH,
        kW,
        dH,
        dW,
        padH,
        padW,
        dilationH,
        dilationW,
        nInputPlane,
        inputHeight,
        inputWidth,
        outputHeight,
        outputWidth,
        memory_format,
    )

    return nInputPlane, outputHeight, outputWidth


@register_meta(aten.max_pool2d_with_indices_backward.default)
def meta_max_pool2d_with_indices_backward(
    grad_output, self, kernel_size, stride, padding, dilation, ceil_mode, indices
):
    nInputPlane, outputHeight, outputWidth = max_pool2d_checks_and_compute_shape(
        self, kernel_size, stride, padding, dilation, ceil_mode
    )

    check(
        self.dtype == grad_output.dtype,
        lambda: "expected dtype {self.dtype} for `gradOutput` but got dtype {grad_output.dtype}",
    )

    nOutputPlane = nInputPlane
    ndim = self.ndim

    def _check_dim_size(t):
        check_dim_size(t, ndim, ndim - 3, nOutputPlane)
        check_dim_size(t, ndim, ndim - 2, outputHeight)
        check_dim_size(t, ndim, ndim - 1, outputWidth)

    _check_dim_size(grad_output)
    _check_dim_size(indices)

    memory_format = utils.suggest_memory_format(self)
    return torch.empty(
        self.shape, dtype=self.dtype, device=self.device, memory_format=memory_format
    )


@register_meta(aten.max_pool2d_with_indices.default)
def meta_max_pool2d_with_indices(
    input, kernel_size, stride=(), padding=(0,), dilation=(1,), ceil_mode=False
):
    nInputPlane, outputHeight, outputWidth = max_pool2d_checks_and_compute_shape(
        input, kernel_size, stride, padding, dilation, ceil_mode
    )

    nbatch = input.size(-4) if input.dim() == 4 else 1
    memory_format = utils.suggest_memory_format(input)
    if input.dim() == 3:
        size = [nInputPlane, outputHeight, outputWidth]
    else:
        size = [nbatch, nInputPlane, outputHeight, outputWidth]
    return (
        torch.empty(
            size, dtype=input.dtype, device=input.device, memory_format=memory_format
        ),
        torch.empty(
            size, dtype=torch.int64, device=input.device, memory_format=memory_format
        ),
    )


@register_meta([aten.full.default])
def full(size, fill_value, *args, **kwargs):
    return torch.empty(size, *args, **kwargs)


@register_meta(
    [
        aten.randint_like.default,
        aten.randint_like.low_dtype,
        aten.randn_like.default,
        aten.rand_like.default,
        aten.full_like.default,
        aten.zeros_like.default,
        aten.ones_like.default,
    ]
)
def meta_like(self, *args, **kwargs):
    return aten.empty_like.default(self, **kwargs)


# hacky: Please remove after math.ceil works with arange
@register_meta(aten.arange.default)
def arange(end, **kwargs):
    if isinstance(end, FloatLike):
        end = math.ceil(end)  # type: ignore[arg-type]

    def is_integral(x):
        return isinstance(x, IntLike) or isinstance(x, bool)

    set_to_integral_dtype = kwargs.get("dtype", None) is None and is_integral(end)
    if set_to_integral_dtype:
        kwargs["dtype"] = torch.int64

    return aten.empty([end], **kwargs)


@register_meta(aten.arange.start)
def arange_start(start, end, **kwargs):
    return aten.arange(end - start, **kwargs)


@register_meta(aten.select.int)
def meta_select(self, dim, index):
    ndim = self.dim()
    check(
        ndim != 0, lambda: "select() cannot be applied to a 0-dim tensor.", IndexError
    )

    dim = dim if dim >= 0 else dim + ndim
    size = self.size(dim)

    check(
        not (-index > size or index >= size),
        lambda: f"select(): index {index} out of range for tensor of size "
        f"{self.size()} at dimension {dim}",
        IndexError,
    )

    index = index if index >= 0 else index + size

    new_size = list(self.size())
    new_stride = list(self.stride())

    new_storage_offset = self.storage_offset() + index * new_stride[dim]
    del new_size[dim]
    del new_stride[dim]

    return self.as_strided(new_size, new_stride, new_storage_offset)


@register_meta(aten.select_scatter.default)
def meta_select_scatter(self, src, dim, index):
    return torch.empty_like(self)


@register_meta(aten.slice_scatter.default)
def meta_slice_scatter(self, src, dim=0, start=None, end=None, step=1):
    return torch.empty_like(self)


@register_meta(aten._to_copy.default)
def _to_copy(
    x,
    *,
    dtype=None,
    layout=None,
    device=None,
    pin_memory=False,
    non_blocking=False,
    memory_format=None,
):
    assert device is not None or dtype is not None or memory_format is not None
    dtype = x.dtype if dtype is None else dtype
    device = x.device if device is None else device
    return torch.empty(
        x.size(), dtype=dtype, layout=layout, device=device, memory_format=memory_format
    )


# TODO: Deduplicate this with canonicalize_dim
def maybe_wrap_dim(dim: int, dim_post_expr: int, wrap_scalar: bool = True):
    if dim_post_expr <= 0:
        assert wrap_scalar
        dim_post_expr = 1
    min = -dim_post_expr
    max = dim_post_expr - 1
    assert not (dim < min or dim > max), f"dim {dim} out of bounds ({min}, {max})"
    if dim < 0:
        dim += dim_post_expr
    return dim


def ensure_nonempty_size(t, dim):
    return 1 if t.dim() == 0 else t.shape[dim]


# From aten/src/ATen/native/ScatterGatherChecks.h
def gather_shape_check(self, dim, index):
    self_dims = max(self.dim(), 1)
    index_dims = max(index.dim(), 1)
    check(
        self_dims == index_dims,
        lambda: "Index tensor must have the same number of dimensions as input tensor",
    )
    for i in range(self_dims):
        if i != dim:
            check(
                ensure_nonempty_size(index, i) <= ensure_nonempty_size(self, i),
                lambda: f"Size does not match at dimension {i} expected index {index.shape}"
                + f" to be smaller than self {self.shape} apart from dimension {dim}",
            )


@register_meta(aten.gather.default)
def meta_gather(self, dim, index, sparse_grad=False):
    wrapped_dim = maybe_wrap_dim(dim, self.dim())
    is_index_empty = index.numel() == 0
    if not is_index_empty:
        check(
            index.dtype == torch.long,
            lambda: f"gather(): Expected dtype int64 for index, but got {index.dtype}",
        )
        gather_shape_check(self, wrapped_dim, index)
    return self.new_empty(index.shape)


# From aten/src/ATen/native/TensorAdvancedIndexing.cpp
def get_operator_enum(reduce_, use_new_options=False):
    if use_new_options:
        if reduce_ == "sum":
            return "REDUCE_ADD"
        elif reduce_ == "prod":
            return "REDUCE_MULTIPLY"
        elif reduce_ == "mean":
            return "REDUCE_MEAN"
        elif reduce_ == "amax":
            return "REDUCE_MAXIMUM"
        elif reduce_ == "amin":
            return "REDUCE_MINIMUM"
        check(
            False,
            lambda: "reduce argument must be either sum, prod, mean, amax or amin.",
        )
        return
    else:
        if reduce_ == "add":
            return "REDUCE_ADD"
        elif reduce_ == "multiply":
            return "REDUCE_MULTIPLY"
        check(False, lambda: "reduce argument must be either add or multiply.")
        return


# From aten/src/ATen/native/ScatterGatherChecks.h
def scatter_gather_dtype_check(method_name, self, index, src_opt=None):
    if index.numel() != 0:
        check(
            index.dtype == torch.long,
            lambda: f"{method_name}(): Expected dtype int64 for index",
        )

    if src_opt is not None:
        check(
            self.dtype == src_opt.dtype,
            lambda: f"{method_name}(): Expected self.dtype to be equal to src.dtype",
        )


def ensure_nonempty_dim(dim):
    return max(dim, 1)


# From aten/src/ATen/native/ScatterGatherChecks.h
def scatter_shape_check(self, dim, index, src_opt=None):
    if index.numel() == 0:
        return
    check(
        ensure_nonempty_dim(self.dim()) == ensure_nonempty_dim(index.dim()),
        lambda: "Index tensor must have the same number of dimensions as self tensor",
    )

    is_wrong_shape = False
    self_dims = ensure_nonempty_dim(self.dim())

    # Check: index.size(d) <= self.size(d) for all d != dim
    for d in range(self_dims):
        index_d_size = ensure_nonempty_size(index, d)
        if d == dim:
            continue
        if index_d_size > ensure_nonempty_size(self, d):
            is_wrong_shape = True
            break

    # Check: index.size(d) <= src.size(d) for all d if src is Tensor
    if not is_wrong_shape and src_opt is not None:
        for d in range(self_dims):
            index_d_size = ensure_nonempty_size(index, d)
            if index_d_size > ensure_nonempty_size(src_opt, d):
                is_wrong_shape = True
                break

    if src_opt is not None:
        check(
            ensure_nonempty_dim(self.dim()) == ensure_nonempty_dim(index.dim()),
            lambda: "Index tensor must have the same number of dimensions as self tensor",
        )
        check(
            not is_wrong_shape,
            lambda: f"Expected index {index.shape} to be smaller than self {self.shape}"
            + f" apart from dimension {dim} and to be smaller than src {src_opt.shape}",
        )
    else:
        check(
            not is_wrong_shape,
            lambda: f"Expected index {index.shape} to be smaller than self {self.shape}"
            + f" apart from dimension {dim}",
        )


# From aten/src/ATen/native/TensorAdvancedIndexing.cpp
def scatter_meta_impl(self, dim, index, src=None, reduce_=None, use_new_options=False):
    wrapped_dim = maybe_wrap_dim(dim, self.dim())
    scatter_gather_dtype_check("scatter", self, index, src)
    scatter_shape_check(self, wrapped_dim, index, src)
    if reduce_ is not None:
        # Check if we have a valid reduce operator.
        get_operator_enum(reduce_, use_new_options)


@register_meta(aten.scatter_add.default)
def meta_scatter_add(self, dim, index, src):
    scatter_meta_impl(self, dim, index, src, "add")
    return self.new_empty(self.shape)

def rnn_cell_checkSizes(
    input_gates, hidden_gates, input_bias, hidden_bias, factor, prev_hidden
):
    check(input_gates.ndim == 2, lambda: f"{input_gates.ndim} != 2")
    check(
        input_gates.shape == hidden_gates.shape,
        lambda: f"{input_gates.shape} != {hidden_gates.shape}",
    )
    gates_size = input_gates.size(1)
    if input_bias is not None:
        check(input_bias.ndim == 1, lambda: f"{input_bias.ndim} != 1")
        check(
            input_bias.numel() == gates_size,
            lambda: f"{input_bias.numel()} != {gates_size}",
        )
        check(
            input_bias.shape == hidden_bias.shape,
            lambda: f"{input_bias.shape} != {hidden_bias.shape}",
        )
    check(prev_hidden.ndim == 2, lambda: f"{prev_hidden.ndim} != 2")
    expected_prev_hidden_numel = input_gates.size(0) * gates_size // factor
    check(
        prev_hidden.numel() == expected_prev_hidden_numel,
        lambda: f"{prev_hidden.numel()} != {input_gates.size(0)} * {gates_size} // {factor} (aka {expected_prev_hidden_numel})",
    )
    check(
        all(
            x.device == input_gates.device
            for x in [hidden_gates, input_bias, hidden_bias, prev_hidden]
        ),
        lambda: "expected all inputs to be same device",
    )


@register_meta(aten._thnn_fused_lstm_cell.default)
def _thnn_fused_lstm_cell_meta(
    input_gates, hidden_gates, cx, input_bias=None, hidden_bias=None
):
    rnn_cell_checkSizes(input_gates, hidden_gates, input_bias, hidden_bias, 4, cx)
    workspace = torch.empty_like(input_gates, memory_format=torch.contiguous_format)
    hy = torch.empty_like(cx, memory_format=torch.contiguous_format)
    cy = torch.empty_like(cx, memory_format=torch.contiguous_format)
    return (hy, cy, workspace)


def zero_numel_check_dims(self, dim, fn_name):
    if self.ndim == 0:
        check(
            dim == 0 or dim == -1,
            lambda: f"{fn_name}: Expected reduction dim -1 or 0 for scalar but got {dim}",
            IndexError,
        )
    else:
        check(
            self.size(dim) != 0,
            lambda: f"{fn_name}: Expected reduction dim {dim} to have non-zero size.",
            IndexError,
        )


# Pulled directly from aten/src/ATen/ExpandUtils.cpp
def infer_dense_strides(tensor_sizes, tensor_strides):
    check(
        len(tensor_sizes) == len(tensor_strides),
        lambda: f"Input sizes and strides should have same size but got {len(tensor_sizes)} and {len(tensor_strides)}",
    )
    ndim = len(tensor_sizes)
    if ndim == 0:
        return ()
    if ndim == 1:
        return (1,)
    perm = list(x for x in range(ndim))

    def should_swap(dim0, dim1):
        stride0 = tensor_strides[dim0]
        stride1 = tensor_strides[dim1]
        if stride0 == 0 or stride1 == 0:
            return 0
        if stride0 < stride1:
            return -1
        if stride0 > stride1:
            return 1
        if tensor_sizes[dim0] > tensor_sizes[dim1]:
            return 1
        return 0

    for i in range(1, ndim):
        dim1 = i
        for j in range(1, i + 1):
            dim0 = i - j
            comparison = should_swap(perm[dim0], perm[dim1])
            if comparison > 0:
                # swap dim0 and dim1
                tmp = perm[dim0]
                perm[dim0] = perm[dim1]
                perm[dim1] = tmp
                dim1 = dim0
            elif comparison < 0:
                break

    out_strides = [0] * ndim
    curr_stride = 1
    for i in range(ndim):
        idx = perm[i]
        out_strides[idx] = curr_stride
        if tensor_sizes[idx] > 1:
            curr_stride *= tensor_sizes[idx]
    return out_strides


@register_meta(aten.grid_sampler_2d_backward.default)
def grid_sample_2d_backward_meta(
    grad_output,
    input,
    grid,
    interpolation_mode,
    padding_mode,
    align_corners,
    output_mask,
):
    input_requires_grad = output_mask[0]
    if input_requires_grad:
        grad_input = torch.zeros_like(input, memory_format=torch.contiguous_format)
    else:
        grad_input = None
    grad_grid = torch.empty_like(grid, memory_format=torch.contiguous_format)
    return (grad_input, grad_grid)


@register_meta(aten.scatter_add_)
def meta_scatter_add_(self, dim, index, src):
    scatter_meta_impl(self, dim, index, src, "add")
    return self


@register_meta(aten.scatter)
@out_wrapper()
def meta_scatter(self, dim, index, src_or_value, reduce=None):
    src = src_or_value if isinstance(src_or_value, torch.Tensor) else None
    scatter_meta_impl(self, dim, index, src, reduce)
    return self.new_empty(self.shape)


@register_meta(aten.scatter_)
def meta_scatter_(self, dim, index, src_or_value, reduce=None):
    src = src_or_value if isinstance(src_or_value, torch.Tensor) else None
    scatter_meta_impl(self, dim, index, src, reduce)
    return self


@register_meta([aten.scatter_reduce.two, aten.scatter_reduce.two_out])
@out_wrapper()
def meta_scatter_reduce_two(self, dim, index, src, reduce, include_self=True):
    scatter_meta_impl(self, dim, index, src, reduce, use_new_options=True)
    return self.new_empty(self.shape)


@register_meta(aten.scatter_reduce_.two)
def meta_scatter_reduce__two(self, dim, index, src, reduce, include_self=True):
    scatter_meta_impl(self, dim, index, src, reduce, use_new_options=True)
    return self


def multiply_integers(vs):
    r = 1
    for v in vs:
        r *= v
    return r


def upsample_2d_common_check(input_size, output_size):
    check(len(output_size) == 2, lambda: f"It is expected output_size equals to 2, but got size {len(output_size)}")
    check(len(input_size) == 4, lambda: f"It is expected input_size equals to 4, but got size {len(input_size)}")

    output_height, output_width = output_size
    nbatch, channels, input_height, input_width = input_size

    check(input_height > 0 and input_width > 0 and output_height > 0 and output_width > 0, f"Input and output sizes should be greater than 0, but got input (H: {input_height}, W: {input_width}), output (H: {output_height}), W: {output_width})")

    return (nbatch, channels, output_height, output_width)


@register_meta(aten.upsample_nearest2d.default)
def upsample_nearest2d(input, output_size, scales_h=None, scales_w=None):
    full_output_size = upsample_2d_common_check(input.size(), output_size)
    check(input.numel() != 0 or multiply_integers(input.size()[1:]),
        lambda: "Non-empty 4D data tensor expected but got a tensor with sizes {input.size()}")
    return input.new_empty(full_output_size).to(memory_format=utils.suggest_memory_format(input))


@register_meta([aten.sort.default, aten.sort.stable])
def meta_sort(self, stable=None, dim=-1, descending=False):
    return torch.empty_like(self), torch.empty_like(self, dtype=torch.int64)


def zero_numel_check_dims(self, dim, fn_name):
    if self.ndim == 0:
        check(
            dim == 0 or dim == -1,
            lambda: f"{fn_name}: Expected reduction dim -1 or 0 for scalar but got {dim}",
            IndexError,
        )
    else:
        check(
            self.size(dim) != 0,
            lambda: f"{fn_name}: Expected reduction dim {dim} to have non-zero size.",
            IndexError,
        )


# From aten/src/ATen/native/ReduceOps.cpp
def check_argmax_argmin(name, self, dim):
    if dim is not None:
        dim = maybe_wrap_dim(dim, self.dim())
        zero_numel_check_dims(self, dim, name)
    else:
        check(
            self.numel() != 0,
            lambda: f"{name}: Expected reduction dim to be specified for input.numel() == 0.",
        )


@register_meta([aten.argmax.default, aten.argmin.default])
def argmax_argmin_meta(self, dim=None, keepdim=False):
    check_argmax_argmin("argmax", self, dim)
    dims = utils.reduction_dims(self.shape, (dim,) if dim is not None else None)
    shape = _compute_reduction_shape(self, dims, keepdim)
    return self.new_empty(shape, dtype=torch.int64)


@register_meta(aten.scalar_tensor.default)
def scalar_tensor(s, dtype=None, layout=None, device=None, pin_memory=None):
    return torch.empty(
        (), dtype=dtype, layout=layout, device=device, pin_memory=pin_memory
    )


@register_meta(aten.topk.default)
def topk_meta(self, k, dim=-1, largest=True, sorted=True):
    # From aten/src/ATen/native/Sorting.cpp
    dim = maybe_wrap_dim(dim, self.dim(), wrap_scalar=True)
    check(
        k >= 0 and k <= (self.size(dim) if self.dim() > 0 else 1),
        lambda: "selected index k out of range",
    )
    sliceSize = 1 if self.dim() == 0 else self.size(dim)
    check(k >= 0 and k <= sliceSize, lambda: "k not in range for dimension")

    topKSize = list(self.shape)
    if len(topKSize) > 0:
        topKSize[dim] = k
    return self.new_empty(topKSize), self.new_empty(topKSize, dtype=torch.int64)


legacy_contiguous_memory_format = torch.contiguous_format


# From aten/src/ATen/native/cuda/RNN.cu
def checkLSTMBackwardSizes(grad_hy, grad_cy, cx, cy, workspace):
    defined_grad = grad_hy if grad_hy is not None else grad_cy
    check(defined_grad.dim() == 2, lambda: "")
    exp_size = defined_grad.size()
    if grad_hy is not None:
        check(grad_hy.size() == exp_size, lambda: "")
    if grad_cy is not None:
        check(grad_cy.size() == exp_size, lambda: "")
    check(cx.size() == exp_size, lambda: "")
    check(cy.size() == exp_size, lambda: "")
    check(workspace.dim() == 2, lambda: "")
    check(workspace.numel() == exp_size[0] * exp_size[1] * 4, lambda: "")


# From aten/src/ATen/native/cuda/RNN.cu
@register_meta(aten._thnn_fused_lstm_cell_backward_impl.default)
def _thnn_fused_lstm_cell_backward_impl(grad_hy, grad_cy, cx, cy, workspace, has_bias):
    if grad_hy is None and grad_cy is None:
        return None, None, None
    checkLSTMBackwardSizes(grad_hy, grad_cy, cx, cy, workspace)
    grad_gates = torch.empty_like(workspace, memory_format=legacy_contiguous_memory_format)
    grad_cx = torch.empty_like(cx, memory_format=legacy_contiguous_memory_format)
    grad_bias = grad_gates.sum(0, keepdim=False) if has_bias else None
    return grad_gates, grad_cx, grad_bias


# We must also trigger meta registrations from PrimTorch ref
# decompositions
import torch._refs
import torch._refs.nn.functional
import torch._refs.special


def activate_meta():

    activate_meta_table = {}

    # For a given op, we pick the most specific decomp function from
    # global_decomp_table in the precedence order of meta > post_autograd > pre_autograd
    for type in ["meta", "post_autograd", "pre_autograd"]:
        registry = global_decomposition_table[type]

        for opo in registry:
            if opo not in activate_meta_table:
                activate_meta_table[opo] = registry[opo]

    for op_overload, fn in activate_meta_table.items():
        assert isinstance(op_overload, OpOverload)

        op_overload.py_impl(torch._C.DispatchKey.Meta)(fn)

        if torch._C._dispatch_has_kernel_for_dispatch_key(
            op_overload.name(), "CompositeImplicitAutograd"
        ):
            # Internally, we shouldn't be registering meta kernels for any operators that
            # have CompositeImplicitAutograd kernels.
            # Instead, we should be letting those decompositions run, and writing meta kernels
            # only for the base operators.
            pass
        elif op_overload.is_view:
            # Attempting to register a python meta kernel for a view operator.
            # We shouldn't do this, because the output will report as not having aliased storages.
            # All view ops have meta kernels in C++ today, so we should use those instead.
            pass
        elif op_overload.name() in {
            "aten::empty_strided",  # causing infinite recursion, test_meta.py
            "aten::clone",  # causing infinite recursion
            "aten::_to_copy",  # causing infinite recursion, test_serialization.py -k test_tensor_subclass_getstate_overwrite  # noqa: B950
            "aten::copy_",  # Exception not raised, test_torch.py -k test_storage_meta_errors_cpu_int64  # noqa: B950
            "aten::constant_pad_nd",  # requires_grad mismatch, test_ops.py -k test_fake_crossref_backward_amp_istft_cuda_float32  # noqa: B950
            "aten::rot90",  # requires_grad mismatch! test_ops.py -k test_fake_crossref_backward_amp_rot90_cuda_float32  # noqa: B950
        }:
            pass
        else:
            _meta_lib_dont_use_me_use_register_meta.impl(op_overload, fn)


activate_meta()<|MERGE_RESOLUTION|>--- conflicted
+++ resolved
@@ -1370,7 +1370,6 @@
     )
 
 
-<<<<<<< HEAD
 @register_meta(aten.max_pool2d_with_indices_backward.default)
 def meta_max_pool2d_with_indices_backward(
     grad_output, self, kernel_size, stride, padding, dilation, ceil_mode, indices
@@ -1392,13 +1391,8 @@
     return self.new_empty(self.shape)
 
 
-@register_meta(aten.max_pool2d_with_indices.default)
-def meta_max_pool2d_with_indices(
-    input, kernel_size, stride=(), padding=(0,), dilation=(1,), ceil_mode=False
-=======
 def max_pool2d_checks_and_compute_shape(
     input, kernel_size, stride, padding, dilation, ceil_mode
->>>>>>> ec4eadac
 ):
     # Reference: aten/src/ATen/native/DilatedMaxPool2d.cpp
     def unpack(name, val):
