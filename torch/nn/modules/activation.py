--- conflicted
+++ resolved
@@ -917,17 +917,14 @@
 
     where :math:`head_i = \text{Attention}(QW_i^Q, KW_i^K, VW_i^V)`.
 
-<<<<<<< HEAD
-    ``forward()`` will use the optimized implementation described in
-    `FlashAttention: Fast and Memory-Efficient Exact Attention with IO-Awareness`_ if all of the following
-    conditions are met:
-=======
     ``nn.MultiHeadAttention`` will use the optimized implementations of
     ``scaled_dot_product_attention()`` when possible.
->>>>>>> 14177f0d
-
-    - self attention is being computed (i.e., ``query``, ``key``, and ``value`` are the same tensor. This
-      restriction will be loosened in the future.)
+
+    In addition to support for the new ``scaled_dot_product_attention()``
+    function, for speeding up Inference, MHA will use
+    fastpath inference with support for Nested Tensors, iff:
+
+    - self attention is being computed (i.e., ``query``, ``key``, and ``value`` are the same tensor.
     - inputs are batched (3D) with ``batch_first==True``
     - Either autograd is disabled (using ``torch.inference_mode`` or ``torch.no_grad``) or no tensor argument ``requires_grad``
     - training is disabled (using ``.eval()``)
@@ -939,7 +936,7 @@
       nor ``attn_mask`` is passed
     - autocast is disabled
 
-    If the optimized implementation is in use, a
+    If the optimized inference fastpath implementation is in use, a
     `NestedTensor <https://pytorch.org/docs/stable/nested.html>`_ can be passed for
     ``query``/``key``/``value`` to represent padding more efficiently than using a
     padding mask. In this case, a `NestedTensor <https://pytorch.org/docs/stable/nested.html>`_
@@ -970,6 +967,7 @@
          https://arxiv.org/abs/2205.14135
 
     """
+
     __constants__ = ['batch_first']
     bias_k: Optional[torch.Tensor]
     bias_v: Optional[torch.Tensor]
