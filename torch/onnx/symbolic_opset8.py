
import torch
import torch.onnx.symbolic_helper as sym_help
import torch.onnx.symbolic_opset9 as sym_opset9
<<<<<<< HEAD

from torch.onnx.symbolic_helper import parse_args, _unimplemented, _block_list_in_opset, _try_get_scalar_type, ScalarType
from torch.onnx.symbolic_opset9 import _cast_Float  # type: ignore[attr-defined]
=======
from torch.onnx.symbolic_helper import (
    ScalarType,
    _block_list_in_opset,
    _try_get_scalar_type,
    _unimplemented,
    parse_args,
)
>>>>>>> 4a57321a

import warnings

# Note [ONNX operators that are added/updated from opset 8 to opset 9]
# ~~~~~~~~~~~~~~~~~~~~~~~~~~~~~~~~~~~~~~~~~~~~~~~~~~~~~~~~~~~~~~~~~~~~
# New operators:
#   Compress
#   ConstantOfShape
#   EyeLike
#   MaxUnpool
#   OneHot
#   Sinh
#   Cosh
#   Asinh
#   Acosh
#   Atanh
#   Shrink
#   IsNaN
#   Sign
#   Erf
#   Scatter
#   Where
#   NonZero
#   TfIdfVectorizer
#   MeanVarianceNormalization
#
# Updated operators:
#   BatchNormalization: removed spatial attribute.
#   Greater, Less, Constant, MatMul, PRelu, Gemm, Flatten: more data types{integers} supported.
#   Cast: more data types{string} supported.
#   Upsample: moved scales from attribute to input.
#   Scan

block_listed_operators = [
    "nonzero", "where", "scatter", "scatter_add", "erf", "sign", "isnan", "gather",
    "arange", "masked_fill",
    "index_fill", "index_copy", "repeat_interleave",
    "isnan",
    "any", "all"
]

for block_listed_op in block_listed_operators:
    vars()[block_listed_op] = _block_list_in_opset(block_listed_op)


def _interpolate(name, dim, interpolate_mode):
    def symbolic_fn(g, input, output_size, *args):
        scales, align_corners = sym_help._get_interpolate_attributes(g, interpolate_mode, args)
        sym_help._interpolate_warning(interpolate_mode)
        align_corners = sym_help._maybe_get_scalar(align_corners)
        if align_corners:
            return _unimplemented(name, "align_corners == True")
        output_size = sym_help._maybe_get_const(output_size, "is")
        if sym_help._is_value(output_size):
            return _unimplemented(name, "torch._C.Value (output_size) indexing")
        if scales is None:
            scales = [1. if i < 2 else
                      float(output_size[-(dim - i)]) / float(input.type().sizes()[-(dim - i)])
                      for i in range(0, dim)]
        return g.op("Upsample", input, mode_s=interpolate_mode, scales_f=scales)
    return symbolic_fn


upsample_nearest1d = _interpolate("upsample_nearest1d", 3, "nearest")
upsample_nearest2d = _interpolate("upsample_nearest2d", 4, "nearest")
upsample_nearest3d = _interpolate("upsample_nearest3d", 5, "nearest")
upsample_linear1d = _interpolate("upsample_linear1d", 3, "linear")
upsample_bilinear2d = _interpolate("upsample_bilinear2d", 4, "linear")
upsample_trilinear3d = _interpolate("upsample_trilinear3d", 5, "linear")


def __interpolate(g, input, size, scale_factor, mode, align_corners, recompute_scale_factor, antialias):
    align_corners = sym_help._maybe_get_const(align_corners, "b")
    if not sym_help._is_none(align_corners) and align_corners:
        return _unimplemented("interpolate", "align_corners == True")

    if not sym_help._is_none(scale_factor) and sym_help._is_value(scale_factor):
        return _unimplemented("interpolate", "dynamic scales in opset 8")

    if not sym_help._is_none(size) and sym_help._is_value(size):
        return _unimplemented("interpolate", "dynamic size in opset 8")

    scales, mode = sym_help._interpolate_get_scales_and_mode(g, input, size, scale_factor,
                                                             mode , align_corners)
    return g.op("Upsample", input, mode_s=mode, scales_f=scales)


# NOTE: We should create a wrapper for this kind of operation, after resolving the shape/type propagation
#       issue for "cast" operators. Some symbolic functions depend on shape information of input tensor, which
#       is lost after casting.
def _try_cast_integer_to_float(g, *args):
    floating_scalar_types = ["Half", "Float", "Double"]
    old_type = None
    # Cast the input tensor to Float if its scalarType is known and is not floating number.
    # If casting is performed, return the old scalarType, otherwise return None.
    arg0_type = args[0].type().scalarType()
    if arg0_type is not None:
        old_type = arg0_type
        if old_type not in floating_scalar_types:
            # TODO(justinchuby): Remove the type ignore hint once _cast_Float is
            # properly defined.
            # NOTE: _cast_Float is generated programmatically so we need to make the
            # type checker happy with ignore[attr-defined].
            args = tuple(sym_opset9._cast_Float(g, arg, False) for arg in args)  # type: ignore[attr-defined]
        else:
            return (None,) + args
    else:
        warnings.warn("Only floating datatype is supported for these operators: "
                      "{Greater, Less, MatMul, PRelu, Gemm, Flatten}. This might cause "
                      "the onnx model to be incorrect, if inputs have integer datatypes.")
    return (old_type,) + args


def _cast_to_type(g, input, to_type):
    if to_type is None:
        return input
    return getattr(sym_opset9, "_cast_{}".format(to_type))(g, input, False)


def _comparison_operator(g, input, other, op_name):
    other = sym_help._maybe_get_scalar(other)
    other = sym_help._if_scalar_type_as(g, other, input)
    _, input, other = _try_cast_integer_to_float(g, input, other)
    return g.op(op_name, input, other)


# NOTE: For symbolics {gt, lt, bmm, matmul, prelu, mm, addmm, view, flatten},
#       integer input type not supported in opset8. Cast to float if possible.
def gt(g, input, other):
    return _comparison_operator(g, input, other, "Greater")


def lt(g, input, other):
    return _comparison_operator(g, input, other, "Less")


def bmm(g, self, other):
    if _try_get_scalar_type(self):
        old_type, self, other = _try_cast_integer_to_float(g, self, other)
        return _cast_to_type(g, g.op("MatMul", self, other), old_type)
    else:
        return g.op("MatMul", self, other)


def matmul(g, self, other):
    return bmm(g, self, other)


def prelu(g, self, weight):
    self_rank = sym_help._get_tensor_rank(self)
    if self_rank is not None and self_rank > 2:
        weight = g.op("Unsqueeze", weight, axes_i=list(range(1, self_rank - 1)))
    if _try_get_scalar_type(self):
        old_type, self, weight = _try_cast_integer_to_float(g, self, weight)
        return _cast_to_type(g, g.op("PRelu", self, weight), old_type)
    else:
        return g.op("PRelu", self, weight)


def mm(g, self, other):
    # Create a dummy C tensor. Only needed for API purposes, the value is
    # since beta = 0
    ty = sym_help._try_get_scalar_type(self, other).lower()
    C = g.constant(0, [1], ty)
    if _try_get_scalar_type(self):
        old_type, self, other, C = _try_cast_integer_to_float(g, self, other, C)
        return _cast_to_type(g, g.op("Gemm", self, other, C, beta_f=0.0, alpha_f=1.0), old_type)
    else:
        return g.op("Gemm", self, other, C, beta_f=0.0, alpha_f=1.0)


@parse_args("v", "v", "v", "t", "t")
def addmm(g, self, mat1, mat2, beta, alpha):
    if _try_get_scalar_type(self):
        old_type, self, mat1, mat2 = _try_cast_integer_to_float(g, self, mat1, mat2)
        return _cast_to_type(
            g, g.op("Gemm", mat1, mat2, self,
                    beta_f=sym_help._scalar(beta), alpha_f=sym_help._scalar(alpha)), old_type)
    else:
        return g.op("Gemm", mat1, mat2, self, beta_f=sym_help._scalar(beta), alpha_f=sym_help._scalar(alpha))


def flatten(g, input, start_dim, end_dim):
    start_dim_i = sym_help._get_const(start_dim, "i", "start_dim")
    end_dim_i = sym_help._get_const(end_dim, "i", "end_dim")

    dim = input.type().dim()
    if end_dim_i < 0 :
        end_dim_i = dim + end_dim_i
    # use ONNX's Flatten operator for cases where the output shape is 2D
    if start_dim_i == 1 and end_dim_i == dim - 1 :
        if _try_get_scalar_type(input):
            old_type, input = _try_cast_integer_to_float(g, input)
            return _cast_to_type(g, g.op("Flatten", input, axis_i=start_dim_i), old_type)
        else:
            return g.op("Flatten", input, axis_i=start_dim_i)
    if start_dim_i == 0 and end_dim_i == dim - 2 :
        if _try_get_scalar_type(input):
            old_type, input = _try_cast_integer_to_float(g, input)
            return _cast_to_type(g, g.op("Flatten", input, axis_i=end_dim_i + 1), old_type)
        else:
            return g.op("Flatten", input, axis_i=end_dim_i + 1)

    return sym_opset9.flatten(g, input, start_dim, end_dim)


def _constant_fill(g, sizes, dtype, const_value):
    if dtype is None:
        dtype = ScalarType.FLOAT
    if not sym_help.scalar_type_to_pytorch_type[dtype].is_floating_point:
        result = g.op(
            "ConstantFill", sizes, dtype_i=sym_help.cast_pytorch_to_onnx["Float"], input_as_shape_i=1, value_f=const_value)
        return sym_help._cast_func_template(sym_help.scalar_type_to_onnx[dtype], g, result, None)
    else:
        return g.op("ConstantFill", sizes, dtype_i=sym_help.scalar_type_to_onnx[dtype], input_as_shape_i=1, value_f=const_value)

@parse_args("v", "i", "v", "v", "v", "v")
def empty(g, sizes, dtype, layout, device, pin_memory=False, memory_format=None):
    return zeros(g, sizes, dtype, layout, device, pin_memory)


@parse_args("v", "i", "v", "v", "v", "v")
def empty_like(g, input, dtype, layout, device, pin_memory=False, memory_format=None):
    return zeros_like(g, input, dtype, layout, device, pin_memory)

@parse_args("v", "i", "v", "v", "v")
def zeros(g, sizes, dtype, layout, device, pin_memory=False):
    # NOTE: no way to set device and layout in ONNX, so we ignore it
    return _constant_fill(g, sizes, dtype, 0)


@parse_args("v", "i", "v", "v", "v", "v")
def zeros_like(g, input, dtype, layout, device, pin_memory=False, memory_format=None):
    shape = g.op("Shape", input)
    return _constant_fill(g, shape, dtype, 0)


@parse_args("v", "i", "v", "v", "v")
def ones(g, sizes, dtype, layout, device, pin_memory=False):
    return _constant_fill(g, sizes, dtype, 1)


@parse_args("v", "i", "v", "v", "v", "v")
def ones_like(g, input, dtype, layout, device, pin_memory=False, memory_format=None):
    shape = g.op("Shape", input)
    return _constant_fill(g, shape, dtype, 1)


def full(g, sizes, value, dtype, layout, device, pin_memory=False):
    const_value = sym_help._maybe_get_const(value, "t")
    if sym_help._is_value(const_value):
        tmp = zeros(g, sizes, dtype, layout, device)
        return sym_opset9.add(g, tmp, value, g.op("Constant", value_t=torch.tensor(1)))
    else:
        dtype = sym_help._get_const(dtype, "i", "dtype")
        return _constant_fill(g, sizes, dtype, const_value)


@parse_args("v", "f", "i", "v", "v", "v", "v")
def full_like(g, input, fill_value, dtype, layout, device, pin_memory=False, memory_format=None):
    shape = g.op("Shape", input)
    return _constant_fill(g, shape, dtype, fill_value)


def repeat(g, self, repeats):
    if not sym_help._is_value(repeats):
        repeats = g.op("Constant", value_t=torch.LongTensor(repeats))
    if sym_help._is_packed_list(repeats):
        repeat_size_len = len(sym_help._unpack_list(repeats))
    else:
        const_repeats = sym_help._maybe_get_const(repeats, "is")
        repeat_size_len = len(const_repeats)
    if self.isCompleteTensor():
        sizes = self.type().sizes()
        diff_dims = repeat_size_len - len(sizes)
        if diff_dims > 0:
            self = sym_opset9.view(g, self, g.op("Constant", value_t=torch.tensor([1] * diff_dims + sizes)))
    return g.op("Tile", self, repeats)<|MERGE_RESOLUTION|>--- conflicted
+++ resolved
@@ -1,12 +1,8 @@
+import warnings
 
 import torch
 import torch.onnx.symbolic_helper as sym_help
 import torch.onnx.symbolic_opset9 as sym_opset9
-<<<<<<< HEAD
-
-from torch.onnx.symbolic_helper import parse_args, _unimplemented, _block_list_in_opset, _try_get_scalar_type, ScalarType
-from torch.onnx.symbolic_opset9 import _cast_Float  # type: ignore[attr-defined]
-=======
 from torch.onnx.symbolic_helper import (
     ScalarType,
     _block_list_in_opset,
@@ -14,9 +10,6 @@
     _unimplemented,
     parse_args,
 )
->>>>>>> 4a57321a
-
-import warnings
 
 # Note [ONNX operators that are added/updated from opset 8 to opset 9]
 # ~~~~~~~~~~~~~~~~~~~~~~~~~~~~~~~~~~~~~~~~~~~~~~~~~~~~~~~~~~~~~~~~~~~~
@@ -49,11 +42,22 @@
 #   Scan
 
 block_listed_operators = [
-    "nonzero", "where", "scatter", "scatter_add", "erf", "sign", "isnan", "gather",
-    "arange", "masked_fill",
-    "index_fill", "index_copy", "repeat_interleave",
+    "nonzero",
+    "where",
+    "scatter",
+    "scatter_add",
+    "erf",
+    "sign",
     "isnan",
-    "any", "all"
+    "gather",
+    "arange",
+    "masked_fill",
+    "index_fill",
+    "index_copy",
+    "repeat_interleave",
+    "isnan",
+    "any",
+    "all",
 ]
 
 for block_listed_op in block_listed_operators:
@@ -62,7 +66,9 @@
 
 def _interpolate(name, dim, interpolate_mode):
     def symbolic_fn(g, input, output_size, *args):
-        scales, align_corners = sym_help._get_interpolate_attributes(g, interpolate_mode, args)
+        scales, align_corners = sym_help._get_interpolate_attributes(
+            g, interpolate_mode, args
+        )
         sym_help._interpolate_warning(interpolate_mode)
         align_corners = sym_help._maybe_get_scalar(align_corners)
         if align_corners:
@@ -71,10 +77,15 @@
         if sym_help._is_value(output_size):
             return _unimplemented(name, "torch._C.Value (output_size) indexing")
         if scales is None:
-            scales = [1. if i < 2 else
-                      float(output_size[-(dim - i)]) / float(input.type().sizes()[-(dim - i)])
-                      for i in range(0, dim)]
+            scales = [
+                1.0
+                if i < 2
+                else float(output_size[-(dim - i)])
+                / float(input.type().sizes()[-(dim - i)])
+                for i in range(0, dim)
+            ]
         return g.op("Upsample", input, mode_s=interpolate_mode, scales_f=scales)
+
     return symbolic_fn
 
 
@@ -86,7 +97,9 @@
 upsample_trilinear3d = _interpolate("upsample_trilinear3d", 5, "linear")
 
 
-def __interpolate(g, input, size, scale_factor, mode, align_corners, recompute_scale_factor, antialias):
+def __interpolate(
+    g, input, size, scale_factor, mode, align_corners, recompute_scale_factor, antialias
+):
     align_corners = sym_help._maybe_get_const(align_corners, "b")
     if not sym_help._is_none(align_corners) and align_corners:
         return _unimplemented("interpolate", "align_corners == True")
@@ -97,8 +110,9 @@
     if not sym_help._is_none(size) and sym_help._is_value(size):
         return _unimplemented("interpolate", "dynamic size in opset 8")
 
-    scales, mode = sym_help._interpolate_get_scales_and_mode(g, input, size, scale_factor,
-                                                             mode , align_corners)
+    scales, mode = sym_help._interpolate_get_scales_and_mode(
+        g, input, size, scale_factor, mode, align_corners
+    )
     return g.op("Upsample", input, mode_s=mode, scales_f=scales)
 
 
@@ -122,9 +136,11 @@
         else:
             return (None,) + args
     else:
-        warnings.warn("Only floating datatype is supported for these operators: "
-                      "{Greater, Less, MatMul, PRelu, Gemm, Flatten}. This might cause "
-                      "the onnx model to be incorrect, if inputs have integer datatypes.")
+        warnings.warn(
+            "Only floating datatype is supported for these operators: "
+            "{Greater, Less, MatMul, PRelu, Gemm, Flatten}. This might cause "
+            "the onnx model to be incorrect, if inputs have integer datatypes."
+        )
     return (old_type,) + args
 
 
@@ -181,7 +197,9 @@
     C = g.constant(0, [1], ty)
     if _try_get_scalar_type(self):
         old_type, self, other, C = _try_cast_integer_to_float(g, self, other, C)
-        return _cast_to_type(g, g.op("Gemm", self, other, C, beta_f=0.0, alpha_f=1.0), old_type)
+        return _cast_to_type(
+            g, g.op("Gemm", self, other, C, beta_f=0.0, alpha_f=1.0), old_type
+        )
     else:
         return g.op("Gemm", self, other, C, beta_f=0.0, alpha_f=1.0)
 
@@ -191,10 +209,26 @@
     if _try_get_scalar_type(self):
         old_type, self, mat1, mat2 = _try_cast_integer_to_float(g, self, mat1, mat2)
         return _cast_to_type(
-            g, g.op("Gemm", mat1, mat2, self,
-                    beta_f=sym_help._scalar(beta), alpha_f=sym_help._scalar(alpha)), old_type)
-    else:
-        return g.op("Gemm", mat1, mat2, self, beta_f=sym_help._scalar(beta), alpha_f=sym_help._scalar(alpha))
+            g,
+            g.op(
+                "Gemm",
+                mat1,
+                mat2,
+                self,
+                beta_f=sym_help._scalar(beta),
+                alpha_f=sym_help._scalar(alpha),
+            ),
+            old_type,
+        )
+    else:
+        return g.op(
+            "Gemm",
+            mat1,
+            mat2,
+            self,
+            beta_f=sym_help._scalar(beta),
+            alpha_f=sym_help._scalar(alpha),
+        )
 
 
 def flatten(g, input, start_dim, end_dim):
@@ -202,19 +236,23 @@
     end_dim_i = sym_help._get_const(end_dim, "i", "end_dim")
 
     dim = input.type().dim()
-    if end_dim_i < 0 :
+    if end_dim_i < 0:
         end_dim_i = dim + end_dim_i
     # use ONNX's Flatten operator for cases where the output shape is 2D
-    if start_dim_i == 1 and end_dim_i == dim - 1 :
+    if start_dim_i == 1 and end_dim_i == dim - 1:
         if _try_get_scalar_type(input):
             old_type, input = _try_cast_integer_to_float(g, input)
-            return _cast_to_type(g, g.op("Flatten", input, axis_i=start_dim_i), old_type)
+            return _cast_to_type(
+                g, g.op("Flatten", input, axis_i=start_dim_i), old_type
+            )
         else:
             return g.op("Flatten", input, axis_i=start_dim_i)
-    if start_dim_i == 0 and end_dim_i == dim - 2 :
+    if start_dim_i == 0 and end_dim_i == dim - 2:
         if _try_get_scalar_type(input):
             old_type, input = _try_cast_integer_to_float(g, input)
-            return _cast_to_type(g, g.op("Flatten", input, axis_i=end_dim_i + 1), old_type)
+            return _cast_to_type(
+                g, g.op("Flatten", input, axis_i=end_dim_i + 1), old_type
+            )
         else:
             return g.op("Flatten", input, axis_i=end_dim_i + 1)
 
@@ -226,10 +264,24 @@
         dtype = ScalarType.FLOAT
     if not sym_help.scalar_type_to_pytorch_type[dtype].is_floating_point:
         result = g.op(
-            "ConstantFill", sizes, dtype_i=sym_help.cast_pytorch_to_onnx["Float"], input_as_shape_i=1, value_f=const_value)
-        return sym_help._cast_func_template(sym_help.scalar_type_to_onnx[dtype], g, result, None)
-    else:
-        return g.op("ConstantFill", sizes, dtype_i=sym_help.scalar_type_to_onnx[dtype], input_as_shape_i=1, value_f=const_value)
+            "ConstantFill",
+            sizes,
+            dtype_i=sym_help.cast_pytorch_to_onnx["Float"],
+            input_as_shape_i=1,
+            value_f=const_value,
+        )
+        return sym_help._cast_func_template(
+            sym_help.scalar_type_to_onnx[dtype], g, result, None
+        )
+    else:
+        return g.op(
+            "ConstantFill",
+            sizes,
+            dtype_i=sym_help.scalar_type_to_onnx[dtype],
+            input_as_shape_i=1,
+            value_f=const_value,
+        )
+
 
 @parse_args("v", "i", "v", "v", "v", "v")
 def empty(g, sizes, dtype, layout, device, pin_memory=False, memory_format=None):
@@ -239,6 +291,7 @@
 @parse_args("v", "i", "v", "v", "v", "v")
 def empty_like(g, input, dtype, layout, device, pin_memory=False, memory_format=None):
     return zeros_like(g, input, dtype, layout, device, pin_memory)
+
 
 @parse_args("v", "i", "v", "v", "v")
 def zeros(g, sizes, dtype, layout, device, pin_memory=False):
@@ -274,7 +327,9 @@
 
 
 @parse_args("v", "f", "i", "v", "v", "v", "v")
-def full_like(g, input, fill_value, dtype, layout, device, pin_memory=False, memory_format=None):
+def full_like(
+    g, input, fill_value, dtype, layout, device, pin_memory=False, memory_format=None
+):
     shape = g.op("Shape", input)
     return _constant_fill(g, shape, dtype, fill_value)
 
@@ -291,5 +346,7 @@
         sizes = self.type().sizes()
         diff_dims = repeat_size_len - len(sizes)
         if diff_dims > 0:
-            self = sym_opset9.view(g, self, g.op("Constant", value_t=torch.tensor([1] * diff_dims + sizes)))
+            self = sym_opset9.view(
+                g, self, g.op("Constant", value_t=torch.tensor([1] * diff_dims + sizes))
+            )
     return g.op("Tile", self, repeats)