from __future__ import annotations

import copy
import inspect
import itertools
import operator
import re
import warnings
from types import FunctionType
from typing import Any, Callable, Dict, List, Optional, Tuple, Union

import numpy as np
import onnx
import onnxscript  # type: ignore[import]
from onnxscript import evaluator  # type: ignore[import]
from onnxscript.function_libs.torch_aten import graph_building  # type: ignore[import]

import torch
import torch._C
import torch._decomp
import torch._dynamo
import torch._ops
import torch.fx
from torch._subclasses import fake_tensor
from torch.fx.experimental import proxy_tensor
from torch.fx.passes import fake_tensor_prop
from torch.nn.utils import stateless
from torch.onnx import _constants, _type_utils

from torch.onnx._internal import _beartype, onnx_proto_utils
from torch.onnx._internal.fx import diagnostics, function_dispatcher, options
from torch.utils import _pytree

# TODO: Separate into individual components.
# TODO: make_fx lose stack info https://github.com/pytorch/pytorch/issues/90276


def _onnx_function_diagnose_call_message_formatter(
    fn: Callable, args: Tuple[Any, ...], kwargs: Dict[str, Any]
) -> str:
    if len(args) > 0 and isinstance(args[0], onnxscript.OnnxFunction):
        onnx_function: onnxscript.OnnxFunction = args[0]  # self
        return f"{onnx_function.name}: {onnxscript.OnnxFunction}"
    return f"{fn.__name__}: {fn}"


def _onnx_function_diagnose_call_append_symbolic_source_location(
    diagnostic: diagnostics.infra.Diagnostic,
    fn: Callable,
    args: Tuple[Any, ...],
    kwargs: Dict[str, Any],
    return_values: Any,
) -> None:
    # TODO(bowbao): Record source location of symbolic.
    # Need this separate step because normally only the source location of
    # class `onnxscript.OnnxFunction.__call__` is recorded.
    pass


# TODO(bowbao): Delete this once diagnostics is introduced in onnxscript.
_diagnose_onnx_function = diagnostics.diagnose_call(
    rule=diagnostics.rules.atenlib_symbolic_function,
    diagnostic_message_formatter=_onnx_function_diagnose_call_message_formatter,
    diagnostic_modifier=_onnx_function_diagnose_call_append_symbolic_source_location,
)
for key, onnx_function in function_dispatcher._ATENLIB_FUNCTIONS.items():
    if isinstance(onnx_function, FunctionType):
        function_dispatcher._ATENLIB_FUNCTIONS[key] = _diagnose_onnx_function(
            onnx_function
        )
onnxscript.OnnxFunction.__call__ = _diagnose_onnx_function(
    onnxscript.OnnxFunction.__call__
)


def _retrieve_or_adapt_input_to_graph_set(fx_node_arg, fx_name_to_onnxscipt_value):
    """Map FX value to TorchScript value.

    When creating TorchScript graph from FX graph, we need a mapping from FX variable
    to TorchScript variable. This function maps FX variable, fx_node_arg, to torch.jit.Value.
    """

    onnx_tensor = fx_node_arg
    if isinstance(onnx_tensor, torch.fx.Node):
        # 1. fx_node_arg is a torch.fx.Node, which means
        #    fx_node_arg stands for the output of that torch.fx.Node.
        # 2. fx_node_arg (variable in torch.fx.Graph) is be mapped to
        #    torch.jit.Value, fx_name_to_onnxscipt_value[fx_node_arg.name],
        #    in TorchScript graph.
        onnx_tensor = fx_name_to_onnxscipt_value[onnx_tensor.name]
    elif isinstance(onnx_tensor, torch.dtype):
        onnx_tensor = int(_type_utils.JitScalarType.from_dtype(onnx_tensor).onnx_type())

    return onnx_tensor


def _filter_incompatible_and_dtype_convert_kwargs(kwargs):
    """Filter out kwargs that are not supported by onnxscript."""
    filtered = {}
    for key, value in kwargs.items():
        if key in {
            "layout",
            "device",
            "requires_grad",
            "pin_memory",
            "memory_format",
            "implicit",
        }:
            continue
        if key == "dtype":
            if value is None:
                filtered["dtype"] = -1
            else:
                filtered["dtype"] = int(
                    _type_utils.JitScalarType.from_dtype(value).onnx_type()
                )
            continue
        filtered[key] = value
    return filtered


def _wrap_fx_args_as_onnxscript_args(
    node: torch.fx.Node,
    fx_name_to_onnxscipt_value: Dict[
        str, Union[torch._C.Value, Tuple[torch._C.Value, ...]]
    ],
) -> Tuple[tuple, dict, tuple, dict]:
    """Map all FX arguments of a node to arguments in TorchScript graph."""

    # This function assumes the order of arguments in FX op is the
    # same as the order of arguments in TorchScript op.
    # (1) Complete the arguments with default values.
    complete_args: List[Any] = []
    complete_kwargs: Dict[str, Any] = {}
    if inspect.isbuiltin(node.target):
        complete_args = list(node.args)
    else:
        for i, expected_arg in enumerate(node.target._schema.arguments):  # type: ignore[union-attr]
            if i < len(node.args):
                complete_args.append(node.args[i])
            else:
                if expected_arg.name in node.kwargs:
                    complete_kwargs[expected_arg.name] = node.kwargs[expected_arg.name]
                else:
                    # Get default from schema.
                    complete_kwargs[expected_arg.name] = expected_arg.default_value

    onnxscript_args = tuple(
        _retrieve_or_adapt_input_to_graph_set(arg, fx_name_to_onnxscipt_value)
        for arg in complete_args
    )
    onnxscript_kwargs = _filter_incompatible_and_dtype_convert_kwargs(complete_kwargs)

    # prepare torch format args and kwargs for op-level validation
    # Use fake tensor to create real tensor to feed in ops
    torch_args = []
    for arg in complete_args:
        if isinstance(arg, torch.fx.Node):
            # Create a concreate test tensor based on the fake tensor
            with torch.utils._mode_utils.no_dispatch():
                # TODO(titaiwang): The assumption of torch.float might not be true, eg: aten_where needs BOOL in input_args
                # fx_name_to_onnxscipt_value could help?
                if isinstance(arg.meta["val"], list):
                    for meta_value in arg.meta["val"]:
                        torch_args.append(
                            torch.randn_like(meta_value, dtype=torch.float)
                        )
                else:
                    torch_args.append(
                        torch.randn_like(arg.meta["val"], dtype=torch.float)
                    )
        else:
            torch_args.append(arg)
    torch_kwargs = complete_kwargs
    return (onnxscript_args, onnxscript_kwargs, tuple(torch_args), torch_kwargs)


def _fill_tensor_meta(
    onnxscript_values,
    name: str,
    expected_values: Union[torch.Tensor, Tuple[torch.Tensor, ...]],
):
    """Fill the meta information of onnxscript_values with that from the fx FakeTensor."""
    flat_onnxscript_values, _ = _pytree.tree_flatten(onnxscript_values)
    flat_expected_values, _ = _pytree.tree_flatten(expected_values)
    for i, (onnxscript_value, expected_value) in enumerate(
        zip(flat_onnxscript_values, flat_expected_values)
    ):
        # Only set shape for now as we don't need type information.
        onnxscript_value.shape = tuple(expected_value.size())
        if i > 0:
            onnxscript_value.name = f"{name}_{i}"
        else:
            onnxscript_value.name = name


def _location_from_fx_stack_trace(
    node_stack_trace: str,
) -> Optional[diagnostics.infra.Location]:
    """Extract location from FX node stack trace.

    Args:
        node_stack_trace: The stack trace of the FX node. Example:

            File "path/file.py", line 311, in <function>
                <code>
            |   File "path/file2.py", line 389, in <function>
                <code>

    Returns:
        location: The location of the FX node.
    """
    if "File" not in node_stack_trace:
        return None

    lines = node_stack_trace.strip().split("\n")
    idx = 0
    while idx < len(lines) and "File" not in lines[idx]:
        idx += 1
    if idx + 1 >= len(lines):
        return None

    pattern = re.compile(r"^File \"(.+)\", line (\d+), in (.+)$")
    matches = pattern.match(lines[idx].strip())
    if matches:
        uri = matches.group(1)
        line_number = int(matches.group(2))
        snippet = lines[idx + 1].strip()
        return diagnostics.infra.Location(uri=uri, line=line_number, snippet=snippet)
    return None


@_beartype.beartype
def _fx_node_to_onnx_message_formatter(
    fn: Callable, args: Tuple[Any, ...], kwargs: Dict[str, Any]
) -> str:
    assert len(args) > 0
    node = args[0]
    assert isinstance(node, torch.fx.Node)
    return f"FX Node: {node.op}:{node.target}[name={node.name}]"


@_beartype.beartype
@diagnostics.diagnose_call(
    rule=diagnostics.rules.fx_node_to_onnx,
    exception_report_level=diagnostics.levels.ERROR,
    diagnostic_message_formatter=_fx_node_to_onnx_message_formatter,
)
def _export_fx_node_to_onnxscript(
    node: torch.fx.Node,
    onnxscript_graph: graph_building.TorchScriptGraph,
    fx_name_to_onnxscipt_value: Dict[
        str, Union[torch._C.Value, Tuple[torch._C.Value, ...]]
    ],
    tracer: graph_building.TorchScriptTracingEvaluator,
    fx_module_with_metadata: torch.fx.GraphModule,
    options: options.ExportOptions,
):
    # Record stack trace of node in diagnostic.
    node_stack_trace = node.stack_trace
    if node_stack_trace:
        diagnostic = diagnostics.export_context().inflight_diagnostic(
            rule=diagnostics.rules.fx_node_to_onnx
        )
        diagnostic.with_additional_message(
            f"### PyTorch source information\n```\n{node_stack_trace}\n```"
        )
        location = _location_from_fx_stack_trace(node_stack_trace)
        if location is not None:
            diagnostic.with_location(location)

    if node.op == "placeholder":
        # Input of graph.
        output = onnxscript_graph.add_input(
            input_name=node.name,
            # The node.meta["val"] is generated by FakeTensorProp.
            input_value=node.meta["val"],
        )
        assert (
            output is not None
        ), f"Node creates None with target={node.target} and name={node.name}"
        assert isinstance(output, graph_building.TorchScriptTensor)
        assert isinstance(output, onnxscript.tensor.Tensor)

        fx_name_to_onnxscipt_value[node.name] = output
    elif node.op == "call_function":
        # aten ops and other stateless functions.
        if node.target == operator.getitem and isinstance(
            fx_name_to_onnxscipt_value[node.args[0].name], tuple  # type: ignore[union-attr]
        ):
            onnx_tensor_tuple = fx_name_to_onnxscipt_value[node.args[0].name]  # type: ignore[union-attr]
            index = node.args[1]
            output = onnx_tensor_tuple[index]  # type: ignore[index]
            assert (
                output is not None
            ), f"Node creates None with target={node.target} and name={node.name}"
            assert isinstance(output, (graph_building.TorchScriptTensor, tuple)), type(
                output
            )

            fx_name_to_onnxscipt_value[node.name] = output
            return

        if node.target == operator.getitem:
            # __getitem__ on Tensor or Sequence of tensors. Not tuple.
            exporter_key = "getitem"
        elif (
            isinstance(node.target, torch._ops.OpOverload)
            and node.target in function_dispatcher._OP_OVERLOAD_TO_EXPORTER_KEY_TABLE
        ):
            exporter_key = function_dispatcher._OP_OVERLOAD_TO_EXPORTER_KEY_TABLE[
                node.target
            ]
        else:
            raise RuntimeError(f"Unknown call_function target: {node.target}")
        # Only the latest opset version is only supported in atenlib for now
        symbolic_fn = function_dispatcher._ATENLIB_FUNCTIONS.get(exporter_key)
        if symbolic_fn is None:
            raise RuntimeError(f"Cannot find function for {exporter_key}")
        # Map FX inputs to ONNX inputs and fill optional inputs with default values.
        # torch_args and torch_kwargs are for op-level validation
        (
            onnx_args,
            onnx_kwargs,
            torch_args,
            torch_kwargs,
        ) = _wrap_fx_args_as_onnxscript_args(node, fx_name_to_onnxscipt_value)
        with evaluator.default_as(tracer):
            output: Union[  # type: ignore[no-redef]
                graph_building.TorchScriptTensor,
                Tuple[graph_building.TorchScriptTensor],
            ] = symbolic_fn(*onnx_args, **onnx_kwargs)
        assert (
            output is not None
        ), f"Node creates None with target={node.target}, name={node.name}, args={onnx_args}, kwargs={onnx_kwargs}"
        # TODO(justinchuby): Add diagnostic information.
        # Assign type and shape obtained from FakeTensorProp.
        _fill_tensor_meta(output, node.name, node.meta["val"])
        # One fx node could produce multiple outputs (e.g., tuple of tensors); in
        # that case, v is a tuple of TorchScriptTensors.
        assert isinstance(output, (graph_building.TorchScriptTensor, tuple)), type(
            output
        )
        if options.op_level_debug:
            _validate_op_between_ort_torch(node, symbolic_fn, torch_args, torch_kwargs)
        fx_name_to_onnxscipt_value[node.name] = output
    elif node.op == "output":

        if isinstance(node.args[0], torch.fx.Node):
            onnx_tensor_or_tensor_tuple = fx_name_to_onnxscipt_value[node.args[0].name]
            onnxscript_graph.register_outputs(onnx_tensor_or_tensor_tuple)
        else:
            # ONNX can't represent collection types (e.g., dictionary, tuple of tuple of
            # tensor, etc), we flatten the collection and register each element as output.
            flat_args, _ = _pytree.tree_flatten(node.args[0])
            for arg in flat_args:
                assert isinstance(
                    arg, torch.fx.Node
                ), f"arg must be a torch.fx.Node, not {type(arg)}"
                onnx_tensor_or_tensor_tuple = fx_name_to_onnxscipt_value[arg.name]
                onnxscript_graph.register_outputs(onnx_tensor_or_tensor_tuple)
    elif node.op == "call_method":
        # TODO(wechi): Support call_method.
        raise RuntimeError("call_method is not supported yet.")
    elif node.op == "call_module":
        # TODO(wechi): Support call_module.
        raise RuntimeError("call_module is not supported yet.")
    elif node.op == "get_attr":
        current_attr = fx_module_with_metadata
        sub_attr_names = node.target.split(".")  # type: ignore[union-attr]
        # If node.targe is "conv.weight", the following loop first
        # assigns fx_module_with_metadata.conv to current_attr, and then
        # fx_module_with_metadata.conv.weight to current_attr.
        while sub_attr_names:
            sub_attr_name = sub_attr_names.pop(0)
            if not hasattr(current_attr, sub_attr_name):
                raise AttributeError(
                    f"Attribute {sub_attr_name} is not found in {current_attr}."
                )
            current_attr = getattr(current_attr, sub_attr_name)

        input_ = onnxscript_graph.add_input(
            input_name=node.name, input_value=current_attr
        )
        assert isinstance(input_, graph_building.TorchScriptTensor)
        assert isinstance(input_, onnxscript.tensor.Tensor)
        fx_name_to_onnxscipt_value[node.name] = input_
        # FIXME: Refactor logic getting 'current_attr'.
        assert isinstance(current_attr, torch.Tensor)
        onnxscript_graph.add_initializer(input_.name, current_attr)
    else:
        # TODO(wechi): Support get_attr, call_module, call_method.
        raise RuntimeError(f"Found node type not defined in torch.fx: {node.op}")


@diagnostics.diagnose_call(diagnostics.rules.atenlib_fx_to_onnx)
def _export_fx_to_onnxscript(
    fx_module_with_metadata: torch.fx.GraphModule, options: options.ExportOptions
):

    # Initialize the ONNX graph
    onnxscript_graph = graph_building.TorchScriptGraph()
    tracer = graph_building.TorchScriptTracingEvaluator(onnxscript_graph)

    # In the following loop, a TorchScript graph is created to
    # represent the input FX graph with ONNX symbols (e.g., onnx::add).
    # To connect the values to nodes in the TorchScript graph, we maintian
    # fx_name_to_onnxscipt_value. Basically, we want to translate
    #   fx_tensor_x (type: torch.fx.Node) -> fx_node_1 -> fx_tensor_y (type: torch.fx.Node)
    # to
    #   fx_name_to_onnxscipt_value[fx_tensor_x.name] -> onnx_node_1 -> fx_name_to_onnxscipt_value[fx_tensor_y.name]
    fx_name_to_onnxscipt_value: Dict[
        str, Union[torch._C.Value, Tuple[torch._C.Value, ...]]
    ] = {}
    for node in fx_module_with_metadata.graph.nodes:
        _export_fx_node_to_onnxscript(
            node,
            onnxscript_graph,
            fx_name_to_onnxscipt_value,
            tracer,
            fx_module_with_metadata,
            options,
        )

    # Apply TorchScript's type promotion code.
    # Ideally, we should implement our type promotion but
    # to save time, we just reuse.
    onnxscript_graph.apply(
        torch._C._jit_pass_onnx_scalar_type_analysis,
        lowprecision_cast=True,
        opset_version=options.opset_version,
    )

    return onnxscript_graph


@_beartype.beartype
def _shape_inference_with_fake_tensor(decomposed_module: "torch.fx.GraphModule", *args):
    # Use this FakeTensorMode to
    # 1. convert nn.Parameter's in nn.Module to FakeTensor
    # 2. run FakeTensorProp
    # If (1) and (2) are done with difference FakeTensorMode's, undefined behavior may
    # happen.
    fake_tensor_mode = fake_tensor.FakeTensorMode()

    def to_fake_tensor(x):
        if isinstance(x, torch.Tensor) and not isinstance(x, fake_tensor.FakeTensor):
            return fake_tensor_mode.from_tensor(x)
        return x

    # "args" are FakeTensor in FakeTensorProp so the parameters and buffers
    # in model must be converted to FakeTensor as well.
    fake_parameters_and_buffers = {
        k: to_fake_tensor(v)
        for k, v in itertools.chain(
            decomposed_module.named_parameters(), decomposed_module.named_buffers()
        )
    }

    # Shape inference via FakeTensorProp
    with stateless._reparametrize_module(
        decomposed_module, fake_parameters_and_buffers
    ):
        # Assign output types and shapes to each node.
        # TODO(wechi): It's possible to get symbolic types (and shapes)
        # for each node's output. Consider to set "tracing_mode=symbolic"
        # when calling make_fx and then remove FakeTensorProp below.
        fake_tensor_prop.FakeTensorProp(decomposed_module, fake_tensor_mode).propagate(
            *args
        )

    return decomposed_module


@_beartype.beartype
def _rename_placeholder_targets(
    module: "torch.fx.GraphModule", reference_module: "torch.fx.GraphModule"
):
    """Align the argument names in module with those in reference_module.
    After calling this function, the two forward(...) in module and reference_module should have
    the same signature.
    """
    placeholders = [node for node in module.graph.nodes if node.op == "placeholder"]
    reference_placeholders = [
        node for node in reference_module.graph.nodes if node.op == "placeholder"
    ]

    for placeholder, reference_placeholder in zip(placeholders, reference_placeholders):
        placeholder.target = reference_placeholder.target
        placeholder.name = reference_placeholder.name

    module.recompile()


@_beartype.beartype
def _export(
    module: torch.fx.GraphModule,
    args,
    **kwargs,
) -> Union["onnx.ModelProto", bytes]:
    export_options = options.ExportOptions()
    export_options.update(**kwargs)
    # Apply decomposition table to the input graph.
<<<<<<< HEAD
    # Make sure the feed-in "module" is stateless.
    decomposed_module = proxy_tensor.make_fx(
        module,
        decomposition_table=export_options.decomposition_table,
        tracing_mode="fake",
        _allow_non_fake_inputs=True,
    )(*args)
    # Rename placeholder targets to match the original module's signature since
    # We don't want to map forward(x, y, z) to forward(arg0, arg1, arg2).
    _rename_placeholder_targets(decomposed_module, module)
    # Run FakeTensorProp on decomposed_module.
    # Symbolic output of the i-th node can be accessed via
    # decomposed_module.graph.nodes[i].meta["val"]
    decomposed_module = _shape_inference_with_fake_tensor(decomposed_module, *args)
=======
    decomposed_module = passes.Decompose(
        module, export_options.decomposition_table
    ).run(*args)
    # Run FakeTensorProp on decomposed_module.
    # Symbolic output of the i-th node can be accessed via
    # decomposed_module.graph.nodes[i].meta["val"]
    decomposed_module = passes.ShapeInferenceWithFakeTensor(decomposed_module).run(
        *args
    )
>>>>>>> 688427b5

    # We want to pass list of ints and floats to TorchScript graph correctly
    # in _export_fx_to_ts, so we must disable FakeTensorMode. Otherwise, graph may
    # receive FakeTensor and results runtime error. In addition, TorchScript-based
    # ONNX exporter used in _ts_graph_to_onnx_model_in_protobuf is not compatible
    # with FakeTensorMode.
    with torch.utils._mode_utils.no_dispatch():
        onnxscript_graph = _export_fx_to_onnxscript(decomposed_module, export_options)
    # Export TorchScript graph to ONNX ModelProto.
    onnx_model = onnxscript_graph.to_model_proto(export_options.opset_version)

    if export_options.use_binary_format:
        # Return ModelProto in binary format.
        return onnx_model.SerializeToString()
    # Return ModelProto
    return onnx_model


@_beartype.beartype
def export(
    fn: Union[torch.nn.Module, Callable],
    *args,
    use_binary_format: bool = True,
    opset_version: int = _constants.ONNX_DEFAULT_OPSET,
    op_level_debug: bool = False,
) -> Union["onnx.ModelProto", bytes]:
    # args will be converted to symbolic tensor. Let's copy to avoid side effects.
    args = copy.deepcopy(args)
    # Translate callable to FX graph.
    #
    # TODO(wechi): There are several symbolic tracing mechanisms to convert
    # nn.Module to FX graph. We should choose the right one after they are
    # matured.
    graph_module, graph_guard = torch._dynamo.export(fn, *args, aten_graph=True)
    del graph_guard  # Unused
    # Export FX graph to ONNX ModelProto.
    #
    # Note that ALL kwargs are folded into constants in graph_module, so we don't pass kwargs
    # to _export.
    return _export(
        graph_module,
        args,
        opset_version=opset_version,
        decomposition_table=function_dispatcher._ONNX_FRIENDLY_DECOMPOSITION_TABLE,
        use_binary_format=use_binary_format,
        op_level_debug=op_level_debug,
    )


@_beartype.beartype
def export_after_normalizing_args_and_kwargs(
    fn: Union[torch.nn.Module, Callable],
    *args,
    use_binary_format: bool = True,
    opset_version: int = _constants.ONNX_DEFAULT_OPSET,
    op_level_debug: bool = False,
    **kwargs,
) -> Union["onnx.ModelProto", bytes]:
    """Export an nn.Module or a callable to ONNX.

    This traces the given nn.Module or a callable into FX graph and then
    and exports it to ONNX by calling `_export`. Notice that ONNX does
    not represent keyword arguments, so `args` and `kwargs` are normalized by
    calling `inspect.Signature.bind` and `inspect.BoundArgument.apply_defaults`
    in the beginning.

    Args:
        fn: nn.Module or a callable to be exported to ONNX.
        opset_version: the opset version to export the model to. E.g., 14.
        args: the positional arguments to pass to `fn`.
        use_binary_format: whether to return the ONNX model in binary format.
            If False, `onnx.ModelProto` will be returned. If False, the byte array
            generated by `onnx.ModelProto.SerializeToString` is returned.
        kwargs: the keyword arguments to pass to `fn`.

    Returns:
        ONNX model in binary format or `onnx.ModelProto`. To select return type,
        use `use_binary_format` argument.
    """

    if isinstance(fn, torch.nn.Module):
        signature = inspect.signature(fn.forward)
    else:
        signature = inspect.signature(fn)

    # We hope the input kwargs will be mapped to bound.args after binding.
    # If not, we will raise an error.
    bound = signature.bind(*args, **kwargs)
    bound.apply_defaults()
    # keyword-only arguments are not handled.
    # bound.kwargs only contains keyword-only arguments after calling
    # bind & apply_defaults, so we throw if it's not empty.
    assert not bound.kwargs

    class Wrapper(torch.nn.Module):
        def __init__(self, fn):
            super().__init__()
            self.fn = fn

        def forward(self, *args):
            result, _ = _pytree.tree_flatten(self.fn(*args))
            return result

    # args will be converted to symbolic tensor. Let's copy to avoid side effects.
    bound_args = copy.deepcopy(bound.args)
    # Translate callable to FX graph.
    #
    # TODO(wechi): There are several symbolic tracing mechanisms to convert
    # nn.Module to FX graph. We should choose the right one after they are
    # matured.

    class GraphCaptureCompiler:
        def __init__(self):
            self.captured_graph: Optional["torch.fx.GraphModule"] = None
            self.captured_graph_count = 0

        def compile(self, graph_module: "torch.fx.GraphModule", _):
            assert self.captured_graph_count == 0
            self.captured_graph = graph_module
            self.captured_graph_count += 1
            return graph_module

    compiler = GraphCaptureCompiler()
    torch._dynamo.reset()
    torch._dynamo.optimize(compiler.compile, nopython=True)(Wrapper(fn))(*bound_args)
    torch._dynamo.reset()
    assert compiler.captured_graph
    # Export FX graph to ONNX ModelProto.
    return _export(
        compiler.captured_graph,
        # Function optimized by _dynamo doesn't have None in args.
        tuple(arg for arg in bound_args if arg is not None),
        opset_version=opset_version,
        decomposition_table=function_dispatcher._ONNX_FRIENDLY_DECOMPOSITION_TABLE,
        use_binary_format=use_binary_format,
        op_level_debug=op_level_debug,
    )


@_beartype.beartype
def _validate_op_between_ort_torch(
    node: torch.fx.Node,
    symbolic_fn: Union[onnxscript.OnnxFunction, Callable],
    torch_args: tuple,
    torch_kwargs: dict,
):
    """Validate the op between ONNX Runtime and PyTorch."""
    # op-level validation
    # Symbolic_fn should have the same output as node.target (torch ops)
    # trace_only function is regular python function
    function_name = (
        symbolic_fn.name
        if isinstance(symbolic_fn, onnxscript.OnnxFunction)
        else symbolic_fn.__name__
    )
    try:
        with evaluator.default_as(evaluator.ort_evaluator):
            expected_outputs = node.target(*torch_args, **torch_kwargs)  # type: ignore[operator]
            # TODO(titaiwang): Expose _convert_tensor_to_numpy and _convert_kwargs_for_onnx?
            input_onnx = [
                onnx_proto_utils._convert_tensor_to_numpy(x) for x in torch_args
            ]
            kwargs_onnx = _filter_incompatible_and_dtype_convert_kwargs(torch_kwargs)
            ort_outputs = symbolic_fn(*input_onnx, **kwargs_onnx)

            # TODO: add pytree structure comparison.
            flattened_torch_outputs, _ = _pytree.tree_flatten(expected_outputs)
            flattened_function_outputs, _ = _pytree.tree_flatten(ort_outputs)

            assert flattened_torch_outputs
            assert len(flattened_torch_outputs) == len(flattened_function_outputs)

            for torch_output, function_output in zip(
                flattened_torch_outputs, flattened_function_outputs
            ):
                try:
                    if not isinstance(function_output, np.ndarray):
                        # An onnxscript tensor
                        function_output = function_output.value

                    # Use torch.testing as opposed to np.testing to ensure dtypes and shapes match
                    torch.testing.assert_close(
                        torch.tensor(function_output).cpu(),
                        torch_output.cpu()
                        if isinstance(torch_output, torch.Tensor)
                        else torch.tensor(torch_output).cpu(),
                        rtol=1e-4,
                        atol=1e-3,
                    )

                except AssertionError as e:
                    warnings.warn(
                        f"\nSuppressed AssertionError:\n{e}.\n"
                        f"Op {node.target} has mismatch outputs. "
                        f"Please check the implementation of {function_name}.\n"
                    )
                    diagnostic = diagnostics.export_context().inflight_diagnostic()
                    diagnostic.with_additional_message(
                        f"### Validation failed\n"
                        f"{diagnostics.decorator.format_exception_in_markdown(e)}"
                    )
                    diagnostic.level = diagnostics.levels.ERROR
    except Exception as e:
        warnings.warn(
            f"\nORT fails to run on Op {node.target} with error: \n{e}.\n"
            f"Please check the implementation of {function_name}.\n"
        )
        diagnostic = diagnostics.export_context().inflight_diagnostic()
        diagnostic.with_additional_message(
            f"### Validation failed\n"
            f"{diagnostics.decorator.format_exception_in_markdown(e)}"
        )
        diagnostic.level = diagnostics.levels.WARNING


# Register a few argument formatter<|MERGE_RESOLUTION|>--- conflicted
+++ resolved
@@ -2,18 +2,10 @@
 
 import copy
 import inspect
-import itertools
-import operator
-import re
-import warnings
-from types import FunctionType
-from typing import Any, Callable, Dict, List, Optional, Tuple, Union
 
-import numpy as np
+from typing import Callable, Optional, Union
+
 import onnx
-import onnxscript  # type: ignore[import]
-from onnxscript import evaluator  # type: ignore[import]
-from onnxscript.function_libs.torch_aten import graph_building  # type: ignore[import]
 
 import torch
 import torch._C
@@ -21,475 +13,15 @@
 import torch._dynamo
 import torch._ops
 import torch.fx
-from torch._subclasses import fake_tensor
-from torch.fx.experimental import proxy_tensor
-from torch.fx.passes import fake_tensor_prop
-from torch.nn.utils import stateless
-from torch.onnx import _constants, _type_utils
 
-from torch.onnx._internal import _beartype, onnx_proto_utils
-from torch.onnx._internal.fx import diagnostics, function_dispatcher, options
+from torch.onnx import _constants
+
+from torch.onnx._internal import _beartype
+from torch.onnx._internal.fx import function_dispatcher, options, passes
 from torch.utils import _pytree
 
 # TODO: Separate into individual components.
 # TODO: make_fx lose stack info https://github.com/pytorch/pytorch/issues/90276
-
-
-def _onnx_function_diagnose_call_message_formatter(
-    fn: Callable, args: Tuple[Any, ...], kwargs: Dict[str, Any]
-) -> str:
-    if len(args) > 0 and isinstance(args[0], onnxscript.OnnxFunction):
-        onnx_function: onnxscript.OnnxFunction = args[0]  # self
-        return f"{onnx_function.name}: {onnxscript.OnnxFunction}"
-    return f"{fn.__name__}: {fn}"
-
-
-def _onnx_function_diagnose_call_append_symbolic_source_location(
-    diagnostic: diagnostics.infra.Diagnostic,
-    fn: Callable,
-    args: Tuple[Any, ...],
-    kwargs: Dict[str, Any],
-    return_values: Any,
-) -> None:
-    # TODO(bowbao): Record source location of symbolic.
-    # Need this separate step because normally only the source location of
-    # class `onnxscript.OnnxFunction.__call__` is recorded.
-    pass
-
-
-# TODO(bowbao): Delete this once diagnostics is introduced in onnxscript.
-_diagnose_onnx_function = diagnostics.diagnose_call(
-    rule=diagnostics.rules.atenlib_symbolic_function,
-    diagnostic_message_formatter=_onnx_function_diagnose_call_message_formatter,
-    diagnostic_modifier=_onnx_function_diagnose_call_append_symbolic_source_location,
-)
-for key, onnx_function in function_dispatcher._ATENLIB_FUNCTIONS.items():
-    if isinstance(onnx_function, FunctionType):
-        function_dispatcher._ATENLIB_FUNCTIONS[key] = _diagnose_onnx_function(
-            onnx_function
-        )
-onnxscript.OnnxFunction.__call__ = _diagnose_onnx_function(
-    onnxscript.OnnxFunction.__call__
-)
-
-
-def _retrieve_or_adapt_input_to_graph_set(fx_node_arg, fx_name_to_onnxscipt_value):
-    """Map FX value to TorchScript value.
-
-    When creating TorchScript graph from FX graph, we need a mapping from FX variable
-    to TorchScript variable. This function maps FX variable, fx_node_arg, to torch.jit.Value.
-    """
-
-    onnx_tensor = fx_node_arg
-    if isinstance(onnx_tensor, torch.fx.Node):
-        # 1. fx_node_arg is a torch.fx.Node, which means
-        #    fx_node_arg stands for the output of that torch.fx.Node.
-        # 2. fx_node_arg (variable in torch.fx.Graph) is be mapped to
-        #    torch.jit.Value, fx_name_to_onnxscipt_value[fx_node_arg.name],
-        #    in TorchScript graph.
-        onnx_tensor = fx_name_to_onnxscipt_value[onnx_tensor.name]
-    elif isinstance(onnx_tensor, torch.dtype):
-        onnx_tensor = int(_type_utils.JitScalarType.from_dtype(onnx_tensor).onnx_type())
-
-    return onnx_tensor
-
-
-def _filter_incompatible_and_dtype_convert_kwargs(kwargs):
-    """Filter out kwargs that are not supported by onnxscript."""
-    filtered = {}
-    for key, value in kwargs.items():
-        if key in {
-            "layout",
-            "device",
-            "requires_grad",
-            "pin_memory",
-            "memory_format",
-            "implicit",
-        }:
-            continue
-        if key == "dtype":
-            if value is None:
-                filtered["dtype"] = -1
-            else:
-                filtered["dtype"] = int(
-                    _type_utils.JitScalarType.from_dtype(value).onnx_type()
-                )
-            continue
-        filtered[key] = value
-    return filtered
-
-
-def _wrap_fx_args_as_onnxscript_args(
-    node: torch.fx.Node,
-    fx_name_to_onnxscipt_value: Dict[
-        str, Union[torch._C.Value, Tuple[torch._C.Value, ...]]
-    ],
-) -> Tuple[tuple, dict, tuple, dict]:
-    """Map all FX arguments of a node to arguments in TorchScript graph."""
-
-    # This function assumes the order of arguments in FX op is the
-    # same as the order of arguments in TorchScript op.
-    # (1) Complete the arguments with default values.
-    complete_args: List[Any] = []
-    complete_kwargs: Dict[str, Any] = {}
-    if inspect.isbuiltin(node.target):
-        complete_args = list(node.args)
-    else:
-        for i, expected_arg in enumerate(node.target._schema.arguments):  # type: ignore[union-attr]
-            if i < len(node.args):
-                complete_args.append(node.args[i])
-            else:
-                if expected_arg.name in node.kwargs:
-                    complete_kwargs[expected_arg.name] = node.kwargs[expected_arg.name]
-                else:
-                    # Get default from schema.
-                    complete_kwargs[expected_arg.name] = expected_arg.default_value
-
-    onnxscript_args = tuple(
-        _retrieve_or_adapt_input_to_graph_set(arg, fx_name_to_onnxscipt_value)
-        for arg in complete_args
-    )
-    onnxscript_kwargs = _filter_incompatible_and_dtype_convert_kwargs(complete_kwargs)
-
-    # prepare torch format args and kwargs for op-level validation
-    # Use fake tensor to create real tensor to feed in ops
-    torch_args = []
-    for arg in complete_args:
-        if isinstance(arg, torch.fx.Node):
-            # Create a concreate test tensor based on the fake tensor
-            with torch.utils._mode_utils.no_dispatch():
-                # TODO(titaiwang): The assumption of torch.float might not be true, eg: aten_where needs BOOL in input_args
-                # fx_name_to_onnxscipt_value could help?
-                if isinstance(arg.meta["val"], list):
-                    for meta_value in arg.meta["val"]:
-                        torch_args.append(
-                            torch.randn_like(meta_value, dtype=torch.float)
-                        )
-                else:
-                    torch_args.append(
-                        torch.randn_like(arg.meta["val"], dtype=torch.float)
-                    )
-        else:
-            torch_args.append(arg)
-    torch_kwargs = complete_kwargs
-    return (onnxscript_args, onnxscript_kwargs, tuple(torch_args), torch_kwargs)
-
-
-def _fill_tensor_meta(
-    onnxscript_values,
-    name: str,
-    expected_values: Union[torch.Tensor, Tuple[torch.Tensor, ...]],
-):
-    """Fill the meta information of onnxscript_values with that from the fx FakeTensor."""
-    flat_onnxscript_values, _ = _pytree.tree_flatten(onnxscript_values)
-    flat_expected_values, _ = _pytree.tree_flatten(expected_values)
-    for i, (onnxscript_value, expected_value) in enumerate(
-        zip(flat_onnxscript_values, flat_expected_values)
-    ):
-        # Only set shape for now as we don't need type information.
-        onnxscript_value.shape = tuple(expected_value.size())
-        if i > 0:
-            onnxscript_value.name = f"{name}_{i}"
-        else:
-            onnxscript_value.name = name
-
-
-def _location_from_fx_stack_trace(
-    node_stack_trace: str,
-) -> Optional[diagnostics.infra.Location]:
-    """Extract location from FX node stack trace.
-
-    Args:
-        node_stack_trace: The stack trace of the FX node. Example:
-
-            File "path/file.py", line 311, in <function>
-                <code>
-            |   File "path/file2.py", line 389, in <function>
-                <code>
-
-    Returns:
-        location: The location of the FX node.
-    """
-    if "File" not in node_stack_trace:
-        return None
-
-    lines = node_stack_trace.strip().split("\n")
-    idx = 0
-    while idx < len(lines) and "File" not in lines[idx]:
-        idx += 1
-    if idx + 1 >= len(lines):
-        return None
-
-    pattern = re.compile(r"^File \"(.+)\", line (\d+), in (.+)$")
-    matches = pattern.match(lines[idx].strip())
-    if matches:
-        uri = matches.group(1)
-        line_number = int(matches.group(2))
-        snippet = lines[idx + 1].strip()
-        return diagnostics.infra.Location(uri=uri, line=line_number, snippet=snippet)
-    return None
-
-
-@_beartype.beartype
-def _fx_node_to_onnx_message_formatter(
-    fn: Callable, args: Tuple[Any, ...], kwargs: Dict[str, Any]
-) -> str:
-    assert len(args) > 0
-    node = args[0]
-    assert isinstance(node, torch.fx.Node)
-    return f"FX Node: {node.op}:{node.target}[name={node.name}]"
-
-
-@_beartype.beartype
-@diagnostics.diagnose_call(
-    rule=diagnostics.rules.fx_node_to_onnx,
-    exception_report_level=diagnostics.levels.ERROR,
-    diagnostic_message_formatter=_fx_node_to_onnx_message_formatter,
-)
-def _export_fx_node_to_onnxscript(
-    node: torch.fx.Node,
-    onnxscript_graph: graph_building.TorchScriptGraph,
-    fx_name_to_onnxscipt_value: Dict[
-        str, Union[torch._C.Value, Tuple[torch._C.Value, ...]]
-    ],
-    tracer: graph_building.TorchScriptTracingEvaluator,
-    fx_module_with_metadata: torch.fx.GraphModule,
-    options: options.ExportOptions,
-):
-    # Record stack trace of node in diagnostic.
-    node_stack_trace = node.stack_trace
-    if node_stack_trace:
-        diagnostic = diagnostics.export_context().inflight_diagnostic(
-            rule=diagnostics.rules.fx_node_to_onnx
-        )
-        diagnostic.with_additional_message(
-            f"### PyTorch source information\n```\n{node_stack_trace}\n```"
-        )
-        location = _location_from_fx_stack_trace(node_stack_trace)
-        if location is not None:
-            diagnostic.with_location(location)
-
-    if node.op == "placeholder":
-        # Input of graph.
-        output = onnxscript_graph.add_input(
-            input_name=node.name,
-            # The node.meta["val"] is generated by FakeTensorProp.
-            input_value=node.meta["val"],
-        )
-        assert (
-            output is not None
-        ), f"Node creates None with target={node.target} and name={node.name}"
-        assert isinstance(output, graph_building.TorchScriptTensor)
-        assert isinstance(output, onnxscript.tensor.Tensor)
-
-        fx_name_to_onnxscipt_value[node.name] = output
-    elif node.op == "call_function":
-        # aten ops and other stateless functions.
-        if node.target == operator.getitem and isinstance(
-            fx_name_to_onnxscipt_value[node.args[0].name], tuple  # type: ignore[union-attr]
-        ):
-            onnx_tensor_tuple = fx_name_to_onnxscipt_value[node.args[0].name]  # type: ignore[union-attr]
-            index = node.args[1]
-            output = onnx_tensor_tuple[index]  # type: ignore[index]
-            assert (
-                output is not None
-            ), f"Node creates None with target={node.target} and name={node.name}"
-            assert isinstance(output, (graph_building.TorchScriptTensor, tuple)), type(
-                output
-            )
-
-            fx_name_to_onnxscipt_value[node.name] = output
-            return
-
-        if node.target == operator.getitem:
-            # __getitem__ on Tensor or Sequence of tensors. Not tuple.
-            exporter_key = "getitem"
-        elif (
-            isinstance(node.target, torch._ops.OpOverload)
-            and node.target in function_dispatcher._OP_OVERLOAD_TO_EXPORTER_KEY_TABLE
-        ):
-            exporter_key = function_dispatcher._OP_OVERLOAD_TO_EXPORTER_KEY_TABLE[
-                node.target
-            ]
-        else:
-            raise RuntimeError(f"Unknown call_function target: {node.target}")
-        # Only the latest opset version is only supported in atenlib for now
-        symbolic_fn = function_dispatcher._ATENLIB_FUNCTIONS.get(exporter_key)
-        if symbolic_fn is None:
-            raise RuntimeError(f"Cannot find function for {exporter_key}")
-        # Map FX inputs to ONNX inputs and fill optional inputs with default values.
-        # torch_args and torch_kwargs are for op-level validation
-        (
-            onnx_args,
-            onnx_kwargs,
-            torch_args,
-            torch_kwargs,
-        ) = _wrap_fx_args_as_onnxscript_args(node, fx_name_to_onnxscipt_value)
-        with evaluator.default_as(tracer):
-            output: Union[  # type: ignore[no-redef]
-                graph_building.TorchScriptTensor,
-                Tuple[graph_building.TorchScriptTensor],
-            ] = symbolic_fn(*onnx_args, **onnx_kwargs)
-        assert (
-            output is not None
-        ), f"Node creates None with target={node.target}, name={node.name}, args={onnx_args}, kwargs={onnx_kwargs}"
-        # TODO(justinchuby): Add diagnostic information.
-        # Assign type and shape obtained from FakeTensorProp.
-        _fill_tensor_meta(output, node.name, node.meta["val"])
-        # One fx node could produce multiple outputs (e.g., tuple of tensors); in
-        # that case, v is a tuple of TorchScriptTensors.
-        assert isinstance(output, (graph_building.TorchScriptTensor, tuple)), type(
-            output
-        )
-        if options.op_level_debug:
-            _validate_op_between_ort_torch(node, symbolic_fn, torch_args, torch_kwargs)
-        fx_name_to_onnxscipt_value[node.name] = output
-    elif node.op == "output":
-
-        if isinstance(node.args[0], torch.fx.Node):
-            onnx_tensor_or_tensor_tuple = fx_name_to_onnxscipt_value[node.args[0].name]
-            onnxscript_graph.register_outputs(onnx_tensor_or_tensor_tuple)
-        else:
-            # ONNX can't represent collection types (e.g., dictionary, tuple of tuple of
-            # tensor, etc), we flatten the collection and register each element as output.
-            flat_args, _ = _pytree.tree_flatten(node.args[0])
-            for arg in flat_args:
-                assert isinstance(
-                    arg, torch.fx.Node
-                ), f"arg must be a torch.fx.Node, not {type(arg)}"
-                onnx_tensor_or_tensor_tuple = fx_name_to_onnxscipt_value[arg.name]
-                onnxscript_graph.register_outputs(onnx_tensor_or_tensor_tuple)
-    elif node.op == "call_method":
-        # TODO(wechi): Support call_method.
-        raise RuntimeError("call_method is not supported yet.")
-    elif node.op == "call_module":
-        # TODO(wechi): Support call_module.
-        raise RuntimeError("call_module is not supported yet.")
-    elif node.op == "get_attr":
-        current_attr = fx_module_with_metadata
-        sub_attr_names = node.target.split(".")  # type: ignore[union-attr]
-        # If node.targe is "conv.weight", the following loop first
-        # assigns fx_module_with_metadata.conv to current_attr, and then
-        # fx_module_with_metadata.conv.weight to current_attr.
-        while sub_attr_names:
-            sub_attr_name = sub_attr_names.pop(0)
-            if not hasattr(current_attr, sub_attr_name):
-                raise AttributeError(
-                    f"Attribute {sub_attr_name} is not found in {current_attr}."
-                )
-            current_attr = getattr(current_attr, sub_attr_name)
-
-        input_ = onnxscript_graph.add_input(
-            input_name=node.name, input_value=current_attr
-        )
-        assert isinstance(input_, graph_building.TorchScriptTensor)
-        assert isinstance(input_, onnxscript.tensor.Tensor)
-        fx_name_to_onnxscipt_value[node.name] = input_
-        # FIXME: Refactor logic getting 'current_attr'.
-        assert isinstance(current_attr, torch.Tensor)
-        onnxscript_graph.add_initializer(input_.name, current_attr)
-    else:
-        # TODO(wechi): Support get_attr, call_module, call_method.
-        raise RuntimeError(f"Found node type not defined in torch.fx: {node.op}")
-
-
-@diagnostics.diagnose_call(diagnostics.rules.atenlib_fx_to_onnx)
-def _export_fx_to_onnxscript(
-    fx_module_with_metadata: torch.fx.GraphModule, options: options.ExportOptions
-):
-
-    # Initialize the ONNX graph
-    onnxscript_graph = graph_building.TorchScriptGraph()
-    tracer = graph_building.TorchScriptTracingEvaluator(onnxscript_graph)
-
-    # In the following loop, a TorchScript graph is created to
-    # represent the input FX graph with ONNX symbols (e.g., onnx::add).
-    # To connect the values to nodes in the TorchScript graph, we maintian
-    # fx_name_to_onnxscipt_value. Basically, we want to translate
-    #   fx_tensor_x (type: torch.fx.Node) -> fx_node_1 -> fx_tensor_y (type: torch.fx.Node)
-    # to
-    #   fx_name_to_onnxscipt_value[fx_tensor_x.name] -> onnx_node_1 -> fx_name_to_onnxscipt_value[fx_tensor_y.name]
-    fx_name_to_onnxscipt_value: Dict[
-        str, Union[torch._C.Value, Tuple[torch._C.Value, ...]]
-    ] = {}
-    for node in fx_module_with_metadata.graph.nodes:
-        _export_fx_node_to_onnxscript(
-            node,
-            onnxscript_graph,
-            fx_name_to_onnxscipt_value,
-            tracer,
-            fx_module_with_metadata,
-            options,
-        )
-
-    # Apply TorchScript's type promotion code.
-    # Ideally, we should implement our type promotion but
-    # to save time, we just reuse.
-    onnxscript_graph.apply(
-        torch._C._jit_pass_onnx_scalar_type_analysis,
-        lowprecision_cast=True,
-        opset_version=options.opset_version,
-    )
-
-    return onnxscript_graph
-
-
-@_beartype.beartype
-def _shape_inference_with_fake_tensor(decomposed_module: "torch.fx.GraphModule", *args):
-    # Use this FakeTensorMode to
-    # 1. convert nn.Parameter's in nn.Module to FakeTensor
-    # 2. run FakeTensorProp
-    # If (1) and (2) are done with difference FakeTensorMode's, undefined behavior may
-    # happen.
-    fake_tensor_mode = fake_tensor.FakeTensorMode()
-
-    def to_fake_tensor(x):
-        if isinstance(x, torch.Tensor) and not isinstance(x, fake_tensor.FakeTensor):
-            return fake_tensor_mode.from_tensor(x)
-        return x
-
-    # "args" are FakeTensor in FakeTensorProp so the parameters and buffers
-    # in model must be converted to FakeTensor as well.
-    fake_parameters_and_buffers = {
-        k: to_fake_tensor(v)
-        for k, v in itertools.chain(
-            decomposed_module.named_parameters(), decomposed_module.named_buffers()
-        )
-    }
-
-    # Shape inference via FakeTensorProp
-    with stateless._reparametrize_module(
-        decomposed_module, fake_parameters_and_buffers
-    ):
-        # Assign output types and shapes to each node.
-        # TODO(wechi): It's possible to get symbolic types (and shapes)
-        # for each node's output. Consider to set "tracing_mode=symbolic"
-        # when calling make_fx and then remove FakeTensorProp below.
-        fake_tensor_prop.FakeTensorProp(decomposed_module, fake_tensor_mode).propagate(
-            *args
-        )
-
-    return decomposed_module
-
-
-@_beartype.beartype
-def _rename_placeholder_targets(
-    module: "torch.fx.GraphModule", reference_module: "torch.fx.GraphModule"
-):
-    """Align the argument names in module with those in reference_module.
-    After calling this function, the two forward(...) in module and reference_module should have
-    the same signature.
-    """
-    placeholders = [node for node in module.graph.nodes if node.op == "placeholder"]
-    reference_placeholders = [
-        node for node in reference_module.graph.nodes if node.op == "placeholder"
-    ]
-
-    for placeholder, reference_placeholder in zip(placeholders, reference_placeholders):
-        placeholder.target = reference_placeholder.target
-        placeholder.name = reference_placeholder.name
-
-    module.recompile()
 
 
 @_beartype.beartype
@@ -501,22 +33,6 @@
     export_options = options.ExportOptions()
     export_options.update(**kwargs)
     # Apply decomposition table to the input graph.
-<<<<<<< HEAD
-    # Make sure the feed-in "module" is stateless.
-    decomposed_module = proxy_tensor.make_fx(
-        module,
-        decomposition_table=export_options.decomposition_table,
-        tracing_mode="fake",
-        _allow_non_fake_inputs=True,
-    )(*args)
-    # Rename placeholder targets to match the original module's signature since
-    # We don't want to map forward(x, y, z) to forward(arg0, arg1, arg2).
-    _rename_placeholder_targets(decomposed_module, module)
-    # Run FakeTensorProp on decomposed_module.
-    # Symbolic output of the i-th node can be accessed via
-    # decomposed_module.graph.nodes[i].meta["val"]
-    decomposed_module = _shape_inference_with_fake_tensor(decomposed_module, *args)
-=======
     decomposed_module = passes.Decompose(
         module, export_options.decomposition_table
     ).run(*args)
@@ -526,7 +42,6 @@
     decomposed_module = passes.ShapeInferenceWithFakeTensor(decomposed_module).run(
         *args
     )
->>>>>>> 688427b5
 
     # We want to pass list of ints and floats to TorchScript graph correctly
     # in _export_fx_to_ts, so we must disable FakeTensorMode. Otherwise, graph may
@@ -534,7 +49,9 @@
     # ONNX exporter used in _ts_graph_to_onnx_model_in_protobuf is not compatible
     # with FakeTensorMode.
     with torch.utils._mode_utils.no_dispatch():
-        onnxscript_graph = _export_fx_to_onnxscript(decomposed_module, export_options)
+        onnxscript_graph = passes.export_fx_to_onnxscript(
+            decomposed_module, export_options
+        )
     # Export TorchScript graph to ONNX ModelProto.
     onnx_model = onnxscript_graph.to_model_proto(export_options.opset_version)
 
@@ -663,83 +180,4 @@
         decomposition_table=function_dispatcher._ONNX_FRIENDLY_DECOMPOSITION_TABLE,
         use_binary_format=use_binary_format,
         op_level_debug=op_level_debug,
-    )
-
-
-@_beartype.beartype
-def _validate_op_between_ort_torch(
-    node: torch.fx.Node,
-    symbolic_fn: Union[onnxscript.OnnxFunction, Callable],
-    torch_args: tuple,
-    torch_kwargs: dict,
-):
-    """Validate the op between ONNX Runtime and PyTorch."""
-    # op-level validation
-    # Symbolic_fn should have the same output as node.target (torch ops)
-    # trace_only function is regular python function
-    function_name = (
-        symbolic_fn.name
-        if isinstance(symbolic_fn, onnxscript.OnnxFunction)
-        else symbolic_fn.__name__
-    )
-    try:
-        with evaluator.default_as(evaluator.ort_evaluator):
-            expected_outputs = node.target(*torch_args, **torch_kwargs)  # type: ignore[operator]
-            # TODO(titaiwang): Expose _convert_tensor_to_numpy and _convert_kwargs_for_onnx?
-            input_onnx = [
-                onnx_proto_utils._convert_tensor_to_numpy(x) for x in torch_args
-            ]
-            kwargs_onnx = _filter_incompatible_and_dtype_convert_kwargs(torch_kwargs)
-            ort_outputs = symbolic_fn(*input_onnx, **kwargs_onnx)
-
-            # TODO: add pytree structure comparison.
-            flattened_torch_outputs, _ = _pytree.tree_flatten(expected_outputs)
-            flattened_function_outputs, _ = _pytree.tree_flatten(ort_outputs)
-
-            assert flattened_torch_outputs
-            assert len(flattened_torch_outputs) == len(flattened_function_outputs)
-
-            for torch_output, function_output in zip(
-                flattened_torch_outputs, flattened_function_outputs
-            ):
-                try:
-                    if not isinstance(function_output, np.ndarray):
-                        # An onnxscript tensor
-                        function_output = function_output.value
-
-                    # Use torch.testing as opposed to np.testing to ensure dtypes and shapes match
-                    torch.testing.assert_close(
-                        torch.tensor(function_output).cpu(),
-                        torch_output.cpu()
-                        if isinstance(torch_output, torch.Tensor)
-                        else torch.tensor(torch_output).cpu(),
-                        rtol=1e-4,
-                        atol=1e-3,
-                    )
-
-                except AssertionError as e:
-                    warnings.warn(
-                        f"\nSuppressed AssertionError:\n{e}.\n"
-                        f"Op {node.target} has mismatch outputs. "
-                        f"Please check the implementation of {function_name}.\n"
-                    )
-                    diagnostic = diagnostics.export_context().inflight_diagnostic()
-                    diagnostic.with_additional_message(
-                        f"### Validation failed\n"
-                        f"{diagnostics.decorator.format_exception_in_markdown(e)}"
-                    )
-                    diagnostic.level = diagnostics.levels.ERROR
-    except Exception as e:
-        warnings.warn(
-            f"\nORT fails to run on Op {node.target} with error: \n{e}.\n"
-            f"Please check the implementation of {function_name}.\n"
-        )
-        diagnostic = diagnostics.export_context().inflight_diagnostic()
-        diagnostic.with_additional_message(
-            f"### Validation failed\n"
-            f"{diagnostics.decorator.format_exception_in_markdown(e)}"
-        )
-        diagnostic.level = diagnostics.levels.WARNING
-
-
-# Register a few argument formatter+    )