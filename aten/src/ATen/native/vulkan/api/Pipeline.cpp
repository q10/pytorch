--- conflicted
+++ resolved
@@ -5,17 +5,11 @@
 namespace vulkan {
 namespace api {
 
-<<<<<<< HEAD
 Pipeline::Layout::Factory::Factory(const GPU& gpu)
  : device_(gpu.device) {
-  TORCH_INTERNAL_ASSERT(device_, "Invalid Vulkan device!");
-=======
-Pipeline::Layout::Factory::Factory(const VkDevice device)
- : device_(device) {
   TORCH_INTERNAL_ASSERT_DEBUG_ONLY(
       device_,
       "Invalid Vulkan device!");
->>>>>>> 317631b6
 }
 
 typename Pipeline::Layout::Factory::Handle Pipeline::Layout::Factory::operator()(
@@ -85,12 +79,8 @@
 Pipeline::Factory::Factory(const GPU& gpu)
  : device_(gpu.device),
    pipeline_cache_(
-<<<<<<< HEAD
       create_pipeline_cache(device_),
       VK_DELETER(PipelineCache)(device_)) {
-=======
-      create_pipeline_cache(device),
-      VK_DELETER(PipelineCache)(device)) {
   TORCH_INTERNAL_ASSERT_DEBUG_ONLY(
       device_,
       "Invalid Vulkan device!");
@@ -98,7 +88,6 @@
   TORCH_INTERNAL_ASSERT_DEBUG_ONLY(
       pipeline_cache_,
       "Invalid Vulkan pipeline cache!");
->>>>>>> 317631b6
 }
 
 typename Pipeline::Factory::Handle Pipeline::Factory::operator()(
