#include <ATen/native/Pow.h>

#include <ATen/ATen.h>
#include <ATen/Dispatch.h>
#include <ATen/native/TensorIterator.h>
#include <ATen/ScalarOps.h>

namespace at { namespace native {

DEFINE_DISPATCH(pow_tensor_tensor_stub);
DEFINE_DISPATCH(pow_tensor_scalar_stub);

Tensor& pow_out(Tensor& result, const Tensor& base, const Tensor& exp) {
  auto iter = TensorIterator::binary_op(result, base, exp);
  pow_tensor_tensor_stub(iter.device_type(), iter);
  return result;
}

Tensor& pow_out(Tensor& result, const Tensor& base, Scalar exp) {
  // Numpy compatibility check:
  TORCH_CHECK(!(isIntegralType(base.scalar_type(), true) &&
              exp.isIntegral(true) && exp.toLong() < 0),
              "Integers to negative integer powers are not allowed.");

  auto common_dtype = at::result_type(base, exp);
  TORCH_CHECK(at::can_cast(common_dtype, result.scalar_type()),
           "result type ", common_dtype, "can't be cast to the desired output type ",
           result.scalar_type());

  auto exponent = (exp.isComplex()) ? exp.toComplexDouble() : exp.toDouble();
  if (exponent == 0.0) {
    result.resize_as_(base).fill_(1);
<<<<<<< HEAD
  } else if (!exp.isComplex() && (exp.toDouble() == 1.0)) {
=======
  } else if (exponent == 1.0) {
>>>>>>> 7960d723
    result.resize_as_(base).copy_(base);
  } else {
    auto iter = TensorIterator::unary_op(result, base.to(common_dtype));
    pow_tensor_scalar_stub(iter.device_type(), iter, exp);
  }
  return result;
}

Tensor& pow_out(Tensor& result, Scalar base, const Tensor& exp) {
  if (base.isComplex() && base.toComplexDouble() == 1.0) {
    result.resize_as_(exp).fill_(1);
  } else if (!base.isComplex() && base.toDouble() == 1.0) {
    result.resize_as_(exp).fill_(1);
  } else {
    native::pow_out(result, c10::scalar_to_tensor(base, exp.device()), exp);
  }
  return result;
}

Tensor& pow_(Tensor& base, const Tensor& other) {
  return native::pow_out(base, base, other);
}

Tensor& pow_(Tensor& base, Scalar alpha) {
  return native::pow_out(base, base, alpha);
}

Tensor pow(const Tensor& base, const Tensor& exp) {
  auto dtype = at::result_type(base, exp);
  Tensor result = at::empty({0}, base.options().dtype(dtype));
  return native::pow_out(result, base, exp);
}

Tensor pow(const Tensor& base, Scalar exp) {
  auto dtype = at::result_type(base, exp);
  Tensor result = at::empty_like(base, base.options().dtype(dtype), MemoryFormat::Preserve);
  return native::pow_out(result, base, exp);
}

Tensor pow(Scalar base, const Tensor& exp) {
  auto dtype = at::result_type(base, exp);
  Tensor result = at::empty_like(exp, exp.options().dtype(dtype), MemoryFormat::Preserve);
  return native::pow_out(result, base, exp);
}

} // namespace native

} // namespace at<|MERGE_RESOLUTION|>--- conflicted
+++ resolved
@@ -30,11 +30,7 @@
   auto exponent = (exp.isComplex()) ? exp.toComplexDouble() : exp.toDouble();
   if (exponent == 0.0) {
     result.resize_as_(base).fill_(1);
-<<<<<<< HEAD
-  } else if (!exp.isComplex() && (exp.toDouble() == 1.0)) {
-=======
   } else if (exponent == 1.0) {
->>>>>>> 7960d723
     result.resize_as_(base).copy_(base);
   } else {
     auto iter = TensorIterator::unary_op(result, base.to(common_dtype));
