#include <ATen/ATen.h>
#include <ATen/CPUApplyUtils.h>
#include <ATen/Dispatch.h>
#include <ATen/TensorMeta.h>
#include <ATen/NativeFunctions.h>
#include <ATen/ExpandUtils.h>

#include <ATen/native/BatchLinearAlgebra.h>
#include <ATen/native/LinearAlgebraUtils.h>
#include <ATen/native/Resize.h>
#include <ATen/native/cpu/zmath.h>
#include <ATen/Parallel.h>
#include <ATen/TensorSubclassLikeUtils.h>

#include <c10/util/irange.h>

#include <vector>

// First the required LAPACK implementations are registered here.
// A comment above the registered LAPACK routine suggest which batched
// linear algebra function uses that routine
#if AT_BUILD_WITH_LAPACK()

// getrf
extern "C" void zgetrf_(int *m, int *n, std::complex<double> *a, int *lda, int *ipiv, int *info);
extern "C" void cgetrf_(int *m, int *n, std::complex<float> *a, int *lda, int *ipiv, int *info);
extern "C" void dgetrf_(int *m, int *n, double *a, int *lda, int *ipiv, int *info);
extern "C" void sgetrf_(int *m, int *n, float *a, int *lda, int *ipiv, int *info);

// getri
extern "C" void zgetri_(int *n, std::complex<double> *a, int *lda, int *ipiv, std::complex<double> *work, int *lwork, int *info);
extern "C" void cgetri_(int *n, std::complex<float> *a, int *lda, int *ipiv, std::complex<float> *work, int *lwork, int *info);
extern "C" void dgetri_(int *n, double *a, int *lda, int *ipiv, double *work, int *lwork, int *info);
extern "C" void sgetri_(int *n, float *a, int *lda, int *ipiv, float *work, int *lwork, int *info);

// potrs
extern "C" void zpotrs_(char *uplo, int *n, int *nrhs, std::complex<double> *a, int *lda, std::complex<double> *b, int *ldb, int *info);
extern "C" void cpotrs_(char *uplo, int *n, int *nrhs, std::complex<float> *a, int *lda, std::complex<float> *b, int *ldb, int *info);
extern "C" void dpotrs_(char *uplo, int *n, int *nrhs, double *a, int *lda, double *b, int *ldb, int *info);
extern "C" void spotrs_(char *uplo, int *n, int *nrhs, float *a, int *lda, float *b, int *ldb, int *info);

// potrf
extern "C" void zpotrf_(char *uplo, int *n, std::complex<double> *a, int *lda, int *info);
extern "C" void cpotrf_(char *uplo, int *n, std::complex<float> *a, int *lda, int *info);
extern "C" void dpotrf_(char *uplo, int *n, double *a, int *lda, int *info);
extern "C" void spotrf_(char *uplo, int *n, float *a, int *lda, int *info);

// potri
extern "C" void zpotri_(char *uplo, int *n, std::complex<double> *a, int *lda, int *info);
extern "C" void cpotri_(char *uplo, int *n, std::complex<float> *a, int *lda, int *info);
extern "C" void dpotri_(char *uplo, int *n, double *a, int *lda, int *info);
extern "C" void spotri_(char *uplo, int *n, float *a, int *lda, int *info);

// sytrf
extern "C" void dsytrf_(
    char* uplo,
    int* n,
    double* a,
    int* lda,
    int* ipiv,
    double* work,
    int* lwork,
    int* info);
extern "C" void ssytrf_(
    char* uplo,
    int* n,
    float* a,
    int* lda,
    int* ipiv,
    float* work,
    int* lwork,
    int* info);
extern "C" void zsytrf_(
    char* uplo,
    int* n,
    std::complex<double>* a,
    int* lda,
    int* ipiv,
    std::complex<double>* work,
    int* lwork,
    int* info);
extern "C" void csytrf_(
    char* uplo,
    int* n,
    std::complex<float>* a,
    int* lda,
    int* ipiv,
    std::complex<float>* work,
    int* lwork,
    int* info);

// hetrf
extern "C" void zhetrf_(
    char* uplo,
    int* n,
    std::complex<double>* a,
    int* lda,
    int* ipiv,
    std::complex<double>* work,
    int* lwork,
    int* info);
extern "C" void chetrf_(
    char* uplo,
    int* n,
    std::complex<float>* a,
    int* lda,
    int* ipiv,
    std::complex<float>* work,
    int* lwork,
    int* info);

// sytrs
extern "C" void dsytrs_(
    char* uplo,
    int* n,
    int* nrhs,
    double* a,
    int* lda,
    int* ipiv,
    double* b,
    int* ldb,
    int* info);
extern "C" void ssytrs_(
    char* uplo,
    int* n,
    int* nrhs,
    float* a,
    int* lda,
    int* ipiv,
    float* b,
    int* ldb,
    int* info);
extern "C" void zsytrs_(
    char* uplo,
    int* n,
    int* nrhs,
    std::complex<double>* a,
    int* lda,
    int* ipiv,
    std::complex<double>* b,
    int* ldb,
    int* info);
extern "C" void csytrs_(
    char* uplo,
    int* n,
    int* nrhs,
    std::complex<float>* a,
    int* lda,
    int* ipiv,
    std::complex<float>* b,
    int* ldb,
    int* info);

// hetrs
extern "C" void zhetrs_(
    char* uplo,
    int* n,
    int* nrhs,
    std::complex<double>* a,
    int* lda,
    int* ipiv,
    std::complex<double>* b,
    int* ldb,
    int* info);
extern "C" void chetrs_(
    char* uplo,
    int* n,
    int* nrhs,
    std::complex<float>* a,
    int* lda,
    int* ipiv,
    std::complex<float>* b,
    int* ldb,
    int* info);

// geqrf
extern "C" void zgeqrf_(int *m, int *n, std::complex<double> *a, int *lda, std::complex<double> *tau, std::complex<double> *work, int *lwork, int *info);
extern "C" void cgeqrf_(int *m, int *n, std::complex<float> *a, int *lda, std::complex<float> *tau, std::complex<float> *work, int *lwork, int *info);
extern "C" void dgeqrf_(int *m, int *n, double *a, int *lda, double *tau, double *work, int *lwork, int *info);
extern "C" void sgeqrf_(int *m, int *n, float *a, int *lda, float *tau, float *work, int *lwork, int *info);

// orgqr
extern "C" void zungqr_(int *m, int *n, int *k, std::complex<double> *a, int *lda, std::complex<double> *tau, std::complex<double> *work, int *lwork, int *info);
extern "C" void cungqr_(int *m, int *n, int *k, std::complex<float> *a, int *lda, std::complex<float> *tau, std::complex<float> *work, int *lwork, int *info);
extern "C" void dorgqr_(int *m, int *n, int *k, double *a, int *lda, double *tau, double *work, int *lwork, int *info);
extern "C" void sorgqr_(int *m, int *n, int *k, float *a, int *lda, float *tau, float *work, int *lwork, int *info);

// ormqr
extern "C" void zunmqr_(char *side, char *trans, int *m, int *n, int *k, std::complex<double> *a, int *lda, std::complex<double> *tau, std::complex<double> *c, int *ldc, std::complex<double> *work, int *lwork, int *info);
extern "C" void cunmqr_(char *side, char *trans, int *m, int *n, int *k, std::complex<float> *a, int *lda, std::complex<float> *tau, std::complex<float> *c, int *ldc, std::complex<float> *work, int *lwork, int *info);
extern "C" void dormqr_(char *side, char *trans, int *m, int *n, int *k, double *a, int *lda, double *tau, double *c, int *ldc, double *work, int *lwork, int *info);
extern "C" void sormqr_(char *side, char *trans, int *m, int *n, int *k, float *a, int *lda, float *tau, float *c, int *ldc, float *work, int *lwork, int *info);

// syev
extern "C" void zheev_(char *jobz, char *uplo, int *n, std::complex<double> *a, int *lda, double *w, std::complex<double> *work, int *lwork, double *rwork, int *info);
extern "C" void cheev_(char *jobz, char *uplo, int *n, std::complex<float> *a, int *lda, float *w, std::complex<float> *work, int *lwork, float *rwork, int *info);
extern "C" void dsyev_(char *jobz, char *uplo, int *n, double *a, int *lda, double *w, double *work, int *lwork, int *info);
extern "C" void ssyev_(char *jobz, char *uplo, int *n, float *a, int *lda, float *w, float *work, int *lwork, int *info);

// syevd
extern "C" void zheevd_(char *jobz, char *uplo, int *n, std::complex<double> *a, int *lda, double *w, std::complex<double> *work, int *lwork, double *rwork, int *lrwork, int *iwork, int *liwork, int *info);
extern "C" void cheevd_(char *jobz, char *uplo, int *n, std::complex<float> *a, int *lda, float *w, std::complex<float> *work, int *lwork, float *rwork, int *lrwork, int *iwork, int *liwork, int *info);
extern "C" void dsyevd_(char *jobz, char *uplo, int *n, double *a, int *lda, double *w, double *work, int *lwork, int *iwork, int *liwork, int *info);
extern "C" void ssyevd_(char *jobz, char *uplo, int *n, float *a, int *lda, float *w, float *work, int *lwork, int *iwork, int *liwork, int *info);

// geev
extern "C" void dgeev_(char *jobvl, char *jobvr, int *n, double *a, int *lda, double *wr, double *wi, double* vl, int *ldvl, double *vr, int *ldvr, double *work, int *lwork, int *info);
extern "C" void sgeev_(char *jobvl, char *jobvr, int *n, float *a, int *lda, float *wr, float *wi, float* vl, int *ldvl, float *vr, int *ldvr, float *work, int *lwork, int *info);
extern "C" void cgeev_(char *jobvl, char *jobvr, int *n,
             std::complex<float> *a, int *lda,
             std::complex<float> *w,
             std::complex<float> *vl, int *ldvl,
             std::complex<float> *vr, int *ldvr,
             std::complex<float> *work, int *lwork,
             float *rwork,
             int *info);
extern "C" void zgeev_(char *jobvl, char *jobvr, int *n,
             std::complex<double> *a, int *lda,
             std::complex<double> *w,
             std::complex<double> *vl, int *ldvl,
             std::complex<double> *vr, int *ldvr,
             std::complex<double> *work, int *lwork,
             double *rwork,
             int *info);

// gesdd
extern "C" void zgesdd_(char *jobz, int *m, int *n, std::complex<double> *a, int *lda,
                        double *s, std::complex<double> *u, int *ldu, std::complex<double> *vt, int *ldvt, std::complex<double> *work, int *lwork, double *rwork, int *iwork, int *info);
extern "C" void cgesdd_(char *jobz, int *m, int *n, std::complex<float> *a, int *lda,
                        float *s, std::complex<float> *u, int *ldu, std::complex<float> *vt, int *ldvt, std::complex<float> *work, int *lwork, float *rwork, int *iwork, int *info);
extern "C" void dgesdd_(char *jobz, int *m, int *n, double *a, int *lda,
                        double *s, double *u, int *ldu, double *vt, int *ldvt, double *work, int *lwork, int *iwork, int *info);
extern "C" void sgesdd_(char *jobz, int *m, int *n, float *a, int *lda,
                        float *s, float *u, int *ldu, float *vt, int *ldvt, float *work, int *lwork, int *iwork, int *info);

// getrs
extern "C" void zgetrs_(char *trans, int *n, int *nrhs, std::complex<double> *a, int *lda, int *ipiv, std::complex<double> *b, int *ldb, int *info);
extern "C" void cgetrs_(char *trans, int *n, int *nrhs, std::complex<float> *a, int *lda, int *ipiv, std::complex<float> *b, int *ldb, int *info);
extern "C" void dgetrs_(char *trans, int *n, int *nrhs, double *a, int *lda, int *ipiv, double *b, int *ldb, int *info);
extern "C" void sgetrs_(char *trans, int *n, int *nrhs, float *a, int *lda, int *ipiv, float *b, int *ldb, int *info);

// gels
extern "C" void zgels_(char *trans, int *m, int *n, int *nrhs,
    std::complex<double> *a, int *lda, std::complex<double> *b, int *ldb,
    std::complex<double> *work, int *lwork, int *info);
extern "C" void cgels_(char *trans, int *m, int *n, int *nrhs,
    std::complex<float> *a, int *lda, std::complex<float> *b, int *ldb,
    std::complex<float> *work, int *lwork, int *info);
extern "C" void dgels_(char *trans, int *m, int *n, int *nrhs,
    double *a, int *lda, double *b, int *ldb,
    double *work, int *lwork, int *info);
extern "C" void sgels_(char *trans, int *m, int *n, int *nrhs,
    float *a, int *lda, float *b, int *ldb,
    float *work, int *lwork, int *info);

// gelsd
extern "C" void zgelsd_(int *m, int *n, int *nrhs,
    std::complex<double> *a, int *lda, std::complex<double> *b, int *ldb,
    double *s, double *rcond, int *rank,
    std::complex<double> *work, int *lwork, double *rwork, int *iwork, int *info);
extern "C" void cgelsd_(int *m, int *n, int *nrhs,
    std::complex<float> *a, int *lda, std::complex<float> *b, int *ldb,
    float *s, float *rcond, int *rank,
    std::complex<float> *work, int *lwork, float *rwork, int *iwork, int *info);
extern "C" void dgelsd_(int *m, int *n, int *nrhs,
    double *a, int *lda, double *b, int *ldb,
    double *s, double *rcond, int *rank,
    double *work, int *lwork, int *iwork, int *info);
extern "C" void sgelsd_(int *m, int *n, int *nrhs,
    float *a, int *lda, float *b, int *ldb,
    float *s, float *rcond, int *rank,
    float *work, int *lwork, int *iwork, int *info);

// gelsy
extern "C" void zgelsy_(int *m, int *n, int *nrhs,
    std::complex<double> *a, int *lda, std::complex<double> *b, int *ldb,
    int *jpvt, double *rcond, int *rank,
    std::complex<double> *work, int *lwork,
    double *rwork, int *info);
extern "C" void cgelsy_(int *m, int *n, int *nrhs,
    std::complex<float> * a, int *lda, std::complex<float> *b, int *ldb,
    int *jpvt, float *rcond, int *rank,
    std::complex<float> *work, int *lwork,
    float *rwork, int *info);
extern "C" void dgelsy_(int *m, int *n, int *nrhs,
    double *a, int *lda, double *b, int *ldb,
    int *jpvt, double *rcond, int *rank,
    double *work, int *lwork, int *info);
extern "C" void sgelsy_(int *m, int *n, int *nrhs,
    float *a, int *lda, float *b, int *ldb,
    int *jpvt, float *rcond, int *rank,
    float *work, int *lwork, int *info);

// gelss
extern "C" void zgelss_(int *m, int *n, int *nrhs,
    std::complex<double> *a, int *lda, std::complex<double> *b, int *ldb,
    double *s, double *rcond, int *rank,
    std::complex<double> *work, int *lwork,
    double *rwork, int *info);
extern "C" void cgelss_(int *m, int *n, int *nrhs,
    std::complex<float> *a, int *lda, std::complex<float> *b, int *ldb,
    float *s, float *rcond, int *rank,
    std::complex<float> *work, int *lwork,
    float *rwork, int *info);
extern "C" void dgelss_(int *m, int *n, int *nrhs,
    double *a, int *lda, double *b, int *ldb,
    double *s, double *rcond, int *rank,
    double *work, int *lwork, int *info);
extern "C" void sgelss_(int *m, int *n, int *nrhs,
    float *a, int *lda, float *b, int *ldb,
    float *s, float *rcond, int *rank,
    float *work, int *lwork, int *info);
#endif

#if AT_BUILD_WITH_BLAS()
// trsm
extern "C" void ztrsm_(char *side, char *uplo, char *trans, char *diag, int *n, int *nrhs, std::complex<double> *alpha, std::complex<double> *a, int *lda, std::complex<double> *b, int *ldb);
extern "C" void ctrsm_(char *side, char *uplo, char *trans, char *diag, int *n, int *nrhs, std::complex<float> *alpha, std::complex<float> *a, int *lda, std::complex<float> *b, int *ldb);
extern "C" void dtrsm_(char *side, char *uplo, char *trans, char *diag, int *n, int *nrhs, double *alpha, double *a, int *lda, double *b, int *ldb);
extern "C" void strsm_(char *side, char *uplo, char *trans, char *diag, int *n, int *nrhs, float *alpha, float *a, int *lda, float *b, int *ldb);
#endif

namespace at {
namespace meta {

TORCH_META_FUNC(linalg_ldl_factor_ex)
(const Tensor& self, bool hermitian, bool check_errors) {
  at::native::squareCheckInputs(self, "torch.linalg.ldl_factor_ex");
  at::native::checkFloatingOrComplex(self, "torch.linalg.ldl_factor_ex");

  auto ndim = self.dim();

  // prefer column major strides
  auto ld_strides = at::native::batched_matrix_contiguous_strides(self.sizes(), /*f-contig=*/true);
  set_output_strided(0, self.sizes(), ld_strides, self.options(), {}); // LD

  auto pivots_shape =
      IntArrayRef(self.sizes().data(), ndim - 1); // self.shape[:-1]
  set_output_contiguous(
      1, pivots_shape, self.options().dtype(ScalarType::Int)); // pivots

  auto info_shape =
      IntArrayRef(self.sizes().data(), ndim - 2); // self.shape[:-2]
  set_output_contiguous(
      2, info_shape, self.options().dtype(ScalarType::Int)); // info
}

TORCH_META_FUNC(linalg_ldl_solve)
(const Tensor& LD,
 const Tensor& pivots,
 const Tensor& B,
 bool hermitian) {
  at::native::squareCheckInputs(LD, "torch.linalg.ldl_solve");
  at::native::checkFloatingOrComplex(LD, "torch.linalg.ldl_solve");
  at::native::linearSolveCheckInputs(B, LD, "torch.linalg.ldl_solve");
  TORCH_CHECK(
      B.dim() >= 2,
      "torch.linalg.ldl_solve: Expected B to have at least 2 dimensions, but it has ",
      B.dim(),
      " dimensions instead");
  auto expected_pivots_shape =
      IntArrayRef(LD.sizes().data(), LD.dim() - 1); // LD.shape[:-1]
  TORCH_CHECK(
      expected_pivots_shape.equals(pivots.sizes()),
      "torch.linalg.ldl_solve: Expected LD.shape[:-1] and pivots.shape to be the same, but got pivots with shape ",
      pivots.sizes(),
      " instead");
  // pivots is allowed to be any integer type
  // LAPACK we use is 32-bit interface while cuSOLVER uses 64-bit interface for integers
  TORCH_CHECK(
      at::isIntegralType(pivots.scalar_type(), /*includeBool=*/false),
      "torch.linalg.ldl_solve: Expected pivots to be integers. Got ",
      pivots.scalar_type());
  TORCH_CHECK(
      LD.scalar_type() == B.scalar_type(),
      "torch.linalg.ldl_solve: ",
      "LD dtype",
      LD.scalar_type(),
      " does not match b dtype ",
      B.scalar_type());

    std::vector<int64_t> B_broadcast_size;
    std::tie(B_broadcast_size, std::ignore) = at::native::_linalg_broadcast_batch_dims(B, LD);

  // prefer column major strides
  auto result_strides = at::native::batched_matrix_contiguous_strides(B_broadcast_size, /*column_major=*/true);
  set_output_strided(0, B_broadcast_size, result_strides, B.options(), {});
}

TORCH_META_FUNC(triangular_solve)(const Tensor& self, const Tensor& A, bool upper, bool transpose, bool unitriangular) {
  TORCH_CHECK(self.dim() >= 2,
           "torch.triangular_solve: Expected b to have at least 2 dimensions, but it has ", self.dim(), " dimensions instead");
  TORCH_CHECK(A.dim() >= 2,
           "torch.triangular_solve: Expected A to have at least 2 dimensions, but it has ", A.dim(), " dimensions instead");

  at::native::linearSolveCheckInputs(self, A, "triangular_solve");

  if (A.layout() == Layout::Strided) {
    std::vector<int64_t> self_broadcast_size, A_broadcast_size;
    std::tie(self_broadcast_size, A_broadcast_size) = at::native::_linalg_broadcast_batch_dims(self, A);

    // make column major strides for BLAS
    const auto solution_strides = at::native::batched_matrix_contiguous_strides(self_broadcast_size, /*f-contig=*/true);
    set_output_raw_strided(0, self_broadcast_size, solution_strides, self.options(), {});

    // make column major strides for BLAS
    auto clone_A_strides = at::native::batched_matrix_contiguous_strides(A_broadcast_size, /*f_contig=*/true);
    set_output_raw_strided(1, A_broadcast_size, clone_A_strides, A.options(), {});
  } else if (A.layout() == Layout::SparseCsr || A.layout() == Layout::SparseBsr) {
    // no broadcasting for non-strided layout
    set_output_raw_strided(0, self.sizes(), {}, self.options(), {}); // make row major strides for Sparse BLAS
    set_output_raw_strided(1, {0}, {}, self.options(), {}); // return 0-sized tensor
  } else {
    TORCH_INTERNAL_ASSERT(false, "triangular_solve: Got an unexpected layout.");
  }
}

TORCH_META_FUNC(_linalg_solve)(const Tensor& A,
                               const Tensor& B,
                               bool left) {
  // dtype
  at::native::checkFloatingOrComplex(A, "linalg.solve");
  TORCH_CHECK(A.scalar_type() == B.scalar_type(),
              "linalg.solve: Expected A and B to have the same dtype, but found A of type ",
              A.scalar_type(), " and B of type ", B.scalar_type(), " instead");

  // NumPy compat: Two types of 'B' tensors are supported:
  // - 1D tensor or batch of 1D tensors (vector case)
  // - 2D tensor or batch of 2D tensors (matrix case)
  const bool vector_case = at::native::linalg_solve_is_vector_rhs(A, B);
  auto B_ = vector_case ? B.unsqueeze(-1) : B;

  // matrix shapes
  at::native::checkInputsSolver(A, B_, /*left=*/left, "linalg.solve");

  // Check that B can be broadcasted to the shape of A
  auto B_broad_shape = std::get<0>(at::native::_linalg_broadcast_batch_dims(B_, A));
  // We disallow the broadcasting of B as a vector when left=False as, in that case, A.shape = (*, 1, 1)
  TORCH_CHECK(left || !vector_case, "linalg.solve: Vector broadcasting of the left hand side is not supported for left=False. In this case linalg.solve is equivalent to B / A.squeeze(-1)");
  auto result_shape = vector_case ? IntArrayRef(B_broad_shape.data(), B_broad_shape.size() - 1)
                                  : B_broad_shape;
  auto result_strides = at::native::batched_matrix_contiguous_strides(result_shape, /*column_major=*/left);

  set_output_strided(0, result_shape, result_strides, B.options(), {});

  auto shape = A.sizes();
  auto ndim = shape.size();

  // LU
  auto LU_strides = at::native::batched_matrix_contiguous_strides(shape, /*f-contig*=*/true);
  set_output_strided(1, shape, LU_strides, A.options(), {});

  // Pivots
  set_output_contiguous(2, shape.slice(0, ndim - 1), A.options().dtype(kInt));
}

TORCH_META_FUNC(linalg_lu_factor_ex)(const Tensor& A, bool pivot, bool check_errors) {
  TORCH_CHECK(A.dim() >= 2, "torch.lu_factor: Expected tensor with 2 or more dimensions. Got size: ", A.sizes(), " instead");

  auto sizes = A.sizes().vec();
  const auto m = sizes.cend()[-2];
  const auto n = sizes.cend()[-1];

  // make column major strides for BLAS
  auto LU_strides = at::native::batched_matrix_contiguous_strides(sizes, /*f-contig*=*/true);
  set_output_strided(0, sizes, LU_strides, A.options(), {});

  // Set sizes to the size of pivots
  sizes.pop_back();
  sizes.back() = std::min(m, n);
  set_output_contiguous(1, sizes, A.options().dtype(kInt), {});

  // Set sizes to the size of info
  sizes.pop_back();
  set_output_contiguous(2, sizes, A.options().dtype(kInt), {});
}

TORCH_META_FUNC(_linalg_svd)(const Tensor& A,
                             bool full_matrices,
                             bool compute_uv,
                             c10::optional<c10::string_view> driver) {
  TORCH_CHECK(A.dim() >= 2, "linalg.svd: input should have at least 2 dimensions, but has ", A.dim(), " dimensions instead");

  auto sizes = A.sizes().vec();
  const auto m = sizes.cend()[-2];
  const auto n = sizes.cend()[-1];
  const auto k = std::min(m, n);

  // Prepare sizes for U
  if (compute_uv) {
    sizes.back() = full_matrices ? m : k;
    auto U_strides = at::native::batched_matrix_contiguous_strides(sizes, /*f-contig*=*/true);
    set_output_strided(0, sizes, U_strides, A.options(), {});

    // Prepare sizes for Vh
    sizes.end()[-2] = full_matrices ? n : k;
    sizes.end()[-1] = n;

    // We need to distinguish the cuSOLVER case, as the cuSOLVER algorithms we use
    // expect F-contig matrices, but they compute V rather than Vh
    const bool use_cusolver = at::native::svd_uses_cusolver(A);
    auto Vh_strides = at::native::batched_matrix_contiguous_strides(sizes, /*f-contig*=*/!use_cusolver);
    set_output_strided(2, sizes, Vh_strides, A.options(), {});
  } else {
    set_output_raw_strided(0, {0}, {}, A.options(), {});
    set_output_raw_strided(2, {0}, {}, A.options(), {});
  }

  // Prepare sizes for S. S is always real, even when A is complex.
  sizes.pop_back();
  sizes.end()[-1] = k;
  set_output_contiguous(1, sizes, A.options().dtype(c10::toRealValueType(A.scalar_type())), {});
}

TORCH_META_FUNC(lu_unpack)(const Tensor& LU, const Tensor& pivots, bool unpack_data, bool unpack_pivots) {
  TORCH_CHECK(LU.dim() >= 2, "torch.lu_unpack: Expected tensor with 2 or more dimensions. Got size: ", LU.sizes(), " instead");
  if (unpack_pivots) {
    TORCH_CHECK(pivots.scalar_type() == at::kInt,
        "torch.lu_unpack: LU_pivots is expected to be a contiguous tensor of torch.int32 dtype.\n"
        "Note: this function is intended to be used with the output produced by torch.linalg.lu_factor");
  }

  auto sizes = LU.sizes().vec();
  const auto m = sizes.cend()[-2];
  const auto n = sizes.cend()[-1];
  const auto k = std::min(m, n);

  // P.shape[-2:] == (m, m) (or size zero if pivot == False)
  sizes.end()[-1] = m;
  if (unpack_pivots) {
    set_output_raw_strided(0, sizes, {}, LU.options(), {});
  } else {
    set_output_raw_strided(0, {0}, {}, LU.options(), {});
  }

  if (unpack_data) {
    // L.shape[-2:] == (m, k)
    sizes.end()[-1] = k;
    set_output_raw_strided(1, sizes, {}, LU.options(), {});

    // U.shape[-2:] == (k, n)
    sizes.end()[-2] = k;
    sizes.end()[-1] = n;
    set_output_raw_strided(2, sizes, {}, LU.options(), {});
  } else {
    set_output_raw_strided(1, {0}, {}, LU.options(), {});
    set_output_raw_strided(2, {0}, {}, LU.options(), {});
  }
}

TORCH_META_FUNC(linalg_lu)(const Tensor& A, bool pivot) {
  TORCH_CHECK(A.dim() >= 2, "linalg.lu: Expected tensor with 2 or more dimensions. Got size: ", A.sizes(), " instead");

  auto sizes = A.sizes().vec();
  const auto m = sizes.cend()[-2];
  const auto n = sizes.cend()[-1];
  const auto k = std::min(m, n);

  // P.shape[-2:] == (m, m) (or size zero if pivot == False)
  sizes.end()[-1] = m;
  if (pivot) {
    set_output_raw_strided(0, sizes, {}, A.options(), {});
  } else {
    set_output_raw_strided(0, {0}, {}, A.options(), {});
  }

  // L.shape[-2:] == (m, k)
  sizes.end()[-1] = k;
  set_output_raw_strided(1, sizes, {}, A.options(), {});

  // U.shape[-2:] == (k, n)
  sizes.end()[-2] = k;
  sizes.end()[-1] = n;
  set_output_raw_strided(2, sizes, {}, A.options(), {});
}

} // namespace meta

namespace native {

#if AT_BUILD_WITH_LAPACK()
// Define the per-batch functions to be used in the main implementation of the batched
// linear algebra operations

template<class scalar_t>
void lapackGetri(int n, scalar_t *a, int lda, int *ipiv, scalar_t *work, int lwork, int *info);

template<class scalar_t>
void lapackCholeskySolve(char uplo, int n, int nrhs, scalar_t *a, int lda, scalar_t *b, int ldb, int *info);

template<class scalar_t, class value_t=scalar_t>
void lapackSymeig(char jobz, char uplo, int n, scalar_t *a, int lda, value_t *w, scalar_t *work, int lwork, value_t *rwork, int *info);

template<> void lapackGetri<c10::complex<double>>(int n, c10::complex<double> *a, int lda, int *ipiv, c10::complex<double> *work, int lwork, int *info) {
  zgetri_(&n, reinterpret_cast<std::complex<double>*>(a), &lda, ipiv, reinterpret_cast<std::complex<double>*>(work), &lwork, info);
}

template<> void lapackGetri<c10::complex<float>>(int n, c10::complex<float> *a, int lda, int *ipiv, c10::complex<float> *work, int lwork, int *info) {
  cgetri_(&n, reinterpret_cast<std::complex<float>*>(a), &lda, ipiv, reinterpret_cast<std::complex<float>*>(work), &lwork, info);
}

template<> void lapackGetri<double>(int n, double *a, int lda, int *ipiv, double *work, int lwork, int *info) {
  dgetri_(&n, a, &lda, ipiv, work, &lwork, info);
}

template<> void lapackGetri<float>(int n, float *a, int lda, int *ipiv, float *work, int lwork, int *info) {
  sgetri_(&n, a, &lda, ipiv, work, &lwork, info);
}

template<> void lapackLu<c10::complex<double>>(int m, int n, c10::complex<double> *a, int lda, int *ipiv, int *info) {
  zgetrf_(&m, &n, reinterpret_cast<std::complex<double>*>(a), &lda, ipiv, info);
}

template<> void lapackLu<c10::complex<float>>(int m, int n, c10::complex<float> *a, int lda, int *ipiv, int *info) {
  cgetrf_(&m, &n, reinterpret_cast<std::complex<float>*>(a), &lda, ipiv, info);
}

template<> void lapackLu<double>(int m, int n, double *a, int lda, int *ipiv, int *info) {
  dgetrf_(&m, &n, a, &lda, ipiv, info);
}

template<> void lapackLu<float>(int m, int n, float *a, int lda, int *ipiv, int *info) {
  sgetrf_(&m, &n, a, &lda, ipiv, info);
}

template<> void lapackCholeskySolve<c10::complex<double>>(char uplo, int n, int nrhs, c10::complex<double> *a, int lda, c10::complex<double> *b, int ldb, int *info) {
  zpotrs_(&uplo, &n, &nrhs, reinterpret_cast<std::complex<double>*>(a), &lda, reinterpret_cast<std::complex<double>*>(b), &ldb, info);
}

template<> void lapackCholeskySolve<c10::complex<float>>(char uplo, int n, int nrhs, c10::complex<float> *a, int lda, c10::complex<float> *b, int ldb, int *info) {
  cpotrs_(&uplo, &n, &nrhs, reinterpret_cast<std::complex<float>*>(a), &lda, reinterpret_cast<std::complex<float>*>(b), &ldb, info);
}

template<> void lapackCholeskySolve<double>(char uplo, int n, int nrhs, double *a, int lda, double *b, int ldb, int *info) {
  dpotrs_(&uplo, &n, &nrhs, a, &lda, b, &ldb, info);
}

template<> void lapackCholeskySolve<float>(char uplo, int n, int nrhs, float *a, int lda, float *b, int ldb, int *info) {
  spotrs_(&uplo, &n, &nrhs, a, &lda, b, &ldb, info);
}

template<> void lapackCholesky<c10::complex<double>>(char uplo, int n, c10::complex<double> *a, int lda, int *info) {
  zpotrf_(&uplo, &n, reinterpret_cast<std::complex<double>*>(a), &lda, info);
}

template<> void lapackCholesky<c10::complex<float>>(char uplo, int n, c10::complex<float> *a, int lda, int *info) {
  cpotrf_(&uplo, &n, reinterpret_cast<std::complex<float>*>(a), &lda, info);
}

template<> void lapackCholesky<double>(char uplo, int n, double *a, int lda, int *info) {
  dpotrf_(&uplo, &n, a, &lda, info);
}

template<> void lapackCholesky<float>(char uplo, int n, float *a, int lda, int *info) {
  spotrf_(&uplo, &n, a, &lda, info);
}

template<> void lapackCholeskyInverse<c10::complex<double>>(char uplo, int n, c10::complex<double> *a, int lda, int *info) {
  zpotri_(&uplo, &n, reinterpret_cast<std::complex<double>*>(a), &lda, info);
}

template<> void lapackCholeskyInverse<c10::complex<float>>(char uplo, int n, c10::complex<float> *a, int lda, int *info) {
  cpotri_(&uplo, &n, reinterpret_cast<std::complex<float>*>(a), &lda, info);
}

template<> void lapackCholeskyInverse<double>(char uplo, int n, double *a, int lda, int *info) {
  dpotri_(&uplo, &n, a, &lda, info);
}

template<> void lapackCholeskyInverse<float>(char uplo, int n, float *a, int lda, int *info) {
  spotri_(&uplo, &n, a, &lda, info);
}

template<> void lapackGeqrf<c10::complex<double>>(int m, int n, c10::complex<double> *a, int lda, c10::complex<double> *tau, c10::complex<double> *work, int lwork, int *info) {
  zgeqrf_(&m, &n, reinterpret_cast<std::complex<double>*>(a), &lda, reinterpret_cast<std::complex<double>*>(tau), reinterpret_cast<std::complex<double>*>(work), &lwork, info);
}

template<> void lapackGeqrf<c10::complex<float>>(int m, int n, c10::complex<float> *a, int lda, c10::complex<float> *tau, c10::complex<float> *work, int lwork, int *info) {
  cgeqrf_(&m, &n, reinterpret_cast<std::complex<float>*>(a), &lda, reinterpret_cast<std::complex<float>*>(tau), reinterpret_cast<std::complex<float>*>(work), &lwork, info);
}

template<> void lapackGeqrf<double>(int m, int n, double *a, int lda, double *tau, double *work, int lwork, int *info) {
  dgeqrf_(&m, &n, a, &lda, tau, work, &lwork, info);
}

template<> void lapackGeqrf<float>(int m, int n, float *a, int lda, float *tau, float *work, int lwork, int *info) {
  sgeqrf_(&m, &n, a, &lda, tau, work, &lwork, info);
}

template<> void lapackOrgqr<c10::complex<double>>(int m, int n, int k, c10::complex<double> *a, int lda, c10::complex<double> *tau, c10::complex<double> *work, int lwork, int *info) {
  zungqr_(&m, &n, &k, reinterpret_cast<std::complex<double>*>(a), &lda, reinterpret_cast<std::complex<double>*>(tau), reinterpret_cast<std::complex<double>*>(work), &lwork, info);
}

template<> void lapackOrgqr<c10::complex<float>>(int m, int n, int k, c10::complex<float> *a, int lda, c10::complex<float> *tau, c10::complex<float> *work, int lwork, int *info) {
  cungqr_(&m, &n, &k, reinterpret_cast<std::complex<float>*>(a), &lda, reinterpret_cast<std::complex<float>*>(tau), reinterpret_cast<std::complex<float>*>(work), &lwork, info);
}

template<> void lapackOrgqr<double>(int m, int n, int k, double *a, int lda, double *tau, double *work, int lwork, int *info) {
  dorgqr_(&m, &n, &k, a, &lda, tau, work, &lwork, info);
}

template<> void lapackOrgqr<float>(int m, int n, int k, float *a, int lda, float *tau, float *work, int lwork, int *info) {
  sorgqr_(&m, &n, &k, a, &lda, tau, work, &lwork, info);
}

template<> void lapackOrmqr<c10::complex<double>>(char side, char trans, int m, int n, int k, c10::complex<double> *a, int lda, c10::complex<double> *tau, c10::complex<double> *c, int ldc, c10::complex<double> *work, int lwork, int *info) {
  zunmqr_(&side, &trans, &m, &n, &k, reinterpret_cast<std::complex<double>*>(a), &lda, reinterpret_cast<std::complex<double>*>(tau), reinterpret_cast<std::complex<double>*>(c), &ldc, reinterpret_cast<std::complex<double>*>(work), &lwork, info);
}

template<> void lapackOrmqr<c10::complex<float>>(char side, char trans, int m, int n, int k, c10::complex<float> *a, int lda, c10::complex<float> *tau, c10::complex<float> *c, int ldc, c10::complex<float> *work, int lwork, int *info) {
  cunmqr_(&side, &trans, &m, &n, &k, reinterpret_cast<std::complex<float>*>(a), &lda, reinterpret_cast<std::complex<float>*>(tau), reinterpret_cast<std::complex<float>*>(c), &ldc, reinterpret_cast<std::complex<float>*>(work), &lwork, info);
}

template<> void lapackOrmqr<double>(char side, char trans, int m, int n, int k, double *a, int lda, double *tau, double *c, int ldc, double *work, int lwork, int *info) {
  dormqr_(&side, &trans, &m, &n, &k, a, &lda, tau, c, &ldc, work, &lwork, info);
}

template<> void lapackOrmqr<float>(char side, char trans, int m, int n, int k, float *a, int lda, float *tau, float *c, int ldc, float *work, int lwork, int *info) {
  sormqr_(&side, &trans, &m, &n, &k, a, &lda, tau, c, &ldc, work, &lwork, info);
}

template<> void lapackSymeig<c10::complex<double>, double>(char jobz, char uplo, int n, c10::complex<double> *a, int lda, double *w, c10::complex<double> *work, int lwork, double *rwork, int *info) {
  zheev_(&jobz, &uplo, &n, reinterpret_cast<std::complex<double>*>(a), &lda, w, reinterpret_cast<std::complex<double>*>(work), &lwork, rwork, info);
}

template<> void lapackSymeig<c10::complex<float>, float>(char jobz, char uplo, int n, c10::complex<float> *a, int lda, float *w, c10::complex<float> *work, int lwork, float *rwork, int *info) {
  cheev_(&jobz, &uplo, &n, reinterpret_cast<std::complex<float>*>(a), &lda, w, reinterpret_cast<std::complex<float>*>(work), &lwork, rwork, info);
}

template<> void lapackSymeig<double>(char jobz, char uplo, int n, double *a, int lda, double *w, double *work, int lwork, double* rwork, int *info) {
  (void)rwork;  // unused
  dsyev_(&jobz, &uplo, &n, a, &lda, w, work, &lwork, info);
}

template<> void lapackSymeig<float>(char jobz, char uplo, int n, float *a, int lda, float *w, float *work, int lwork, float* rwork, int *info) {
  (void)rwork;  // unused
  ssyev_(&jobz, &uplo, &n, a, &lda, w, work, &lwork, info);
}

template<> void lapackSyevd<c10::complex<double>, double>(char jobz, char uplo, int n, c10::complex<double> *a, int lda, double *w, c10::complex<double> *work, int lwork, double *rwork, int lrwork, int *iwork, int liwork, int *info) {
  zheevd_(&jobz, &uplo, &n, reinterpret_cast<std::complex<double>*>(a), &lda, w, reinterpret_cast<std::complex<double>*>(work), &lwork, rwork, &lrwork, iwork, &liwork, info);
}

template<> void lapackSyevd<c10::complex<float>, float>(char jobz, char uplo, int n, c10::complex<float> *a, int lda, float *w, c10::complex<float> *work, int lwork, float *rwork, int lrwork, int *iwork, int liwork, int *info) {
  cheevd_(&jobz, &uplo, &n, reinterpret_cast<std::complex<float>*>(a), &lda, w, reinterpret_cast<std::complex<float>*>(work), &lwork, rwork, &lrwork, iwork, &liwork, info);
}

template<> void lapackSyevd<double>(char jobz, char uplo, int n, double *a, int lda, double *w, double *work, int lwork, double *rwork, int lrwork, int *iwork, int liwork, int *info) {
  (void)rwork;  // unused
  (void)lrwork;  // unused
  dsyevd_(&jobz, &uplo, &n, a, &lda, w, work, &lwork, iwork, &liwork, info);
}

template<> void lapackSyevd<float>(char jobz, char uplo, int n, float *a, int lda, float *w, float *work, int lwork, float *rwork, int lrwork, int *iwork, int liwork, int *info) {
  (void)rwork;  // unused
  (void)lrwork;  // unused
  ssyevd_(&jobz, &uplo, &n, a, &lda, w, work, &lwork, iwork, &liwork, info);
}

template<> void lapackEig<double>(char jobvl, char jobvr, int n, double *a, int lda, double *w, double* vl, int ldvl, double *vr, int ldvr, double *work, int lwork, double *rwork, int *info) {
  // lapack [sd]geev wants to separate output arrays: wr and wi for the real
  // and imaginary parts
  double *wr = w;
  double *wi = w + n;
  (void)rwork; // unused
  dgeev_(&jobvl, &jobvr, &n, a, &lda, wr, wi, vl, &ldvl, vr, &ldvr, work, &lwork, info);
}

template<> void lapackEig<float>(char jobvl, char jobvr, int n, float *a, int lda, float *w, float* vl, int ldvl, float *vr, int ldvr, float *work, int lwork, float *rwork, int *info) {
  // lapack [sd]geev wants to separate output arrays: wr and wi for the real
  // and imaginary parts
  float *wr = w;
  float *wi = w + n;
  (void)rwork; // unused
  sgeev_(&jobvl, &jobvr, &n, a, &lda, wr, wi, vl, &ldvl, vr, &ldvr, work, &lwork, info);
}

template<> void lapackEig<c10::complex<double>, double>(char jobvl, char jobvr, int n, c10::complex<double> *a, int lda, c10::complex<double> *w, c10::complex<double> *vl, int ldvl, c10::complex<double> *vr, int ldvr, c10::complex<double> *work, int lwork, double *rwork, int *info) {
  zgeev_(&jobvl, &jobvr, &n,
         reinterpret_cast<std::complex<double>*>(a), &lda,
         reinterpret_cast<std::complex<double>*>(w),
         reinterpret_cast<std::complex<double>*>(vl), &ldvl,
         reinterpret_cast<std::complex<double>*>(vr), &ldvr,
         reinterpret_cast<std::complex<double>*>(work), &lwork,
         rwork, info);
}

template<> void lapackEig<c10::complex<float>, float>(char jobvl, char jobvr, int n, c10::complex<float> *a, int lda, c10::complex<float> *w, c10::complex<float> *vl, int ldvl, c10::complex<float> *vr, int ldvr, c10::complex<float> *work, int lwork, float *rwork, int *info) {
  cgeev_(&jobvl, &jobvr, &n,
         reinterpret_cast<std::complex<float>*>(a), &lda,
         reinterpret_cast<std::complex<float>*>(w),
         reinterpret_cast<std::complex<float>*>(vl), &ldvl,
         reinterpret_cast<std::complex<float>*>(vr), &ldvr,
         reinterpret_cast<std::complex<float>*>(work), &lwork,
         rwork, info);
}

template<> void lapackSvd<c10::complex<double>, double>(char jobz, int m, int n, c10::complex<double> *a, int lda,
                                  double *s, c10::complex<double> *u, int ldu, c10::complex<double> *vt, int ldvt, c10::complex<double> *work, int lwork, double *rwork, int *iwork, int *info) {
  zgesdd_(&jobz, &m, &n, reinterpret_cast<std::complex<double>*>(a), &lda, s, reinterpret_cast<std::complex<double>*>(u), &ldu,
          reinterpret_cast<std::complex<double>*>(vt), &ldvt, reinterpret_cast<std::complex<double>*>(work), &lwork, rwork, iwork, info);
}

template<> void lapackSvd<c10::complex<float>, float>(char jobz, int m, int n, c10::complex<float> *a, int lda,
                                 float *s, c10::complex<float> *u, int ldu, c10::complex<float> *vt, int ldvt, c10::complex<float> *work, int lwork, float *rwork, int *iwork, int *info) {
  cgesdd_(&jobz, &m, &n, reinterpret_cast<std::complex<float>*>(a), &lda, s, reinterpret_cast<std::complex<float>*>(u), &ldu,
          reinterpret_cast<std::complex<float>*>(vt), &ldvt, reinterpret_cast<std::complex<float>*>(work), &lwork, rwork, iwork, info);
}

template<> void lapackSvd<double>(char jobz, int m, int n, double *a, int lda,
                                  double *s, double *u, int ldu, double *vt, int ldvt, double *work, int lwork, double *rwork, int *iwork, int *info) {
  dgesdd_(&jobz, &m, &n, a, &lda, s, u, &ldu, vt, &ldvt, work, &lwork, iwork, info);
}

template<> void lapackSvd<float>(char jobz, int m, int n, float *a, int lda,
                                 float *s, float *u, int ldu, float *vt, int ldvt, float *work, int lwork, float *rwork, int *iwork, int *info) {
  sgesdd_(&jobz, &m, &n, a, &lda, s, u, &ldu, vt, &ldvt, work, &lwork, iwork, info);
}

template <>
void lapackLdlSymmetric<double>(
    char uplo,
    int n,
    double* a,
    int lda,
    int* ipiv,
    double* work,
    int lwork,
    int* info) {
  dsytrf_(&uplo, &n, a, &lda, ipiv, work, &lwork, info);
}

template <>
void lapackLdlSymmetric<float>(
    char uplo,
    int n,
    float* a,
    int lda,
    int* ipiv,
    float* work,
    int lwork,
    int* info) {
  ssytrf_(&uplo, &n, a, &lda, ipiv, work, &lwork, info);
}

template <>
void lapackLdlSymmetric<c10::complex<double>>(
    char uplo,
    int n,
    c10::complex<double>* a,
    int lda,
    int* ipiv,
    c10::complex<double>* work,
    int lwork,
    int* info) {
  zsytrf_(
      &uplo,
      &n,
      reinterpret_cast<std::complex<double>*>(a),
      &lda,
      ipiv,
      reinterpret_cast<std::complex<double>*>(work),
      &lwork,
      info);
}

template <>
void lapackLdlSymmetric<c10::complex<float>>(
    char uplo,
    int n,
    c10::complex<float>* a,
    int lda,
    int* ipiv,
    c10::complex<float>* work,
    int lwork,
    int* info) {
  csytrf_(
      &uplo,
      &n,
      reinterpret_cast<std::complex<float>*>(a),
      &lda,
      ipiv,
      reinterpret_cast<std::complex<float>*>(work),
      &lwork,
      info);
}

template <>
void lapackLdlHermitian<double>(
    char uplo,
    int n,
    double* a,
    int lda,
    int* ipiv,
    double* work,
    int lwork,
    int* info) {
  dsytrf_(&uplo, &n, a, &lda, ipiv, work, &lwork, info);
}

template <>
void lapackLdlHermitian<float>(
    char uplo,
    int n,
    float* a,
    int lda,
    int* ipiv,
    float* work,
    int lwork,
    int* info) {
  ssytrf_(&uplo, &n, a, &lda, ipiv, work, &lwork, info);
}

template <>
void lapackLdlHermitian<c10::complex<double>>(
    char uplo,
    int n,
    c10::complex<double>* a,
    int lda,
    int* ipiv,
    c10::complex<double>* work,
    int lwork,
    int* info) {
  zhetrf_(
      &uplo,
      &n,
      reinterpret_cast<std::complex<double>*>(a),
      &lda,
      ipiv,
      reinterpret_cast<std::complex<double>*>(work),
      &lwork,
      info);
}

template <>
void lapackLdlHermitian<c10::complex<float>>(
    char uplo,
    int n,
    c10::complex<float>* a,
    int lda,
    int* ipiv,
    c10::complex<float>* work,
    int lwork,
    int* info) {
  chetrf_(
      &uplo,
      &n,
      reinterpret_cast<std::complex<float>*>(a),
      &lda,
      ipiv,
      reinterpret_cast<std::complex<float>*>(work),
      &lwork,
      info);
}

template <>
void lapackLdlSolveSymmetric<double>(
    char uplo,
    int n,
    int nrhs,
    double* a,
    int lda,
    int* ipiv,
    double* b,
    int ldb,
    int* info) {
  dsytrs_(&uplo, &n, &nrhs, a, &lda, ipiv, b, &ldb, info);
}

template <>
void lapackLdlSolveSymmetric<float>(
    char uplo,
    int n,
    int nrhs,
    float* a,
    int lda,
    int* ipiv,
    float* b,
    int ldb,
    int* info) {
  ssytrs_(&uplo, &n, &nrhs, a, &lda, ipiv, b, &ldb, info);
}

template <>
void lapackLdlSolveSymmetric<c10::complex<double>>(
    char uplo,
    int n,
    int nrhs,
    c10::complex<double>* a,
    int lda,
    int* ipiv,
    c10::complex<double>* b,
    int ldb,
    int* info) {
  zsytrs_(
      &uplo,
      &n,
      &nrhs,
      reinterpret_cast<std::complex<double>*>(a),
      &lda,
      ipiv,
      reinterpret_cast<std::complex<double>*>(b),
      &ldb,
      info);
}

template <>
void lapackLdlSolveSymmetric<c10::complex<float>>(
    char uplo,
    int n,
    int nrhs,
    c10::complex<float>* a,
    int lda,
    int* ipiv,
    c10::complex<float>* b,
    int ldb,
    int* info) {
  csytrs_(
      &uplo,
      &n,
      &nrhs,
      reinterpret_cast<std::complex<float>*>(a),
      &lda,
      ipiv,
      reinterpret_cast<std::complex<float>*>(b),
      &ldb,
      info);
}

template <>
void lapackLdlSolveHermitian<double>(
    char uplo,
    int n,
    int nrhs,
    double* a,
    int lda,
    int* ipiv,
    double* b,
    int ldb,
    int* info) {
  dsytrs_(&uplo, &n, &nrhs, a, &lda, ipiv, b, &ldb, info);
}

template <>
void lapackLdlSolveHermitian<float>(
    char uplo,
    int n,
    int nrhs,
    float* a,
    int lda,
    int* ipiv,
    float* b,
    int ldb,
    int* info) {
  ssytrs_(&uplo, &n, &nrhs, a, &lda, ipiv, b, &ldb, info);
}

template <>
void lapackLdlSolveHermitian<c10::complex<double>>(
    char uplo,
    int n,
    int nrhs,
    c10::complex<double>* a,
    int lda,
    int* ipiv,
    c10::complex<double>* b,
    int ldb,
    int* info) {
  zhetrs_(
      &uplo,
      &n,
      &nrhs,
      reinterpret_cast<std::complex<double>*>(a),
      &lda,
      ipiv,
      reinterpret_cast<std::complex<double>*>(b),
      &ldb,
      info);
}

template <>
void lapackLdlSolveHermitian<c10::complex<float>>(
    char uplo,
    int n,
    int nrhs,
    c10::complex<float>* a,
    int lda,
    int* ipiv,
    c10::complex<float>* b,
    int ldb,
    int* info) {
  chetrs_(
      &uplo,
      &n,
      &nrhs,
      reinterpret_cast<std::complex<float>*>(a),
      &lda,
      ipiv,
      reinterpret_cast<std::complex<float>*>(b),
      &ldb,
      info);
}

template<> void lapackLuSolve<c10::complex<double>>(char trans, int n, int nrhs, c10::complex<double> *a, int lda, int *ipiv, c10::complex<double> *b, int ldb, int *info) {
  zgetrs_(&trans, &n, &nrhs, reinterpret_cast<std::complex<double>*>(a), &lda, ipiv, reinterpret_cast<std::complex<double>*>(b), &ldb, info);
}

template<> void lapackLuSolve<c10::complex<float>>(char trans, int n, int nrhs, c10::complex<float> *a, int lda, int *ipiv, c10::complex<float> *b, int ldb, int *info) {
  cgetrs_(&trans, &n, &nrhs, reinterpret_cast<std::complex<float>*>(a), &lda, ipiv, reinterpret_cast<std::complex<float>*>(b), &ldb, info);
}

template<> void lapackLuSolve<double>(char trans, int n, int nrhs, double *a, int lda, int *ipiv, double *b, int ldb, int *info) {
  dgetrs_(&trans, &n, &nrhs, a, &lda, ipiv, b, &ldb, info);
}

template<> void lapackLuSolve<float>(char trans, int n, int nrhs, float *a, int lda, int *ipiv, float *b, int ldb, int *info) {
  sgetrs_(&trans, &n, &nrhs, a, &lda, ipiv, b, &ldb, info);
}

template<> void lapackGels<c10::complex<double>>(
    char trans, int m, int n, int nrhs,
    c10::complex<double> *a, int lda, c10::complex<double> *b, int ldb,
    c10::complex<double> *work, int lwork, int *info) {
  zgels_(&trans, &m, &n, &nrhs,
      reinterpret_cast<std::complex<double>*>(a), &lda,
      reinterpret_cast<std::complex<double>*>(b), &ldb,
      reinterpret_cast<std::complex<double>*>(work), &lwork, info);
}

template<> void lapackGels<c10::complex<float>>(
    char trans, int m, int n, int nrhs,
    c10::complex<float> *a, int lda, c10::complex<float> *b, int ldb,
    c10::complex<float> *work, int lwork, int *info) {
  cgels_(&trans, &m, &n, &nrhs,
      reinterpret_cast<std::complex<float>*>(a), &lda,
      reinterpret_cast<std::complex<float>*>(b), &ldb,
      reinterpret_cast<std::complex<float>*>(work), &lwork, info);
}

template<> void lapackGels<double>(
    char trans, int m, int n, int nrhs,
    double *a, int lda, double *b, int ldb,
    double *work, int lwork, int *info) {
  dgels_(&trans, &m, &n, &nrhs,
      a, &lda, b, &ldb, work, &lwork, info);
}

template<> void lapackGels<float>(
    char trans, int m, int n, int nrhs,
    float *a, int lda, float *b, int ldb,
    float *work, int lwork, int *info) {
  sgels_(&trans, &m, &n, &nrhs,
      a, &lda, b, &ldb, work, &lwork, info);
}

template<> void lapackGelsd<c10::complex<double>, double>(
    int m, int n, int nrhs,
    c10::complex<double> *a, int lda, c10::complex<double> *b, int ldb,
    double *s, double rcond, int *rank,
    c10::complex<double> *work, int lwork,
    double *rwork, int *iwork, int *info) {
  zgelsd_(&m, &n, &nrhs,
      reinterpret_cast<std::complex<double>*>(a), &lda,
      reinterpret_cast<std::complex<double>*>(b), &ldb,
      s, &rcond, rank,
      reinterpret_cast<std::complex<double>*>(work), &lwork,
      rwork, iwork, info);
}

template<> void lapackGelsd<c10::complex<float>, float>(
    int m, int n, int nrhs,
    c10::complex<float> *a, int lda, c10::complex<float> *b, int ldb,
    float *s, float rcond, int *rank,
    c10::complex<float> *work, int lwork,
    float *rwork, int *iwork, int *info) {
  cgelsd_(&m, &n, &nrhs,
      reinterpret_cast<std::complex<float>*>(a), &lda,
      reinterpret_cast<std::complex<float>*>(b), &ldb,
      s, &rcond, rank,
      reinterpret_cast<std::complex<float>*>(work), &lwork,
      rwork, iwork, info);
}

template<> void lapackGelsd<double>(
    int m, int n, int nrhs,
    double *a, int lda, double *b, int ldb,
    double *s, double rcond, int *rank,
    double *work, int lwork,
    double *rwork, int *iwork, int *info) {
  dgelsd_(&m, &n, &nrhs,
      a, &lda, b, &ldb,
      s, &rcond, rank,
      work, &lwork, iwork, info);
}

template<> void lapackGelsd<float>(
    int m, int n, int nrhs,
    float *a, int lda, float *b, int ldb,
    float *s, float rcond, int *rank,
    float *work, int lwork,
    float *rwork, int *iwork, int *info) {
  sgelsd_(&m, &n, &nrhs,
      a, &lda, b, &ldb,
      s, &rcond, rank,
      work, &lwork, iwork, info);
}

template<> void lapackGelsy<c10::complex<double>, double>(
    int m, int n, int nrhs,
    c10::complex<double> *a, int lda, c10::complex<double> *b, int ldb,
    int *jpvt, double rcond, int *rank,
    c10::complex<double> *work, int lwork, double *rwork, int *info) {
  zgelsy_(&m, &n, &nrhs,
      reinterpret_cast<std::complex<double>*>(a), &lda,
      reinterpret_cast<std::complex<double>*>(b), &ldb,
      jpvt, &rcond, rank,
      reinterpret_cast<std::complex<double>*>(work), &lwork,
      rwork, info);
}

template<> void lapackGelsy<c10::complex<float>, float>(
    int m, int n, int nrhs,
    c10::complex<float> *a, int lda, c10::complex<float> *b, int ldb,
    int *jpvt, float rcond, int *rank,
    c10::complex<float> *work, int lwork, float *rwork, int *info) {
  cgelsy_(&m, &n, &nrhs,
      reinterpret_cast<std::complex<float>*>(a), &lda,
      reinterpret_cast<std::complex<float>*>(b), &ldb,
      jpvt, &rcond, rank,
      reinterpret_cast<std::complex<float>*>(work), &lwork,
      rwork, info);
}

template<> void lapackGelsy<double>(
    int m, int n, int nrhs,
    double *a, int lda, double *b, int ldb,
    int *jpvt, double rcond, int *rank,
    double *work, int lwork, double *rwork, int *info) {
  dgelsy_(&m, &n, &nrhs,
      a, &lda, b, &ldb,
      jpvt, &rcond, rank,
      work, &lwork, info);
}

template<> void lapackGelsy<float>(
    int m, int n, int nrhs,
    float *a, int lda, float *b, int ldb,
    int *jpvt, float rcond, int *rank,
    float *work, int lwork, float *rwork, int *info) {
  sgelsy_(&m, &n, &nrhs,
      a, &lda, b, &ldb,
      jpvt, &rcond, rank,
      work, &lwork, info);
}

template<> void lapackGelss<c10::complex<double>, double>(
    int m, int n, int nrhs,
    c10::complex<double> *a, int lda, c10::complex<double> *b, int ldb,
    double *s, double rcond, int *rank,
    c10::complex<double> *work, int lwork,
    double *rwork, int *info
    ) {
  zgelss_(&m, &n, &nrhs,
      reinterpret_cast<std::complex<double>*>(a), &lda,
      reinterpret_cast<std::complex<double>*>(b), &ldb,
      s, &rcond, rank,
      reinterpret_cast<std::complex<double>*>(work), &lwork,
      rwork, info);
}

template<> void lapackGelss<c10::complex<float>, float>(
    int m, int n, int nrhs,
    c10::complex<float> *a, int lda, c10::complex<float> *b, int ldb,
    float *s, float rcond, int *rank,
    c10::complex<float> *work, int lwork,
    float *rwork, int *info
    ) {
  cgelss_(&m, &n, &nrhs,
      reinterpret_cast<std::complex<float>*>(a), &lda,
      reinterpret_cast<std::complex<float>*>(b), &ldb,
      s, &rcond, rank,
      reinterpret_cast<std::complex<float>*>(work), &lwork,
      rwork, info);
}

template<> void lapackGelss<double>(
    int m, int n, int nrhs,
    double *a, int lda, double *b, int ldb,
    double *s, double rcond, int *rank,
    double *work, int lwork,
    double *rwork, int *info) {
  dgelss_(&m, &n, &nrhs,
      a, &lda, b, &ldb,
      s, &rcond, rank,
      work, &lwork, info);
}

template<> void lapackGelss<float>(
    int m, int n, int nrhs,
    float *a, int lda, float *b, int ldb,
    float *s, float rcond, int *rank,
    float *work, int lwork,
    float *rwork, int *info) {
  sgelss_(&m, &n, &nrhs,
      a, &lda, b, &ldb,
      s, &rcond, rank,
      work, &lwork, info);
}
#endif

#if AT_BUILD_WITH_BLAS()
template<> void blasTriangularSolve<c10::complex<double>>(char side, char uplo, char trans, char diag, int n, int nrhs, c10::complex<double> *a, int lda, c10::complex<double> *b, int ldb) {
  std::complex<double> one{1., 0.};
  ztrsm_(&side, &uplo, &trans, &diag, &n, &nrhs, &one, reinterpret_cast<std::complex<double>*>(a), &lda, reinterpret_cast<std::complex<double>*>(b), &ldb);
}

template<> void blasTriangularSolve<c10::complex<float>>(char side, char uplo, char trans, char diag, int n, int nrhs, c10::complex<float> *a, int lda, c10::complex<float> *b, int ldb) {
  std::complex<float> one{1.f, 0.f};
  ctrsm_(&side, &uplo, &trans, &diag, &n, &nrhs, &one, reinterpret_cast<std::complex<float>*>(a), &lda, reinterpret_cast<std::complex<float>*>(b), &ldb);
}

template<> void blasTriangularSolve<double>(char side, char uplo, char trans, char diag, int n, int nrhs, double *a, int lda, double *b, int ldb) {
  auto one = 1.;
  dtrsm_(&side, &uplo, &trans, &diag, &n, &nrhs, &one, a, &lda, b, &ldb);
}

template<> void blasTriangularSolve<float>(char side, char uplo, char trans, char diag, int n, int nrhs, float *a, int lda, float *b, int ldb) {
  auto one = 1.f;
  strsm_(&side, &uplo, &trans, &diag, &n, &nrhs, &one, a, &lda, b, &ldb);
}
#endif

void _linalg_check_errors(
    const Tensor& info,
    const c10::string_view api_name,
    bool is_matrix) {
  if (info.is_meta()) {
    return;
  }
  if (is_matrix) {
    singleCheckErrors(info.item<int64_t>(), api_name);
  } else {
    batchCheckErrors(info, api_name);
  }
}

bool _requires_fw_or_bw_grad(const Tensor& input) {
  return ((at::GradMode::is_enabled() && input.requires_grad())
          || input._fw_grad(/*level */ 0).defined());
}

<<<<<<< HEAD
// Below of the definitions of the functions operating on a batch that are going to be dispatched
// in the main helper functions for the linear algebra operations

// ~~~~~~~~~~~~~~~~~~~~~~~~~~~~~~~~~~ solve ~~~~~~~~~~~~~~~~~~~~~~~~~~~~~~~~~~~~~~

// Solves a system of linear equations matmul(input, x) = other in-place
// LAPACK/MAGMA error codes are saved in 'infos' tensor, they are not checked here
static Tensor& linalg_solve_out_info(Tensor& result, Tensor& infos, const Tensor& input, const Tensor& other) {
  checkSameDevice("linalg.solve", result, input);
  checkSameDevice("linalg.solve", other, input, "other");
  checkLinalgCompatibleDtype("linalg.solve", result, input);

  TORCH_CHECK(input.scalar_type() == other.scalar_type(),
    "input dtype ", input.scalar_type(), " does not match other dtype ", other.scalar_type());

  squareCheckInputs(input, "linalg.solve");
  TORCH_CHECK(other.dim() >= 1,
           "other should have at least 1 dimension, but has ", other.dim(), " dimensions instead");

  // Two types of 'other' tensors are supported:
  // - 1-dimensional (1D) tensor or batch of 1D tensors (vector case)
  // - 2-dimensional (2D) tensor or batch of 2D tensors (matrix case)
  // original torch.solve supported only the matrix case, while NumPy works for both cases
  // for the batched input we need to be able to distinguish them
  bool vector_case = linalg_solve_is_vector_rhs(input, other);

  bool is_batched_column_major = false;
  if (vector_case) {
    is_batched_column_major = result.is_contiguous();
  } else if (!vector_case && result.dim() >= 2) {
    is_batched_column_major = result.mT().is_contiguous();
  }

  // if 'other' is a batch of 2D tensors, then 'input' can be non-batched and will be broadcasted
  auto expected_shape = IntArrayRef(input.sizes().data(), input.dim() - 1);  // input.shape[:-1]
  if (!vector_case && other.dim() > 2) {
    expected_shape = other.sizes();
  }

  bool result_equal_expected_shape = result.sizes().equals(expected_shape);
  bool result_input_same_type = (result.scalar_type() == input.scalar_type());

  // if result is not empty and not in batched column major format
  bool copy_needed = (result.numel() != 0 && !is_batched_column_major);
  copy_needed |= !result_input_same_type;  // or result does not have the same dtype as input
  copy_needed |= (result.numel() != 0 && !result_equal_expected_shape); // or result does not have the expected shape
  // we have to allocate a temporary tensor
  if (copy_needed) {
    Tensor result_tmp = at::empty({0}, input.options());
    result_tmp = linalg_solve_out_info(result_tmp, infos, input, other);
    at::native::resize_output(result, result_tmp.sizes());
    result.copy_(result_tmp);
    return result;
  }
  // else use result's storage directly

  // we need to unsqueeze 'other' because 2-dimensional tensors are expected in the implementation
  Tensor other_ = vector_case ? other.unsqueeze(-1) : other;

  // _linalg_broadcast_batch_dims also includes linearSolveCheckInputs
  // it checks for squareness of 'input' and 'shape' compatibility of 'other' and 'input'
  Tensor other_broadcasted;
  std::tie(other_broadcasted, std::ignore) = _linalg_broadcast_batch_dims(other_, input, "linalg.solve");

  auto squeezed_other_broadcasted = at::squeeze(other_broadcasted, -1);
  auto squeezed_result_shape = squeezed_other_broadcasted.sizes();

  // if result has no elements we can modify it
  if (result.numel() == 0) {
    if (vector_case) {
      result.resize_(squeezed_result_shape);
    } else {
      at::native::resize_as_(result, other_broadcasted.mT(), MemoryFormat::Contiguous);
      result.transpose_(-2, -1);
    }
  }

  auto expected_result_shape = vector_case ? squeezed_result_shape : other_broadcasted.sizes();
  TORCH_INTERNAL_ASSERT(result.sizes().equals(expected_result_shape));
  TORCH_INTERNAL_ASSERT(result.scalar_type() == input.scalar_type());
  TORCH_INTERNAL_ASSERT(result.device() == input.device());

  // result tensor must be in batched column major order (Fortran contiguous) for 2D inputs
  // or C contiguous for 1D input
  if (vector_case) {
    TORCH_INTERNAL_ASSERT(result.is_contiguous());
  } else {
    TORCH_INTERNAL_ASSERT(result.mT().is_contiguous());
  }

  // for 1-dimensional 'other', we need to unsqueeze the result before passing to "apply_solve"
  if (vector_case) {
    result = result.unsqueeze_(-1);
  }

  // lu_factor_stub+lu_solve_stub perform calculations in-place and 'result' must be a copy of 'other_broadcasted'
  result.copy_(other_broadcasted);

  TORCH_INTERNAL_ASSERT(infos.scalar_type() == kInt);
  TORCH_INTERNAL_ASSERT(infos.device() == input.device());
  infos.resize_({std::max<int64_t>(1, batchCount(input))});
  // if input is empty infos might not get filled; make sure infos doesn't contain garbage then
  if (input.numel() == 0) {
    infos.fill_(0);
  }

  // compute the LU factorization of 'input_working_copy'
  auto input_working_copy = cloneBatchedColumnMajor(input);
  auto pivots_shape = IntArrayRef(input.sizes().data(), input.dim() - 2).vec(); // input.shape[:-2]
  pivots_shape.push_back(std::min(input.size(-2), input.size(-1)));
  Tensor pivots = at::empty(pivots_shape, input.options().dtype(kInt));
  lu_factor_stub(input.device().type(), input_working_copy, pivots, infos, /*compute_pivots=*/true);

  // solve the linear system using the LU factorization
  lu_solve_stub(input.device().type(), result, input_working_copy, pivots);

  // for 1-dimensional 'other', we need to squeeze the result after "apply_solve"
  if (vector_case) {
    result = result.squeeze_(-1);
  }

  return result;
}

// Solves a system of linear equations matmul(input, x) = other in-place
Tensor& linalg_solve_out(const Tensor& input, const Tensor& other, Tensor& result) {
  auto infos = at::empty({0}, input.options().dtype(kInt));
  result = linalg_solve_out_info(result, infos, input, other);

  // Now check LAPACK/MAGMA error codes
  // _linalg_check_errors calls 'infos = infos.to(kCPU)'
  at::_linalg_check_errors(infos, "linalg.solve", input.dim() == 2);
  return result;
}

// Solves a system of linear equations matmul(input, x) = other
Tensor linalg_solve(const Tensor& input, const Tensor& other) {
  Tensor result = at::empty({0}, input.options());
  result = at::linalg_solve_out(result, input, other);
  return result;
}

=======
>>>>>>> c10908cd
// ~~~~~~~~~~~~~~~~~~~~~~~~~~~~~~~~~ inverse ~~~~~~~~~~~~~~~~~~~~~~~~~~~~~~~~~~~~
/*
Computes the inverse of n-by-n matrix 'self'
This is an in-place routine, it overwrites the content of 'self'.
'infos_lu' and 'infos_getri' are int Tensors containing error codes for each matrix in the batched input.
'infos_lu' is for holding lapackLU errors, and 'infos_getri' is for holding lapackGetri errors.
For more information see LAPACK's documentation for GETRI and GETRF routines.
*/
template <typename scalar_t>
static void apply_inverse(Tensor& self, Tensor& infos_lu, Tensor& infos_getri) {
#if !AT_BUILD_WITH_LAPACK()
  AT_ERROR("inverse: LAPACK library not found in compilation");
#else
  using value_t = typename c10::scalar_value_type<scalar_t>::type;
  auto self_data = self.data_ptr<scalar_t>();
  auto self_matrix_stride = matrixStride(self);
  auto batch_size = batchCount(self);
  auto n = self.size(-2);
  auto lda = std::max<int64_t>(1, n);

  auto ipiv = at::empty({lda}, self.options().dtype(kInt));
  auto ipiv_data = ipiv.data_ptr<int>();
  auto infos_lu_data = infos_lu.data_ptr<int>();
  auto infos_getri_data = infos_getri.data_ptr<int>();

  // NOLINTNEXTLINE(cppcoreguidelines-init-variables)
  int info;
  // Run once, first to get the optimum work size
  // Since we deal with batches of matrices with the same dimensions, doing this outside
  // the loop saves (batch_size - 1) workspace queries which would provide the same result
  // and (batch_size - 1) calls to allocate and deallocate workspace using at::empty()
  int lwork = -1;
  scalar_t wkopt;
  lapackGetri<scalar_t>(n, self_data, lda, ipiv_data, &wkopt, lwork, &info);
  lwork = std::max<int>(1, real_impl<scalar_t, value_t>(wkopt));
  Tensor work = at::empty({lwork}, self.options());
  auto work_data = work.data_ptr<scalar_t>();

  for (const auto i : c10::irange(batch_size)) {
    scalar_t* self_working_ptr = &self_data[i * self_matrix_stride];
    int* info_lu_working_ptr = &infos_lu_data[i];
    lapackLu<scalar_t>(n, n, self_working_ptr, lda, ipiv_data, info_lu_working_ptr);

    // now compute the actual inverse
    int* info_getri_working_ptr = &infos_getri_data[i];
    lapackGetri<scalar_t>(n, self_working_ptr, lda, ipiv_data, work_data, lwork, info_getri_working_ptr);
  }
#endif
}

Tensor inverse(const Tensor &self) {
  if (self.numel() == 0) {
    return at::empty_like(self);
  }
  return at::linalg_inv(self);
}

Tensor& inverse_out(const Tensor &self, Tensor &result) {
  at::linalg_inv_out(result, self);
  return result;
}

// This is a type dispatching helper function for 'apply_inverse'
Tensor& _linalg_inv_out_helper_cpu(Tensor &result, Tensor& infos_lu, Tensor& infos_getri) {
  // This function calculates the inverse matrix in-place
  // result should be in column major order and contain matrices to invert
  // the content of result is overwritten by 'apply_inverse'
  AT_DISPATCH_FLOATING_AND_COMPLEX_TYPES(result.scalar_type(), "linalg_inv_out_cpu", [&]{
    apply_inverse<scalar_t>(result, infos_lu, infos_getri);
  });
  return result;
}

// Computes the inverse matrix of 'input', it is saved to 'result' in-place
// LAPACK/MAGMA/cuSOLVER error codes are saved in 'infos' tensors, they are not checked here
static Tensor& linalg_inv_out_info(Tensor& result, Tensor& infos_lu, Tensor& infos_getri, const Tensor& input) {
  squareCheckInputs(input, "linalg.inv");
  checkSameDevice("linalg.inv", result, input);
  checkLinalgCompatibleDtype("linalg.inv", result, input);

  TORCH_INTERNAL_ASSERT_DEBUG_ONLY(infos_lu.scalar_type() == kInt);
  TORCH_INTERNAL_ASSERT_DEBUG_ONLY(infos_getri.scalar_type() == kInt);

  TORCH_INTERNAL_ASSERT_DEBUG_ONLY(infos_lu.device() == input.device());
  TORCH_INTERNAL_ASSERT_DEBUG_ONLY(infos_getri.device() == input.device());

  bool result_input_same_type = (result.scalar_type() == input.scalar_type());
  bool result_equal_expected_shape = result.sizes().equals(input.sizes());
  bool is_batched_column_major = false;
  if (result.dim() >= 2) {
    is_batched_column_major = result.mT().is_contiguous();
  }

  // if result is not empty and not in batched column major format
  bool copy_needed = (result.numel() != 0 && !is_batched_column_major);
  copy_needed |= !result_input_same_type;  // or result does not have the same dtype as input
  copy_needed |= (result.numel() != 0 && !result_equal_expected_shape); // or result does not have the expected shape
  // we have to allocate a temporary tensor

  // similar conditions for infos_lu and infos_getri tensors
  auto expected_info_shape = IntArrayRef(input.sizes().cbegin(), input.sizes().cend() - 2); // input.shape[:-2]
  copy_needed |= (infos_lu.numel() != 0 && !infos_lu.is_contiguous());
  copy_needed |= (infos_lu.numel() != 0 && !(infos_lu.sizes().equals(expected_info_shape)));

  copy_needed |= (infos_getri.numel() != 0 && !infos_getri.is_contiguous());
  copy_needed |= (infos_getri.numel() != 0 && !(infos_getri.sizes().equals(expected_info_shape)));

  if (copy_needed) {
    Tensor result_tmp = at::empty(input.sizes(), input.options());
    result_tmp.transpose_(-2, -1);
    Tensor infos_lu_tmp = at::zeros({expected_info_shape}, input.options().dtype(kInt));
    Tensor infos_getri_tmp = at::zeros({expected_info_shape}, input.options().dtype(kInt));

    result_tmp = linalg_inv_out_info(result_tmp, infos_lu_tmp, infos_getri_tmp, input);

    at::native::resize_output(result, result_tmp.sizes());
    result.copy_(result_tmp);
    at::native::resize_output(infos_lu, infos_lu_tmp.sizes());
    infos_lu.copy_(infos_lu_tmp);
    at::native::resize_output(infos_getri, infos_getri_tmp.sizes());
    infos_getri.copy_(infos_getri_tmp);
    return result;
  }
  // else  use result's storage directly

  // if result has no elements we can modify it
  if (result.numel() == 0) {
    at::native::resize_as_(result, input.mT(), MemoryFormat::Contiguous);
    result.transpose_(-2, -1);
  }

  TORCH_INTERNAL_ASSERT_DEBUG_ONLY(result.sizes().equals(input.sizes()));
  TORCH_INTERNAL_ASSERT_DEBUG_ONLY(result.scalar_type() == input.scalar_type());
  TORCH_INTERNAL_ASSERT_DEBUG_ONLY(result.device() == input.device());

  // result tensor must be in batched column major order (Fortran contiguous)
  TORCH_INTERNAL_ASSERT_DEBUG_ONLY(result.mT().is_contiguous());

  // if info has no elements we can modify it
  if (infos_lu.numel() == 0) {
    infos_lu.resize_(expected_info_shape);
    infos_lu.fill_(0);
  }
  if (infos_getri.numel() == 0) {
    infos_getri.resize_(expected_info_shape);
    infos_getri.fill_(0);
  }

  // info tensors must be contiguous
  TORCH_INTERNAL_ASSERT_DEBUG_ONLY(infos_lu.is_contiguous());
  TORCH_INTERNAL_ASSERT_DEBUG_ONLY(infos_lu.sizes().equals(expected_info_shape));
  TORCH_INTERNAL_ASSERT_DEBUG_ONLY(infos_getri.is_contiguous());
  TORCH_INTERNAL_ASSERT_DEBUG_ONLY(infos_getri.sizes().equals(expected_info_shape));

  // _linalg_inv_out_helper_ (apply_inverse) performs calculations in-place and result must be a copy of input
  result.copy_(input);

  // TODO: Replace this helper with DECLARE/DEFINE_DISPATCH
  result = at::_linalg_inv_out_helper_(result, infos_lu, infos_getri);
  return result;
}

// Computes the inverse matrix of 'input', it is saved to 'result' in-place
Tensor& linalg_inv_out(const Tensor &input, Tensor &result) {
  auto info_shape = IntArrayRef(input.sizes().cbegin(), input.sizes().cend() - 2); // input.shape[:-2]
  auto infos_lu = at::zeros({info_shape}, input.options().dtype(kInt));
  auto infos_getri = at::zeros({info_shape}, input.options().dtype(kInt));
  result = linalg_inv_out_info(result, infos_lu, infos_getri, input);

  // Now check LAPACK/MAGMA/cuSOLVER error codes
  at::_linalg_check_errors(infos_lu, "linalg.inv", result.dim() == 2);
  at::_linalg_check_errors(infos_getri, "linalg.inv", result.dim() == 2);
  return result;
}

// Computes the inverse matrix of 'input'
Tensor linalg_inv(const Tensor &input) {
  Tensor result, info;
  std::tie(result, info) = at::linalg_inv_ex(input, /*check_errors=*/false);

  // we pass check_errors=false above and do the check here
  // so that the name of the function is correct in the error message
  at::_linalg_check_errors(info, "torch.linalg.inv", input.dim() == 2);
  return result;
}

std::tuple<Tensor&, Tensor&> linalg_inv_ex_out(const Tensor& input, bool check_errors, Tensor& inverse, Tensor& info) {
  squareCheckInputs(input, "linalg.inv_ex");
  ScalarType info_output_type = ScalarType::Int;
  TORCH_CHECK(
      info.scalar_type() == info_output_type,
      "torch.linalg.inv_ex: ",
      "Expected info to have ", info_output_type, " dtype, but got info with dtype ", info.scalar_type());

  // provided `info` tensor is used to save the information about the LU decomposition of `input`
  // in addition current implementation requires a separate tensor
  // for saving the information about the inversion process after the LU decomposition
  auto expected_info_shape = IntArrayRef(input.sizes().cbegin(), input.sizes().cend() - 2); // input.shape[:-2]
  auto info_inversion = at::zeros({expected_info_shape}, input.options().dtype(kInt));

  linalg_inv_out_info(inverse, info, info_inversion, input);

  if (check_errors) {
    at::_linalg_check_errors(info, "torch.linalg.inv_ex", input.dim() == 2);
  }

  return std::tuple<Tensor&, Tensor&>(inverse, info);
}

std::tuple<Tensor, Tensor> linalg_inv_ex(const Tensor& input, bool check_errors) {
  squareCheckInputs(input, "linalg.inv_ex");
  Tensor inverse = at::empty(input.sizes(), input.options(), MemoryFormat::Contiguous);
  inverse.transpose_(-2, -1); // make `inverse` tensor with batched column major format
  auto info_shape = IntArrayRef(input.sizes().cbegin(), input.sizes().cend() - 2); // input.shape[:-2]
  Tensor info = at::zeros({info_shape}, input.options().dtype(kInt));
  std::tie(inverse, info) = at::native::linalg_inv_ex_out(input, check_errors, inverse, info);
  return std::make_tuple(inverse, info);
}

// ~~~~~~~~~~~~~~~~~~~~~~~~~~~~~~ cholesky_solve ~~~~~~~~~~~~~~~~~~~~~~~~~~~~~~~~~

template<typename scalar_t>
static void apply_cholesky_solve(Tensor& b, Tensor& A, bool upper, std::vector<int64_t>& infos) {
#if !AT_BUILD_WITH_LAPACK()
  AT_ERROR("cholesky_solve: LAPACK library not found in compilation");
#else
  char uplo = upper ? 'U' : 'L';

  auto A_data = A.data_ptr<scalar_t>();
  auto b_data = b.data_ptr<scalar_t>();
  auto A_mat_stride = matrixStride(A);
  auto b_mat_stride = matrixStride(b);
  auto batch_size = batchCount(A);
  auto n = A.size(-2);
  auto ldab = std::max<int64_t>(1, n);
  auto nrhs = b.size(-1);

  // NOLINTNEXTLINE(cppcoreguidelines-init-variables)
  int info;
  for (const auto i : c10::irange(batch_size)) {
    scalar_t* A_working_ptr = &A_data[i * A_mat_stride];
    scalar_t* b_working_ptr = &b_data[i * b_mat_stride];
    lapackCholeskySolve<scalar_t>(uplo, n, nrhs, A_working_ptr, ldab, b_working_ptr, ldab, &info);
    infos[i] = info;
    if (info != 0) {
      return;
    }
  }
#endif
}

Tensor _cholesky_solve_helper_cpu(const Tensor& self, const Tensor& A, bool upper) {
  auto self_working_copy = cloneBatchedColumnMajor(self);
  auto A_working_copy = cloneBatchedColumnMajor(A);
  std::vector<int64_t> infos(batchCount(self), 0);
  AT_DISPATCH_FLOATING_AND_COMPLEX_TYPES(self.scalar_type(), "cholesky_solve_cpu", [&]{
    apply_cholesky_solve<scalar_t>(self_working_copy, A_working_copy, upper, infos);
  });

  if (self.dim() > 2) {
    batchCheckErrors(infos, "cholesky_solve_cpu");
  } else {
    singleCheckErrors(infos[0], "cholesky_solve_cpu");
  }
  return self_working_copy;
}

// Supports arbitrary batch dimensions for self and A
Tensor cholesky_solve(const Tensor& self, const Tensor& A, bool upper) {
  TORCH_CHECK(self.dim() >= 2,
           "b should have at least 2 dimensions, but has ", self.dim(), " dimensions instead");
  TORCH_CHECK(A.dim() >= 2,
           "u should have at least 2 dimensions, but has ", A.dim(), " dimensions instead");
  Tensor self_broadcasted, A_broadcasted;
  std::tie(self_broadcasted, A_broadcasted) = _linalg_broadcast_batch_dims(self, A, "cholesky_solve");
  return at::_cholesky_solve_helper(self_broadcasted, A_broadcasted, upper);
}

Tensor& cholesky_solve_out(const Tensor& self, const Tensor& A, bool upper, Tensor& result) {
  checkSameDevice("cholesky_solve", result, self);
  checkLinalgCompatibleDtype("cholesky_solve", result, self);
  Tensor result_tmp = at::cholesky_solve(self, A, upper);
  at::native::resize_output(result, result_tmp.sizes());
  result.copy_(result_tmp);
  return result;
}

// ~~~~~~~~~~~~~~~~~~~~~~~~~~~~~~~~~ cholesky ~~~~~~~~~~~~~~~~~~~~~~~~~~~~~~~~~~~~

DEFINE_DISPATCH(cholesky_stub);

Tensor cholesky(const Tensor &self, bool upper) {
   TORCH_WARN_ONCE(
    "torch.cholesky is deprecated in favor of torch.linalg.cholesky and will be ",
    "removed in a future PyTorch release.\n",
    "L = torch.cholesky(A)\n",
    "should be replaced with\n",
    "L = torch.linalg.cholesky(A)\n",
    "and\n"
    "U = torch.cholesky(A, upper=True)\n",
    "should be replaced with\n",
    "U = torch.linalg.cholesky(A).mH().\n"
    "This transform will produce equivalent results for all valid (symmetric positive definite) inputs."
  );
  if (self.numel() == 0) {
    return at::empty_like(self, LEGACY_CONTIGUOUS_MEMORY_FORMAT);
  }
  squareCheckInputs(self, "cholesky");

  auto raw_cholesky_output = cloneBatchedColumnMajor(self);
  auto info_shape = IntArrayRef(
      self.sizes().cbegin(), self.sizes().cend() - 2); // self.shape[:-2]
  auto info = at::empty({info_shape}, self.options().dtype(kInt));

  // fill the raw_cholesky_output with the result
  cholesky_stub(self.device().type(), raw_cholesky_output, info, upper);

  at::_linalg_check_errors(info, "cholesky", self.dim() == 2);

  if (upper) {
    return raw_cholesky_output.triu_();
  } else {
    return raw_cholesky_output.tril_();
  }
}

Tensor& cholesky_out(const Tensor &self, bool upper, Tensor &result) {
   TORCH_WARN_ONCE(
    "torch.cholesky is deprecated in favor of torch.linalg.cholesky and will be ",
    "removed in a future PyTorch release.\n",
    "L = torch.cholesky(A)\n",
    "should be replaced with\n",
    "L = torch.linalg.cholesky(A)\n",
    "and\n"
    "U = torch.cholesky(A, upper=True)\n",
    "should be replaced with\n",
    "U = torch.linalg.cholesky(A).mH().\n"
    "This transform will produce equivalent results for all valid (symmetric positive definite) inputs."
  );
  checkSameDevice("cholesky", result, self);
  checkLinalgCompatibleDtype("cholesky", result, self);
  Tensor result_tmp = at::cholesky(self, upper);
  at::native::resize_output(result, result_tmp.sizes());
  result.copy_(result_tmp);
  return result;
}

void linalg_cholesky_out_info(const Tensor& input, const Tensor& result, const Tensor& info, bool upper) {
  TORCH_INTERNAL_ASSERT_DEBUG_ONLY(input.dim() >= 2);
  TORCH_INTERNAL_ASSERT_DEBUG_ONLY(input.size(-1) == input.size(-2));

  TORCH_INTERNAL_ASSERT_DEBUG_ONLY(result.scalar_type() == input.scalar_type());
  TORCH_INTERNAL_ASSERT_DEBUG_ONLY(result.device() == input.device());

  TORCH_INTERNAL_ASSERT_DEBUG_ONLY(info.scalar_type() == at::kInt);
  TORCH_INTERNAL_ASSERT_DEBUG_ONLY(info.device() == input.device());

  // if result has no elements we can modify it
  if (result.numel() == 0) {
    at::native::resize_as_(result, input.mT(), MemoryFormat::Contiguous);
    result.transpose_(-2, -1);
  }

  // result tensor must be in batched column major order (Fortran contiguous)
  TORCH_INTERNAL_ASSERT_DEBUG_ONLY(result.mT().is_contiguous());
  TORCH_INTERNAL_ASSERT_DEBUG_ONLY(result.sizes().equals(input.sizes()));

  // cholesky_stub (apply_cholesky) performs calculations in-place and result must be a copy of input
  result.copy_(input);

  // if info has no elements we can modify it
  auto expected_info_shape = IntArrayRef(input.sizes().cbegin(), input.sizes().cend() - 2); // input.shape[:-2]
  if (info.numel() == 0) {
    info.resize_(expected_info_shape);
  }

  // info must be contiguous
  TORCH_INTERNAL_ASSERT_DEBUG_ONLY(info.is_contiguous());
  TORCH_INTERNAL_ASSERT_DEBUG_ONLY(info.sizes().equals(expected_info_shape));
  info.fill_(0);

  cholesky_stub(result.device().type(), result, info, upper);

  if (upper) {
    result.triu_();
  } else {
    result.tril_();
  }
}

std::tuple<Tensor&, Tensor&> linalg_cholesky_ex_out(const Tensor& input, bool upper, bool check_errors, Tensor& L, Tensor& info) {
  squareCheckInputs(input, "linalg.cholesky_ex");
  checkSameDevice("torch.linalg.cholesky_ex", L, input, "L");
  checkLinalgCompatibleDtype("torch.linalg.cholesky_ex", L, input, "L");
  checkSameDevice("torch.linalg.cholesky_ex", info, input, "info");

  // Do not allow type promotion for the `info` tensor, it must be of Int dtype
  // Int is used because current interface to LAPACK and its CUDA implementation use "int" type.
  // https://github.com/pytorch/pytorch/pull/56724#discussion_r618916774
  ScalarType info_output_type = ScalarType::Int;
  TORCH_CHECK(
      info.scalar_type() == info_output_type,
      "torch.linalg.cholesky_ex: ",
      "Expected info to have ", info_output_type, " dtype, but got info with dtype ", info.scalar_type());

  bool L_input_same_type = (L.scalar_type() == input.scalar_type());
  bool L_equal_expected_shape = L.sizes().equals(input.sizes());
  bool is_L_batched_column_major = false;
  if (L.dim() >= 2) {
    is_L_batched_column_major = L.mT().is_contiguous();
  }

  // if L is not empty and not in batched column major format
  bool copy_needed = (L.numel() != 0 && !is_L_batched_column_major);
  copy_needed |= (L.numel() != 0 && !L_equal_expected_shape); // or L does not have the expected shape
  copy_needed |= !L_input_same_type;  // or L does not have the same dtype as input
  // we have to allocate a temporary tensor

  // similar conditions for info tensor
  auto expected_info_shape = IntArrayRef(input.sizes().cbegin(), input.sizes().cend() - 2); // input.shape[:-2]
  copy_needed |= (info.numel() != 0 && !info.is_contiguous());
  copy_needed |= (info.numel() != 0 && !(info.sizes().equals(expected_info_shape))); // or L does not have the expected shape

  if (copy_needed) {
    Tensor L_tmp = at::empty({0}, input.options());
    Tensor info_tmp = at::empty({0}, input.options().dtype(kInt));
    linalg_cholesky_out_info(input, L_tmp, info_tmp, upper);
    at::native::resize_output(L, L_tmp.sizes());
    L.copy_(L_tmp);
    at::native::resize_output(info, info_tmp.sizes());
    info.copy_(info_tmp);
  } else {
    // use "out" tensors' memory directly
    linalg_cholesky_out_info(input, L, info, upper);
  }

  if (check_errors) {
    at::_linalg_check_errors(info, "torch.linalg.cholesky_ex", input.dim() == 2);
  }

  return std::tuple<Tensor&, Tensor&>(L, info);
}

std::tuple<Tensor, Tensor> linalg_cholesky_ex(const Tensor& input, bool upper, bool check_errors) {
  Tensor L = at::empty({0}, input.options());
  Tensor info = at::empty({0}, input.options().dtype(kInt));
  std::tie(L, info) = at::native::linalg_cholesky_ex_out(input, upper, check_errors, L, info);
  return std::make_tuple(L, info);
}

Tensor linalg_cholesky(const Tensor &self, bool upper) {
  Tensor result, info;
  std::tie(result, info) = at::linalg_cholesky_ex(self, upper, /*check_errors=*/false);

  // we pass check_errors=false above and do the check here
  // so that the name of the function is correct in the error message
  at::_linalg_check_errors(info, "torch.linalg_cholesky", self.dim() == 2);
  return result;
}

Tensor& linalg_cholesky_out(const Tensor &self, bool upper, Tensor &result) {
  // linalg_cholesky_ex_outf includes these checks, but we do it here
  // so that the name of the function is correct in the error message
  checkSameDevice("torch.linalg.cholesky", result, self);
  checkLinalgCompatibleDtype("torch.linalg.cholesky", result, self);

  Tensor info = at::empty({0}, self.options().dtype(kInt));
  std::tie(result, info) = at::linalg_cholesky_ex_outf(self, upper, /*check_errors=*/false, result, info);

  // we pass check_errors=false above and do the check here
  // so that the name of the function is correct in the error message
  at::_linalg_check_errors(info, "torch.linalg.cholesky", self.dim() == 2);
  return result;
}

// ~~~~~~~~~~~~~~~~~~~~~~~~~~~~~~~~~ cholesky_inverse ~~~~~~~~~~~~~~~~~~~~~~~~~~~~~~~~~~~~

DEFINE_DISPATCH(cholesky_inverse_stub);

Tensor& cholesky_inverse_out_info(Tensor& result, Tensor& infos, const Tensor& input, bool upper) {
  TORCH_INTERNAL_ASSERT(input.dim() >= 2);
  TORCH_INTERNAL_ASSERT(input.size(-1) == input.size(-2));

  TORCH_INTERNAL_ASSERT(result.scalar_type() == input.scalar_type());
  TORCH_INTERNAL_ASSERT(result.device() == input.device());

  TORCH_INTERNAL_ASSERT(infos.scalar_type() == at::kInt);
  TORCH_INTERNAL_ASSERT(infos.device() == at::kCPU);
  TORCH_INTERNAL_ASSERT(infos.numel() == std::max<int64_t>(1, batchCount(input)));

  // if result has no elements we can modify it
  if (result.numel() == 0) {
    at::native::resize_as_(result, input.mT(), MemoryFormat::Contiguous);
    result.transpose_(-2, -1);
  }

  // result tensor must be in batched column major order (Fortran contiguous)
  TORCH_INTERNAL_ASSERT(result.mT().is_contiguous());
  TORCH_INTERNAL_ASSERT(result.sizes().equals(input.sizes()));

  // cholesky_inverse_stub (apply_cholesky_inverse) performs calculations in-place and result must be a copy of input
  result.copy_(input);

  // infos must be contiguous
  TORCH_INTERNAL_ASSERT(infos.is_contiguous());
  infos.fill_(0);

  result = cholesky_inverse_stub(result.device().type(), result, infos, upper);
  return result;
}

Tensor& cholesky_inverse_out(const Tensor &input, bool upper, Tensor &result) {
  squareCheckInputs(input, "cholesky_inverse");
  checkSameDevice("cholesky_inverse", result, input);
  checkLinalgCompatibleDtype("cholesky_inverse", result, input);

  // MAGMA requires 'infos' to reside in CPU memory, therefore we create 'infos' only on CPU for now.
  auto infos = at::zeros({std::max<int64_t>(1, batchCount(input))}, input.options().dtype(kInt).device(kCPU));

  bool result_input_same_type = (result.scalar_type() == input.scalar_type());
  bool result_equal_expected_shape = result.sizes().equals(input.sizes());
  bool is_batched_column_major = false;
  if (result.dim() >= 2) {
    is_batched_column_major = result.mT().is_contiguous();
  }

  // if result is not empty and not in batched column major format
  bool copy_needed = (result.numel() != 0 && !is_batched_column_major);
  copy_needed |= !result_input_same_type;  // or result does not have the same dtype as input
  copy_needed |= (result.numel() != 0 && !result_equal_expected_shape); // or result does not have the expected shape
  // we have to allocate a temporary tensor
  if (copy_needed) {
    Tensor result_tmp = at::empty({0}, input.options());
    result_tmp = cholesky_inverse_out_info(result_tmp, infos, input, upper);
    at::native::resize_output(result, result_tmp.sizes());
    result.copy_(result_tmp);
  } else {
    // use result's memory directly
    result = cholesky_inverse_out_info(result, infos, input, upper);
  }

  // Now check LAPACK/MAGMA error codes
  at::_linalg_check_errors(infos, "cholesky_inverse", result.dim() == 2);
  return result;
}

Tensor cholesky_inverse(const Tensor &input, bool upper) {
  Tensor result = at::empty({0}, input.options());
  result = at::cholesky_inverse_out(result, input, upper);
  return result;
}

// ~~~~~~~~~~~~~~~~~~~~~~~~~~~~~~~~~~ linalg.solve ~~~~~~~~~~~~~~~~~~~~~~~~~~~~~~~~~~~~~~

// Auxiliary function that returns the LU decomposition to use it in the backward
TORCH_IMPL_FUNC(_linalg_solve_out)(const Tensor& A,
                                   const Tensor& B,
                                   bool left,
                                   const Tensor& result,
                                   const Tensor& LU,
                                   const Tensor& pivots) {
  // Possible optimization: Compute the LU factorization of A^T if A is contiguous
  // Then we solve A^T X = B with adjoint=True
  // This saves a copy as A doesn't need to be copied into an F-contig matrix in lu_factor
  const bool use_A_T = A.is_contiguous() && !A.is_complex();
  auto info = at::empty({0}, A.options().dtype(kInt));
  at::linalg_lu_factor_ex_out(const_cast<Tensor&>(LU),
                              const_cast<Tensor&>(pivots),
                              const_cast<Tensor&>(info),
                              use_A_T ? A.mT() : A,
                              /*pivot=*/true,
                              /*check_errors=*/false);
  at::_linalg_check_errors(info, "torch.linalg.solve", A.dim() == 2);

  // [numpy-compat] Handle vectors on the rhs
  const bool vector_case = at::native::linalg_solve_is_vector_rhs(LU, B);
  auto result_ = vector_case ? result.unsqueeze(-1) : result;
  auto B_ = vector_case ? B.unsqueeze(-1) : B;
  at::linalg_lu_solve_out(result_, LU, pivots, B_, left, /*adjoint*/use_A_T);
}

Tensor& linalg_solve_out(const Tensor& A,
                         const Tensor& B,
                         bool left,
                         Tensor& result) {

  auto LU = at::empty({0}, A.options());
  auto pivots = at::empty({0}, A.options().dtype(kInt));
  at::_linalg_solve_out(result, LU, pivots, A, B, left);
  return result;
}

// We implement linalg_solve as a composite function of _linalg_solve
Tensor linalg_solve(const Tensor& A,
                    const Tensor& B,
                    bool left) {
  return std::get<0>(at::_linalg_solve(A, B, left));
}

// ~~~~~~~~~~~~~~~~~~~~~~~~~~~~~~~~~~~~ lu_factor ~~~~~~~~~~~~~~~~~~~~~~~~~~~~~~~~~~~~~~~

DEFINE_DISPATCH(lu_factor_stub);

TORCH_IMPL_FUNC(linalg_lu_factor_ex_out)(const Tensor& A,
                                         bool pivot,
                                         bool check_errors,
                                         const Tensor& LU,
                                         const Tensor& pivots,
                                         const Tensor& info) {
  if (A.numel() == 0) {
    // zero out the infos as it will have one element if the input is a matrix of size (0, 0)
    info.zero_();
    return;
  }
  if (!LU.is_same(A)) {
    LU.copy_(A);
  }

  lu_factor_stub(A.device().type(), LU, pivots, info, pivot);

  if (check_errors) {
    at::_linalg_check_errors(info, "torch.linalg.lu_factor_ex", A.dim() == 2);
  }
}

std::tuple<Tensor&, Tensor&> linalg_lu_factor_out(const Tensor& A, bool pivot, Tensor& LU, Tensor& pivots) {
  auto info = at::empty({0}, A.options().dtype(kInt));
  // We pass check_errors as we want to use lu_factor rather than lu_factor_ex in the errors
  at::linalg_lu_factor_ex_out(LU, pivots, info, A, pivot, /*check_errors=*/false);
  at::_linalg_check_errors(info, "torch.linalg.lu_factor", A.dim() == 2);
  return std::tie(LU, pivots);
}

std::tuple<Tensor, Tensor> linalg_lu_factor(const Tensor& A, bool pivot) {
  Tensor LU, pivots, info;
  std::tie(LU, pivots, info) = at::linalg_lu_factor_ex(A, pivot, /*check_errors=*/false);
  at::_linalg_check_errors(info, "torch.linalg.lu_factor", A.dim() == 2);
  return std::make_tuple(std::move(LU), std::move(pivots));
}

// TODO Deprecate this function in favour of linalg_lu_factor_ex
std::tuple<Tensor, Tensor, Tensor> _lu_with_info(const Tensor& self, bool compute_pivots, bool) {
  return at::linalg_lu_factor_ex(self, compute_pivots, false);
}

// ~~~~~~~~~~~~~~~~~~~~~~~~~~~~~~~~~~~~ linalg_lu ~~~~~~~~~~~~~~~~~~~~~~~~~~~~~~~~~~~~~~~

DEFINE_DISPATCH(unpack_pivots_stub);

TORCH_IMPL_FUNC(linalg_lu_out)(const Tensor& A,
                               bool pivot,
                               const Tensor& P,
                               const Tensor& L,
                               const Tensor& U) {
  const auto m = A.sizes().end()[-2];
  const auto n = A.sizes().end()[-1];

  // A.shape[-2:] == (m, n)
  // P.shape[-2:] == (m, m)
  // L.shape[-2:] == (m, k)
  // U.shape[-2:] == (k, n)
  // with k = min(m, n)

  // Use L as it has the correct size
  const bool use_L = m > n;
  auto pivots = at::empty({0}, A.options().dtype(kInt));
  auto info = at::empty({0}, A.options().dtype(kInt));
  at::linalg_lu_factor_ex_out(const_cast<Tensor&>(use_L ? L : U),
                              const_cast<Tensor&>(pivots),
                              const_cast<Tensor&>(info),
                              A,
                              pivot,
                              /*check_errors=*/false);
  at::lu_unpack_out(const_cast<Tensor&>(P),
                    const_cast<Tensor&>(L),
                    const_cast<Tensor&>(U),
                    use_L ? L : U,
                    pivots,
                    /*unpack_lu=*/true,
                    /*unpack_pivots=*/pivot);
}

// ~~~~~~~~~~~~~~~~~~~~~~~~~~~~~~~~~~~~ lu_unpack ~~~~~~~~~~~~~~~~~~~~~~~~~~~~~~~~~~~~~~~

TORCH_IMPL_FUNC(lu_unpack_out)(const Tensor& LU,
                               const Tensor& pivots,
                               bool unpack_lu,
                               bool unpack_pivots,
                               const Tensor& P,
                               const Tensor& L,
                               const Tensor& U) {
  const auto m = LU.sizes().end()[-2];
  const auto n = LU.sizes().end()[-1];

  // A.shape[-2:] == (m, n)
  // P.shape[-2:] == (m, m)
  // L.shape[-2:] == (m, k)
  // U.shape[-2:] == (k, n)
  // with k = min(m, n)

  if (unpack_lu) {
    if (m > n || LU.is_same(L)) {
      // The order of triu and tril is important as we may have LU.is_same(L)
      at::triu_out(const_cast<Tensor&>(U), m == n ? LU : LU.narrow(-2, 0, n), 0);
      at::tril_out(const_cast<Tensor&>(L), LU, -1);
      L.diagonal(0, -2, -1).fill_(1.);
    } else {
      // The order of triu and tril is important as we may have LU.is_same(U)
      at::tril_out(const_cast<Tensor&>(L), m == n ? LU : LU.narrow(-1, 0, m), -1);
      L.diagonal(0, -2, -1).fill_(1.);
      at::triu_out(const_cast<Tensor&>(U), LU, 0);
    }
  }
  if (unpack_pivots) {
    // lu_factor_ex returns an int32 1-based indexing, which is what we have in `pivots`
    // We transform that to a proper permutation of the indices {0, ..., m-1}
    const auto perm_sizes = IntArrayRef(P.sizes().data(), P.dim() - 1);

    // Fill `perm` with the identity permutation (perhaps batched)
    const auto perm = at::arange(m, pivots.options().memory_format(at::MemoryFormat::Contiguous).dtype(kLong))
                        .expand(perm_sizes)
                        .contiguous();

    // Note that perm is of type kLong and pivots is a 1-indexed kInt.
    // This is taken into account in the unpack_pivots kernel
    auto iter = TensorIteratorConfig()
      .set_check_mem_overlap(false)
      .check_all_same_dtype(false)
      .resize_outputs(false)
      .declare_static_shape(pivots.sizes(), /*squash_dim=*/pivots.dim() - 1)
      .add_output(perm)
      .add_owned_input(pivots.contiguous())
      .build();

    if (iter.numel() != 0) {
      unpack_pivots_stub(pivots.device().type(), iter, std::min(m, n));
    }

    // Transform the permutation into a permutation matrix
    P.zero_();
    P.scatter_(-2, perm.unsqueeze(-2), 1.);
  }
}

// ~~~~~~~~~~~~~~~~~~~~~~~~~~~~~~ triangular_solve ~~~~~~~~~~~~~~~~~~~~~~~~~~~~~~~

DEFINE_DISPATCH(triangular_solve_stub);

/*
Solves the matrix equation 'input' @ 'result' = 'other' for the 'result'.
The result of the computation is saved in-place in 'result' tensor,
'clone_input' will be a copy of 'input',
'infos' is used to store information for possible checks for error,
'upper' controls the portion of input matrix to consider in computations,
'transpose' if true then 'input.mT()' @ 'result' = 'other' is solved,
'unitriangular' if true then the diagonal elements of 'input' are assumed to be 1
and the actual diagonal values are not used.
*/
static void triangular_solve_out_impl(
    const Tensor& result,
    const Tensor& clone_input,
    const Tensor& input,
    const Tensor& other,
    bool upper, bool transpose, bool unitriangular) {
  TORCH_WARN_ONCE(
    "torch.triangular_solve is deprecated in favor of torch.linalg.solve_triangular",
    "and will be removed in a future PyTorch release.\n",
    "torch.linalg.solve_triangular has its arguments reversed and does not return a copy of one of the inputs.\n",
    "X = torch.triangular_solve(B, A).solution\n",
    "should be replaced with\n",
    "X = torch.linalg.solve_triangular(A, B).");
  // These internal asserts make explicit the assumptions in the implementation
  // Error check with the actual error messages are done on the higher level of
  // the hierarchy of calls
  TORCH_INTERNAL_ASSERT_DEBUG_ONLY(input.dim() >= 2);
  TORCH_INTERNAL_ASSERT_DEBUG_ONLY(input.size(-2) == input.size(-1));

  TORCH_INTERNAL_ASSERT_DEBUG_ONLY(input.device() == other.device());
  TORCH_INTERNAL_ASSERT_DEBUG_ONLY(input.device() == result.device());
  TORCH_INTERNAL_ASSERT_DEBUG_ONLY(input.device() == clone_input.device());

  TORCH_INTERNAL_ASSERT_DEBUG_ONLY(input.scalar_type() == other.scalar_type());
  TORCH_INTERNAL_ASSERT_DEBUG_ONLY(input.scalar_type() == result.scalar_type());
  TORCH_INTERNAL_ASSERT_DEBUG_ONLY(input.scalar_type() == clone_input.scalar_type());

  // if 'result' has no elements we can modify it
  if (result.numel() == 0) {
    result.resize_(other.mT().sizes(), MemoryFormat::Contiguous);
    result.transpose_(-2, -1);  // make 'result' to have Fortran contiguous memory layout
  }

  // if 'clone_input' has no elements we can modify it
  if (clone_input.numel() == 0) {
    clone_input.resize_(input.mT().sizes(), MemoryFormat::Contiguous);
    clone_input.transpose_(-2, -1);  // make 'clone_input' to have Fortran contiguous memory layout
  }

  // 'result' and 'clone_input' must be in batched column major order (Fortran contiguous)
  TORCH_INTERNAL_ASSERT_DEBUG_ONLY(result.mT().is_contiguous());
  TORCH_INTERNAL_ASSERT_DEBUG_ONLY(clone_input.mT().is_contiguous());

  // triangular_solve_stub performs calculations in-place
  // 'result' must be a copy of 'other'
  // 'clone_input' must be a copy of 'input'
  TORCH_INTERNAL_ASSERT_DEBUG_ONLY(result.sizes().equals(other.sizes()));
  TORCH_INTERNAL_ASSERT_DEBUG_ONLY(clone_input.sizes().equals(input.sizes()));
  result.copy_(other);
  clone_input.copy_(input);

  triangular_solve_stub(input.device().type(), clone_input, result, /*left=*/true, upper, transpose ? TransposeType::Transpose : TransposeType::NoTranspose, unitriangular);
}

TORCH_IMPL_FUNC(triangular_solve_out)(const Tensor& self, const Tensor& A, bool upper, bool transpose, bool unitriangular, const Tensor& result, const Tensor& clone_A) {
  Tensor self_broadcast, A_broadcast;
  std::tie(self_broadcast, A_broadcast) = _linalg_broadcast_batch_dims(self, A, "triangular_solve");

  bool copy_needed = !result.transpose(-2, -1).is_contiguous();
  copy_needed |= !clone_A.transpose(-2, -1).is_contiguous();

  if (copy_needed) {
    Tensor result_tmp = at::empty({0}, self.options());
    Tensor clone_A_tmp = at::empty({0}, A.options());

    triangular_solve_out_impl(result_tmp, clone_A_tmp, A_broadcast, self_broadcast, upper, transpose, unitriangular);

    result.copy_(result_tmp);
    clone_A.copy_(clone_A_tmp);
  } else {
    triangular_solve_out_impl(result, clone_A, A_broadcast, self_broadcast, upper, transpose, unitriangular);
  }
}

// ~~~~~~~~~~~~~~~~~~~~~~~~~~~~~~~~~~~~ qr ~~~~~~~~~~~~~~~~~~~~~~~~~~~~~~~~~~~~~~~

DEFINE_DISPATCH(geqrf_stub);

static void geqrf_out_helper(const Tensor& input, const Tensor& QR, const Tensor& tau) {
  TORCH_INTERNAL_ASSERT(input.dim() >= 2);

  TORCH_INTERNAL_ASSERT(input.scalar_type() == QR.scalar_type());
  TORCH_INTERNAL_ASSERT(input.device() == QR.device());

  TORCH_INTERNAL_ASSERT(input.scalar_type() == tau.scalar_type());
  TORCH_INTERNAL_ASSERT(input.device() == tau.device());

  // if 'QR' has no elements we can modify it
  if (QR.numel() == 0) {
    QR.resize_as_(input.mT(), MemoryFormat::Contiguous);
    QR.transpose_(-2, -1); // make Fortran-contiguous
  }

  auto expected_batch_tau_shape = IntArrayRef(input.sizes().data(), input.dim() - 2).vec(); // input.shape[:-2]
  expected_batch_tau_shape.push_back(std::min(input.size(-2), input.size(-1)));
  if (tau.numel() == 0) {
    tau.resize_(expected_batch_tau_shape);
  }

  // QR tensor must be in batched column major order (Fortran contiguous)
  TORCH_INTERNAL_ASSERT(QR.mT().is_contiguous());
  TORCH_INTERNAL_ASSERT(QR.sizes().equals(input.sizes()));

  // tau tensor must be contiguous
  TORCH_INTERNAL_ASSERT(tau.is_contiguous());
  TORCH_INTERNAL_ASSERT(tau.sizes().equals(expected_batch_tau_shape));

  // geqrf_stub (apply_geqrf) performs calculations in-place and 'QR' must be a copy of input
  QR.copy_(input);
  geqrf_stub(input.device().type(), QR, tau);
}

std::tuple<Tensor&, Tensor&> geqrf_out(const Tensor& input, Tensor& QR, Tensor& tau) {
  TORCH_CHECK(input.dim() >= 2, "torch.geqrf: input must have at least 2 dimensions.");

  checkSameDevice("torch.geqrf", QR, input, "a"); // 'a' is used in documentation and native_functions.yml
  checkSameDevice("torch.geqrf", tau, input, "tau");
  checkLinalgCompatibleDtype("torch.geqrf", QR, input, "a");
  checkLinalgCompatibleDtype("torch.geqrf", tau, input, "tau");

  bool QR_input_same_type = (QR.scalar_type() == input.scalar_type());
  bool tau_input_same_type = (tau.scalar_type() == input.scalar_type());
  bool QR_equal_expected_shape = QR.sizes().equals(input.sizes());

  auto expected_batch_tau_shape = IntArrayRef(input.sizes().data(), input.dim() - 2).vec(); // input.shape[:-2]
  expected_batch_tau_shape.push_back(std::min(input.size(-2), input.size(-1)));
  bool tau_equal_expected_shape = tau.sizes().equals(expected_batch_tau_shape);

  bool is_batched_column_major = false;
  if (QR.dim() >= 2) {
    is_batched_column_major = QR.mT().is_contiguous();
  }

  // if 'QR' is not empty and not in batched column major format
  bool copy_needed = (QR.numel() != 0 && !is_batched_column_major);
  copy_needed |= (QR.numel() != 0 && !QR_equal_expected_shape); // or 'QR' does not have the expected shape
  copy_needed |= !QR_input_same_type;  // or 'QR' does not have the same dtype as input
  // we have to allocate a temporary tensor

  copy_needed |= (tau.numel() != 0 && !tau.is_contiguous());
  copy_needed |= (tau.numel() != 0 && !tau_equal_expected_shape); // or 'tau' does not have the expected shape
  copy_needed |= !tau_input_same_type;  // or 'tau' does not have the same dtype as input

  if (copy_needed) {
    Tensor QR_tmp = at::empty({0}, input.options());
    Tensor tau_tmp = at::empty({0}, input.options());

    geqrf_out_helper(input, QR_tmp, tau_tmp);

    at::native::resize_output(QR, QR_tmp.sizes());
    QR.copy_(QR_tmp);
    at::native::resize_output(tau, tau_tmp.sizes());
    tau.copy_(tau_tmp);
  } else {
    // use "out" tensors' storage directly
    geqrf_out_helper(input, QR, tau);
  }

  return std::tuple<Tensor&, Tensor&>(QR, tau);
}

std::tuple<Tensor, Tensor> geqrf(const Tensor& input) {
  Tensor QR = at::empty({0}, input.options());
  Tensor tau = at::empty({0}, input.options());
  std::tie(QR, tau) = at::geqrf_outf(input, QR, tau);
  return std::make_tuple(QR, tau);
}

/*
  Computes the QR decomposition using GEQRF and ORGQR operations.
  This is an in-place function and Q, R tensors must have correct shape and be Fortran contiguous.

  Args:
  * `input` - [in] Input tensor for QR decomposition
  * `Q` - [out] Tensor containing the Q matrices of QR decomposition
  * `R` - [out] Tensor containing the R matrices of QR decomposition
  * `compute_q` - controls whether the Q tensor is computed
  * `reduced_mode` - controls the size of Q and R tensors

  For further details, please see the LAPACK documentation for GEQRF and ORGQR.
*/
void linalg_qr_out_helper(const Tensor& input, const Tensor& Q, const Tensor& R, bool compute_q, bool reduced_mode) {

  TORCH_INTERNAL_ASSERT(input.dim() >= 2);

  TORCH_INTERNAL_ASSERT(input.scalar_type() == Q.scalar_type());
  TORCH_INTERNAL_ASSERT(input.device() == Q.device());

  TORCH_INTERNAL_ASSERT(input.scalar_type() == R.scalar_type());
  TORCH_INTERNAL_ASSERT(input.device() == R.device());

  auto m = input.size(-2);
  auto n = input.size(-1);
  auto mn = std::min(m, n);

  // Q must have the expected shape: reduced_mode ? (..., m, min(m, n)) : (..., m, m)
  if (compute_q) {
    auto expected_Q_shape = input.sizes().vec();
    expected_Q_shape.back() = reduced_mode ? mn : m;
    TORCH_INTERNAL_ASSERT(Q.sizes().equals(expected_Q_shape));

    // Q tensor must be in batched column major order (Fortran contiguous)
    TORCH_INTERNAL_ASSERT(Q.mT().is_contiguous());
  }

  // R must have the expected shape: (reduced_mode || !compute_q) ? (..., min(m,n), n) : (..., m, n)
  auto expected_R_shape = input.sizes().vec();
  expected_R_shape.end()[-2] = (reduced_mode || !compute_q) ? mn : m;
  TORCH_INTERNAL_ASSERT(R.sizes().equals(expected_R_shape));

  // R tensor must be in batched column major order (Fortran contiguous)
  TORCH_INTERNAL_ASSERT(R.mT().is_contiguous());

  auto tau_shape = input.sizes().vec();
  tau_shape.pop_back();
  tau_shape.back() = mn;
  Tensor tau = at::empty(tau_shape, input.options());

  // geqrf requires m x n workspace input that is modified in-place
  // if m > n and reduced==true we use Q tensor for storing the result of geqrf operation
  // otherwise R tensor is used
  Tensor QR;
  if (m <= n) {
    QR = R;
  } else { // m > n
    if (compute_q) {
      QR = reduced_mode ? Q : R;
    } else {
      // if m > n and compute_q==false we need to allocate an additional temporary tensor
      QR = at::empty(input.mT().sizes(), input.options());
      QR.transpose_(-2, -1);
    }
  }

  // geqrf_stub (apply_geqrf) performs calculations in-place and 'QR' must be a copy of input
  QR.copy_(input);
  geqrf_stub(input.device().type(), QR, tau);

  // this is for mode='r'
  if (!compute_q) {
    // if m > n we used a temporary tensor to store the result of geqrf
    if (m > n) {
      R.copy_(QR.slice(-2, 0, mn));
    }
    R.triu_();
    return;
  }

  // if Q tensor was used for geqrf copy the result for R from QR
  if (m > n && reduced_mode) {
    R.copy_(Q.slice(-2, 0, n));
  } else {
    Q.slice(-1, 0, n).copy_(R.slice(-1, 0, m));
  }
  R.triu_();

  // Next perform ORGQR for Q using the result from GEQRF
  orgqr_stub(input.device().type(), const_cast<Tensor&>(Q), tau);
}

std::tuple<Tensor, Tensor> _linalg_qr_helper_default(const Tensor& input, c10::string_view mode) {
  bool compute_q, reduced_mode;
  std::tie(compute_q, reduced_mode) = _parse_qr_mode(mode);
  auto m = input.size(-2);
  auto n = input.size(-1);
  auto mn = std::min(m, n);

  // Allocate Q, R tensors with correct shape and memory layout
  Tensor Q;
  if (compute_q) {
    auto Qt_shape = input.sizes().vec();
    Qt_shape.end()[-2] = reduced_mode ? mn : m;
    Qt_shape.end()[-1] = m;
    Q = at::empty(Qt_shape, input.options());
    Q.transpose_(-2, -1); // make 'Q' with Fortran contiguous memory layout
  } else {
    Q = at::empty({0}, input.options());
  }

  auto Rt_shape = input.sizes().vec();
  Rt_shape.end()[-2] = n;
  Rt_shape.end()[-1] = (reduced_mode || !compute_q) ? mn : m;
  Tensor R = at::empty(Rt_shape, input.options());
  R.transpose_(-2, -1); // make 'R' with Fortran contiguous memory layout

  // Now fill Q, R tensors with the result
  linalg_qr_out_helper(input, Q, R, compute_q, reduced_mode);

  return std::make_tuple(Q, R);
}

std::tuple<Tensor,Tensor> linalg_qr(const Tensor& self, c10::string_view mode) {
  TORCH_CHECK(self.dim() >= 2,
              "qr input should have at least 2 dimensions, but has ", self.dim(), " dimensions instead");
  return at::_linalg_qr_helper(self, mode);
}

std::tuple<Tensor&,Tensor&> linalg_qr_out(const Tensor& self, c10::string_view mode, Tensor& Q, Tensor& R) {
  TORCH_CHECK(self.dim() >= 2,
              "torch.linalg.qr: input should have at least 2 dimensions, but has ", self.dim(), " dimensions instead");
  checkSameDevice("torch.linalg.qr", Q, self, "Q");
  checkSameDevice("torch.linalg.qr", R, self, "R");
  checkLinalgCompatibleDtype("torch.linalg.qr", Q, self, "Q");
  checkLinalgCompatibleDtype("torch.linalg.qr", R, self, "R");
  Tensor Q_tmp, R_tmp;
  std::tie(Q_tmp, R_tmp) = at::_linalg_qr_helper(self, mode);
  at::native::resize_output(Q, Q_tmp.sizes());
  Q.copy_(Q_tmp);
  at::native::resize_output(R, R_tmp.sizes());
  R.copy_(R_tmp);
  return std::tuple<Tensor&, Tensor&>(Q, R);
}

std::tuple<Tensor,Tensor> qr(const Tensor& self, bool some) {
  TORCH_WARN_ONCE(
    "torch.qr is deprecated in favor of torch.linalg.qr and will be removed in a future PyTorch release.\n",
    "The boolean parameter 'some' has been replaced with a string parameter 'mode'.\n",
    "Q, R = torch.qr(A, some)\n",
    "should be replaced with\n",
    "Q, R = torch.linalg.qr(A, 'reduced' if some else 'complete')"
  );
  const char* mode = some ? "reduced" : "complete";
  return at::linalg_qr(self, mode);
}

std::tuple<Tensor&,Tensor&> qr_out(const Tensor& self, bool some, Tensor& Q, Tensor& R) {
  TORCH_WARN_ONCE(
    "torch.qr is deprecated in favor of torch.linalg.qr and will be removed in a future PyTorch release.\n",
    "The boolean parameter 'some' has been replaced with a string parameter 'mode'.\n",
    "Q, R = torch.qr(A, some)\n",
    "should be replaced with\n",
    "Q, R = torch.linalg.qr(A, 'reduced' if some else 'complete')"
  );
  const char* mode = some ? "reduced" : "complete";
  return at::linalg_qr_out(Q, R, self, mode);
}

// ~~~~~~~~~~~~~~~~~~~~~~~~~~~~~~~~~~ orgqr ~~~~~~~~~~~~~~~~~~~~~~~~~~~~~~~~~~~~~~

DEFINE_DISPATCH(orgqr_stub);

/*
  The householder_product (orgqr) function allows reconstruction of an orthogonal (or unitary) matrix Q,
  from a sequence of elementary reflectors, such as is produced by the geqrf function.

  Args:
  * `input` - Tensor with the directions of the elementary reflectors below the diagonal.
  * `tau` - Tensor containing the magnitudes of the elementary reflectors.
  * `result` - result Tensor, which will contain the orthogonal (or unitary) matrix Q.

  For further details, please see the LAPACK/MAGMA documentation.
*/
Tensor& householder_product_out_helper(const Tensor& input, const Tensor& tau, Tensor& result) {
  TORCH_INTERNAL_ASSERT(input.dim() >= 2);
  TORCH_INTERNAL_ASSERT(input.size(-2) >= input.size(-1));
  TORCH_INTERNAL_ASSERT(input.size(-1) >= tau.size(-1));

  TORCH_INTERNAL_ASSERT(input.scalar_type() == tau.scalar_type());
  TORCH_INTERNAL_ASSERT(input.device() == tau.device());

  TORCH_INTERNAL_ASSERT(result.scalar_type() == input.scalar_type());
  TORCH_INTERNAL_ASSERT(result.device() == input.device());

  // if result has no elements we can modify it
  if (result.numel() == 0) {
    at::native::resize_as_(result, input.mT(), MemoryFormat::Contiguous);
    result.transpose_(-2, -1);
  }

  // result tensor must be in batched column major order (Fortran contiguous)
  TORCH_INTERNAL_ASSERT(result.mT().is_contiguous());
  TORCH_INTERNAL_ASSERT(result.sizes().equals(input.sizes()));

  // tau tensor must be contiguous
  Tensor tau_ = tau;
  if (!tau.is_contiguous()) {
    tau_ = at::empty(tau.sizes(), tau.options(), MemoryFormat::Contiguous);
    tau_.copy_(tau);
  }

  // orgqr_stub (apply_orgqr) performs calculations in-place and result must be a copy of input
  result.copy_(input);

  result = orgqr_stub(result.device().type(), result, tau_);
  return result;
}

Tensor& linalg_householder_product_out(const Tensor& input, const Tensor& tau, Tensor& result) {
  TORCH_CHECK(input.dim() >= 2, "torch.linalg.householder_product: input must have at least 2 dimensions.");
  TORCH_CHECK(
      input.size(-2) >= input.size(-1),
      "torch.linalg.householder_product: input.shape[-2] must be greater than or equal to input.shape[-1]");
  TORCH_CHECK(
      input.size(-1) >= tau.size(-1),
      "torch.linalg.householder_product: input.shape[-1] must be greater than or equal to tau.shape[-1]");

  TORCH_CHECK(
      input.dim() - tau.dim() == 1,
      "torch.linalg.householder_product: Expected tau to have one dimension less than input, but got tau.ndim equal to ",
      tau.dim(),
      " and input.ndim is equal to ",
      input.dim());
  if (input.dim() > 2) {
    auto expected_batch_tau_shape = IntArrayRef(input.sizes().data(), input.dim() - 2); // input.shape[:-2]
    auto actual_batch_tau_shape = IntArrayRef(tau.sizes().data(), tau.dim() - 1); // tau.shape[:-1]
    TORCH_CHECK(
        actual_batch_tau_shape.equals(expected_batch_tau_shape),
        "torch.linalg.householder_product: Expected batch dimensions of tau to be equal to input.shape[:-2], but got ",
        actual_batch_tau_shape);
  }

  TORCH_CHECK(
      tau.scalar_type() == input.scalar_type(),
      "torch.linalg.householder_product: tau dtype ",
      tau.scalar_type(),
      " does not match input dtype ",
      input.scalar_type());
  checkSameDevice("torch.linalg.householder_product", tau, input, "tau");
  checkSameDevice("torch.linalg.householder_product", result, input);
  checkLinalgCompatibleDtype("torch.linalg.householder_product", result, input);

  // TODO: uncomment the following when passing incorrectly sized 'result' is not allowed
  // if (result.numel() != 0) {
  //   // Resize messes up the strides, so let's not use at::native::resize_output
  //   TORCH_CHECK(result.sizes().equals(input.sizes()),
  //   "result shape ", result.sizes(), " does not match input shape ", input.sizes());
  // }

  bool result_input_same_type = (result.scalar_type() == input.scalar_type());
  bool result_equal_expected_shape = result.sizes().equals(input.sizes());
  bool is_batched_column_major = false;
  if (result.dim() >= 2) {
    is_batched_column_major = result.mT().is_contiguous();
  }

  // if result is not empty and not in batched column major format
  bool copy_needed = (result.numel() != 0 && !is_batched_column_major);
  copy_needed |= !result_input_same_type;  // or result does not have the same dtype as input
  copy_needed |= (result.numel() != 0 && !result_equal_expected_shape); // or result does not have the expected shape
  // we have to allocate a temporary tensor
  if (copy_needed) {
    Tensor result_tmp = at::empty({0}, input.options());
    result_tmp = householder_product_out_helper(input, tau, result_tmp);
    at::native::resize_output(result, result_tmp.sizes());
    result.copy_(result_tmp);
  } else {
    // use result's storage directly
    result = householder_product_out_helper(input, tau, result);
  }

  return result;
}

Tensor linalg_householder_product(const Tensor& input, const Tensor& tau) {
  Tensor result = at::empty({0}, input.options());
  result = at::linalg_householder_product_outf(input, tau, result);
  return result;
}

// torch.orgqr is an alias of torch.linalg.householder_product
// torch.linalg.householder_product is the preferred new function
Tensor& orgqr_out(const Tensor& input, const Tensor& tau, Tensor& result) {
  return at::linalg_householder_product_outf(input, tau, result);
}

Tensor orgqr(const Tensor& input, const Tensor& tau) {
  return at::linalg_householder_product(input, tau);
}

DEFINE_DISPATCH(ormqr_stub);

void ormqr_out_helper(const Tensor& input, const Tensor& tau, const Tensor& other, const Tensor& result, bool left, bool transpose) {
  TORCH_INTERNAL_ASSERT_DEBUG_ONLY(input.dim() >= 2);
  TORCH_INTERNAL_ASSERT_DEBUG_ONLY(other.dim() >= 2);

  TORCH_INTERNAL_ASSERT_DEBUG_ONLY(other.size(left ? -2 : -1) >= tau.size(-1));
  TORCH_INTERNAL_ASSERT_DEBUG_ONLY(other.size(left ? -2 : -1) == input.size(-2));

  TORCH_INTERNAL_ASSERT_DEBUG_ONLY(input.scalar_type() == tau.scalar_type());
  TORCH_INTERNAL_ASSERT_DEBUG_ONLY(input.device() == tau.device());

  TORCH_INTERNAL_ASSERT_DEBUG_ONLY(input.scalar_type() == other.scalar_type());
  TORCH_INTERNAL_ASSERT_DEBUG_ONLY(input.device() == other.device());

  TORCH_INTERNAL_ASSERT_DEBUG_ONLY(result.scalar_type() == input.scalar_type());
  TORCH_INTERNAL_ASSERT_DEBUG_ONLY(result.device() == input.device());

  // if 'result' has no elements we can modify it
  if (result.numel() == 0) {
    at::native::resize_as_(result, other.mT(), MemoryFormat::Contiguous);
    result.transpose_(-2, -1);
  }

  // 'result' tensor must be in batched column major order (Fortran contiguous)
  TORCH_INTERNAL_ASSERT_DEBUG_ONLY(result.mT().is_contiguous());
  TORCH_INTERNAL_ASSERT_DEBUG_ONLY(result.sizes().equals(other.sizes()));

  // 'tau' tensor must be contiguous
  Tensor tau_ = tau;
  if (!tau.is_contiguous()) {
    tau_ = at::empty(tau.sizes(), tau.options(), MemoryFormat::Contiguous);
    tau_.copy_(tau);
  }

  // 'input' tensor must be Fortran contiguous
  Tensor input_ = input;
  if (!input.mT().is_contiguous()) {
    input_ = at::empty(input.mT().sizes(), input.options(), MemoryFormat::Contiguous);
    input_.transpose_(-2, -1);
    input_.copy_(input);
  }

  // ormqr_stub (apply_ormqr) performs calculations in-place and 'result' must be a copy of 'other'
  result.copy_(other);

  ormqr_stub(result.device().type(), input_, tau_, result, left, transpose);
}

Tensor& ormqr_out(const Tensor& input, const Tensor& tau, const Tensor& other, bool left, bool transpose, Tensor& result) {
  TORCH_CHECK(input.dim() >= 2, "torch.ormqr: input must have at least 2 dimensions.");
  TORCH_CHECK(other.dim() >= 2, "torch.ormqr: other must have at least 2 dimensions.");

  int64_t left_size_condition = left ? -2 : -1;
  TORCH_CHECK(
      other.size(left_size_condition) >= tau.size(-1),
      "torch.ormqr: other.shape[",
      left_size_condition,
      "] must be greater than or equal to tau.shape[-1]");

  TORCH_CHECK(
      other.size(left_size_condition) == input.size(-2),
      "torch.ormqr: other.shape[",
      left_size_condition,
      "] must be equal to input.shape[-2]");

  TORCH_CHECK(
      input.dim() - tau.dim() == 1,
      "torch.ormqr: ",
      "Expected tau to have one dimension less than input, but got tau.ndim equal to ",
      tau.dim(),
      " and input.ndim is equal to ",
      input.dim());
  TORCH_CHECK(
      input.dim() == other.dim(),
      "torch.ormqr: ",
      "Expected other to have the same number of dimensions as input, but got other.ndim equal to ",
      other.dim(),
      " and input.ndim is equal to ",
      input.dim());

  if (input.dim() > 2) {
    auto expected_batch_shape = IntArrayRef(input.sizes().data(), input.dim() - 2); // input.shape[:-2]
    auto actual_batch_tau_shape = IntArrayRef(tau.sizes().data(), tau.dim() - 1); // tau.shape[:-1]
    TORCH_CHECK(
        actual_batch_tau_shape.equals(expected_batch_shape),
        "torch.ormqr: Expected batch dimensions of tau to be equal to input.shape[:-2], but got ",
        actual_batch_tau_shape);

    auto actual_batch_other_shape = IntArrayRef(other.sizes().data(), other.dim() - 2); // other.shape[:-2]
    TORCH_CHECK(
        actual_batch_other_shape.equals(expected_batch_shape),
        "torch.ormqr: Expected batch dimensions of other to be equal to input.shape[:-2], but got ",
        actual_batch_other_shape);
  }

  TORCH_CHECK(
      tau.scalar_type() == input.scalar_type(),
      "torch.ormqr: Expected input and tau to have the same dtype, but input has dtype", input.scalar_type(),
      " and tau has dtype ", tau.scalar_type());
  TORCH_CHECK(
      other.scalar_type() == input.scalar_type(),
      "torch.ormqr: Expected input and other to have the same dtype, but input has dtype", input.scalar_type(),
      " and other has dtype ", other.scalar_type());
  TORCH_CHECK(
      result.scalar_type() == input.scalar_type(),
      "torch.ormqr: Expected input and result to have the same dtype, but input has dtype", input.scalar_type(),
      " and result has dtype ", result.scalar_type());

  checkSameDevice("torch.ormqr", tau, input, "tau");
  checkSameDevice("torch.ormqr", other, input, "other");
  checkSameDevice("torch.ormqr", result, input);

  bool result_equal_expected_shape = result.sizes().equals(other.sizes());
  bool is_batched_column_major = false;
  if (result.dim() >= 2) {
    is_batched_column_major = result.mT().is_contiguous();
  }

  // if result is not empty and not in batched column major format
  bool copy_needed = (result.numel() != 0 && !is_batched_column_major);
  copy_needed |= (result.numel() != 0 && !result_equal_expected_shape); // or result does not have the expected shape
  // we have to allocate a temporary tensor
  if (copy_needed) {
    Tensor result_tmp = at::empty({0}, input.options());
    ormqr_out_helper(input, tau, other, result_tmp, left, transpose);
    at::native::resize_output(result, result_tmp.sizes());
    result.copy_(result_tmp);
  } else {
    // use result's storage directly
    ormqr_out_helper(input, tau, other, result, left, transpose);
  }

  return result;
}

Tensor ormqr(const Tensor& input, const Tensor& tau, const Tensor& other, bool left, bool transpose) {
  Tensor result = at::empty({0}, input.options());
  result = at::native::ormqr_out(input, tau, other, left, transpose, result);
  return result;
}

// ~~~~~~~~~~~~~~~~~~~~~~~~~~~~~~~~~~ linalg_eigh ~~~~~~~~~~~~~~~~~~~~~~~~~~~~~~~~

DEFINE_DISPATCH(linalg_eigh_stub);

/*
  Computes eigenvalues and eigenvectors of the tensor 'input'.

  Args:
  * 'input' - input Tensor for eigendecomposition
  * 'values' - Tensor to store computed eigenvalues
  * 'vectors' - Tensor to store computed eigenvectors
  * 'infos' - Tensor to store LAPACK/MAGMA/cuSOLVER error codes
  * 'compute_eigenvectors' - controls whether eigenvectors should be computed
  * 'uplo_str' - controls the portion of input matrix to consider in computations, allowed values are "u", "U", "l", "L"
    "u", "U" - upper triangular portion of the input matrix is used in computations; "l", "L" - lower.
*/
void linalg_eigh_out_info(
    const Tensor& input,
    const Tensor& values,
    const Tensor& vectors,
    const Tensor& infos,
    bool compute_eigenvectors,
    const c10::string_view uplo_str) {
  // These internal asserts make explicit the assumptions in the implementation
  // Error check with the actual error messages are done on the higher level of
  // the hierarchy of calls
  TORCH_INTERNAL_ASSERT_DEBUG_ONLY(input.dim() >= 2);
  TORCH_INTERNAL_ASSERT_DEBUG_ONLY(input.size(-2) == input.size(-1));

  TORCH_INTERNAL_ASSERT_DEBUG_ONLY(input.device() == vectors.device());
  TORCH_INTERNAL_ASSERT_DEBUG_ONLY(input.device() == values.device());

  // eigenvalues are always real-valued
  // NOLINTNEXTLINE(clang-analyzer-deadcode.DeadStores)
  ScalarType real_dtype = toRealValueType(input.scalar_type());
  TORCH_INTERNAL_ASSERT_DEBUG_ONLY(values.scalar_type() == real_dtype);
  TORCH_INTERNAL_ASSERT_DEBUG_ONLY(input.scalar_type() == vectors.scalar_type());

  TORCH_INTERNAL_ASSERT_DEBUG_ONLY(infos.scalar_type() == at::kInt);
  TORCH_INTERNAL_ASSERT_DEBUG_ONLY(infos.device() == input.device());

  // infos can have the shape equal to input.shape[:-2] or (batchCount(input), ), both would work with the current implementation.
  // infos.shape == input.shape[:-2] might be useful in the future for easier checking the error code for the specific matrix
  // in batched input when we would have a user-exposed way to get infos tensor.
  // 1-dimensional tensor of shape (batchCount(input), ) is currently used for the internal implementation everywhere.
  TORCH_INTERNAL_ASSERT_DEBUG_ONLY(infos.numel() == std::max<int64_t>(1, batchCount(input)));
  TORCH_INTERNAL_ASSERT_DEBUG_ONLY(infos.is_contiguous());

  // if 'vectors' has no elements we can modify it
  if (vectors.numel() == 0) {
    vectors.resize_(input.sizes(), MemoryFormat::Contiguous);
    vectors.transpose_(-2, -1);  // make 'vectors' to have Fortran contiguous memory layout
  }

  // if 'values' has no elements we can modify it
  auto values_shape = IntArrayRef(input.sizes().data(), input.dim()-1);  // input.shape[:-1]
  if (values.numel() == 0) {
    values.resize_(values_shape, MemoryFormat::Contiguous);
  }

  // 'vectors' must be in batched column major order (Fortran contiguous)
  TORCH_INTERNAL_ASSERT_DEBUG_ONLY(vectors.mT().is_contiguous());
  TORCH_INTERNAL_ASSERT_DEBUG_ONLY(vectors.sizes().equals(input.sizes()));

  // 'values' must be contiguous
  TORCH_INTERNAL_ASSERT_DEBUG_ONLY(values.is_contiguous());
  TORCH_INTERNAL_ASSERT_DEBUG_ONLY(values.sizes().equals(values_shape));

  // linalg_eigh_stub performs calculations in-place and 'vectors' must be a copy of 'input'
  vectors.copy_(input);

  // NOLINTNEXTLINE(cppcoreguidelines-narrowing-conversions,bugprone-narrowing-conversions)
  char uplo = std::toupper(uplo_str[0]);
  bool upper = (uplo == 'U');

  linalg_eigh_stub(input.device().type(), values, vectors, infos, upper, compute_eigenvectors);
}

std::tuple<Tensor, Tensor> linalg_eigh(const Tensor& input, c10::string_view uplo) {
  squareCheckInputs(input, "linalg.eigh");
  checkUplo(uplo);
  ScalarType real_dtype = toRealValueType(input.scalar_type());
  Tensor values = at::empty({0}, input.options().dtype(real_dtype));
  Tensor vectors = at::empty({0}, input.options());
  Tensor infos = at::zeros({std::max<int64_t>(1, batchCount(input))}, input.options().dtype(kInt));

  linalg_eigh_out_info(input, values, vectors, infos, true, uplo);
  at::_linalg_check_errors(infos, "torch.linalg.eigh", input.dim() == 2);
  return std::tuple<Tensor, Tensor>(values, vectors);
}

// TODO: it's possible to make the _out variant to be a primal function and implement linalg_eigh on top of _out
// TODO: implement _out variant avoiding copy and using already allocated storage directly
std::tuple<Tensor&, Tensor&> linalg_eigh_out(const Tensor& input, c10::string_view uplo, Tensor& eigvals, Tensor& eigvecs) {
  checkLinalgCompatibleDtype("torch.linalg.eigh", eigvecs, input, "eigenvectors");

  // eigenvalues are always real-valued here
  ScalarType real_dtype = toRealValueType(input.scalar_type());
  checkLinalgCompatibleDtype("torch.linalg.eigh", eigvals.scalar_type(), real_dtype, "eigenvalues");

  Tensor eigvals_tmp, eigvecs_tmp;
  std::tie(eigvals_tmp, eigvecs_tmp) = at::linalg_eigh(input, uplo);

  at::native::resize_output(eigvals, eigvals_tmp.sizes());
  eigvals.copy_(eigvals_tmp);
  at::native::resize_output(eigvecs, eigvecs_tmp.sizes());
  eigvecs.copy_(eigvecs_tmp);

  return std::tuple<Tensor&, Tensor&>(eigvals, eigvecs);
}

Tensor linalg_eigvalsh(const Tensor& input, c10::string_view uplo) {
  // if input requires grad we must compute the eigenvectors to make this function differentiable
  // the eigenvectors are not exposed to the user
  if (_requires_fw_or_bw_grad(input)) {
    Tensor values;
    std::tie(values, std::ignore) = at::linalg_eigh(input, uplo);
    return values;
  }

  ScalarType real_dtype = toRealValueType(input.scalar_type());
  Tensor values = at::empty({0}, input.options().dtype(real_dtype));
  values = at::linalg_eigvalsh_outf(input, uplo, values);
  return values;
}

Tensor& linalg_eigvalsh_out(const Tensor& input, c10::string_view uplo, Tensor& result) {
  ScalarType real_dtype = toRealValueType(input.scalar_type());
  checkLinalgCompatibleDtype("torch.linalg.eigvalsh", result.scalar_type(), real_dtype);

  squareCheckInputs(input, "linalg.eigvalsh");
  checkUplo(uplo);

  auto expected_result_shape = IntArrayRef(input.sizes().data(), input.dim()-1);  // input.shape[:-1]
  bool result_equal_expected_shape = result.sizes().equals(expected_result_shape);
  bool expected_result_type = (result.scalar_type() == real_dtype);
  bool copy_needed = !expected_result_type;
  copy_needed |= (result.numel() != 0 && !result_equal_expected_shape);
  copy_needed |= (result.numel() != 0 && !result.is_contiguous());

  Tensor vectors = at::empty({0}, input.options());
  Tensor infos = at::zeros({std::max<int64_t>(1, batchCount(input))}, input.options().dtype(kInt));

  if (copy_needed) { // we have to allocate a temporary tensor
    Tensor result_tmp = at::empty({expected_result_shape}, input.options().dtype(real_dtype));
    linalg_eigh_out_info(input, result_tmp, vectors, infos, /*compute_eigenvectors=*/false, uplo);
    at::native::resize_output(result, result_tmp.sizes());
    result.copy_(result_tmp);
  } else {
    // else use the provided output storage directly
    linalg_eigh_out_info(input, result, vectors, infos, /*compute_eigenvectors=*/false, uplo);
  }

  at::_linalg_check_errors(infos, "torch.linalg.eigvalsh", input.dim() == 2);
  return result;
}

// ~~~~~~~~~~~~~~~~~~~~~~~~~~~~~~~~~~ symeig ~~~~~~~~~~~~~~~~~~~~~~~~~~~~~~~~~~~~~

template <typename scalar_t>
static void apply_symeig(Tensor& self, Tensor& eigvals, bool eigenvectors, bool upper, std::vector<int64_t>& infos) {
#if !AT_BUILD_WITH_LAPACK()
  AT_ERROR("symeig: LAPACK library not found in compilation");
#else
  using value_t = typename c10::scalar_value_type<scalar_t>::type;
  auto self_data = self.data_ptr<scalar_t>();
  auto eigvals_data = eigvals.data_ptr<value_t>();
  auto self_matrix_stride = matrixStride(self);
  auto eigvals_stride = eigvals.size(-1);
  auto batch_size = batchCount(self);
  auto n = self.size(-1);

  char uplo = upper ? 'U' : 'L';
  char jobz = eigenvectors ? 'V' : 'N';

  // NOLINTNEXTLINE(cppcoreguidelines-init-variables)
  int info;
  // Run once, first to get the optimum work size.
  // Since we deal with batches of matrices with the same dimensions, doing this outside
  // the loop saves (batch_size - 1) workspace queries which would provide the same result
  // and (batch_size - 1) calls to allocate and deallocate workspace using at::empty()
  int lwork = -1;
  scalar_t wkopt;

  Tensor rwork;
  value_t* rwork_data = nullptr;
  if (isComplexType(at::typeMetaToScalarType(self.dtype()))) {
    int64_t lrwork = std::max(int64_t(1), 3 * n - 2);
    ScalarType dtype = toRealValueType(typeMetaToScalarType(self.dtype()));
    rwork = at::empty({lrwork}, self.options().dtype(dtype));
    rwork_data = rwork.data_ptr<value_t>();
  }

  lapackSymeig<scalar_t, value_t>(jobz, uplo, n, self_data, n, eigvals_data, &wkopt, lwork, rwork_data, &info);
  lwork = std::max<int>(1, real_impl<scalar_t, value_t>(wkopt));
  Tensor work = at::empty({lwork}, self.options());

  for (const auto i : c10::irange(batch_size)) {
    scalar_t* self_working_ptr = &self_data[i * self_matrix_stride];
    value_t* eigvals_working_ptr = &eigvals_data[i * eigvals_stride];

    // now compute the eigenvalues and the eigenvectors (optionally)
    lapackSymeig<scalar_t, value_t>(jobz, uplo, n, self_working_ptr, n, eigvals_working_ptr, work.data_ptr<scalar_t>(), lwork, rwork_data, &info);
    infos[i] = info;
    if (info != 0) {
      return;
    }
  }
#endif
}

std::tuple<Tensor, Tensor> _symeig_helper_cpu(const Tensor& self, bool eigenvectors, bool upper) {
  std::vector<int64_t> infos(batchCount(self), 0);

  auto self_sizes = self.sizes().vec();
  self_sizes.pop_back();
  ScalarType dtype = toRealValueType(typeMetaToScalarType(self.dtype()));
  auto eigvals = at::empty(self_sizes, self.options().dtype(dtype));

  if (self.numel() == 0) {
    return std::tuple<Tensor, Tensor>(eigvals, at::empty_like(self, LEGACY_CONTIGUOUS_MEMORY_FORMAT));
  }

  auto self_working_copy = cloneBatchedColumnMajor(self);
  AT_DISPATCH_FLOATING_AND_COMPLEX_TYPES(self.scalar_type(), "symeig_cpu", [&]{
    apply_symeig<scalar_t>(self_working_copy, eigvals, eigenvectors, upper, infos);
  });

  if (self.dim() > 2) {
    batchCheckErrors(infos, "symeig_cpu");
  } else {
    singleCheckErrors(infos[0], "symeig_cpu");
  }
  if (eigenvectors) {
    return std::tuple<Tensor, Tensor>(eigvals, self_working_copy);
  } else {
    return std::tuple<Tensor, Tensor>(eigvals, at::empty({0}, self.options()));
  }
}

std::tuple<Tensor, Tensor> symeig(const Tensor& self, bool eigenvectors, bool upper) {
  TORCH_WARN_ONCE(
    "torch.symeig is deprecated in favor of torch.linalg.eigh and will be removed in a future ",
    "PyTorch release.\n",
    "The default behavior has changed from using the upper triangular portion of the matrix by default ",
    "to using the lower triangular portion.\n",
    "L, _ = torch.symeig(A, upper=upper)\n",
    "should be replaced with\n",
    "L = torch.linalg.eigvalsh(A, UPLO='U' if upper else 'L')\n",
    "and\n",
    "L, V = torch.symeig(A, eigenvectors=True)\n"
    "should be replaced with\n",
    "L, V = torch.linalg.eigh(A, UPLO='U' if upper else 'L')"
  );
  squareCheckInputs(self, "linalg.symeig");
  return at::_symeig_helper(self, eigenvectors, upper);
}

std::tuple<Tensor&, Tensor&> symeig_out(const Tensor& self, bool eigenvectors, bool upper, Tensor& vals, Tensor& vecs) {
  TORCH_WARN_ONCE(
    "torch.symeig is deprecated in favor of torch.linalg.eigh and will be removed in a future ",
    "PyTorch release.\n",
    "The default behavior has changed from using the upper triangular portion of the matrix by default ",
    "to using the lower triangular portion.\n",
    "L, _ = torch.symeig(A, upper=upper)\n",
    "should be replaced with\n",
    "L = torch.linalg.eigvalsh(A, UPLO='U' if upper else 'L')\n",
    "and\n",
    "L, V = torch.symeig(A, eigenvectors=True)\n"
    "should be replaced with\n",
    "L, V = torch.linalg.eigh(A, UPLO='U' if upper else 'L')"
  );
  checkSameDevice("symeig", vals, self, "eigenvalues");
  checkSameDevice("symeig", vecs, self, "eigenvectors");
  checkLinalgCompatibleDtype("symeig", vecs, self, "eigenvectors");
  // eigenvalues are always real-valued here
  ScalarType real_dtype = toRealValueType(self.scalar_type());
  checkLinalgCompatibleDtype("symeig", vals.scalar_type(), real_dtype, "eigenvalues");

  Tensor vals_tmp, vecs_tmp;
  std::tie(vals_tmp, vecs_tmp) = at::symeig(self, eigenvectors, upper);

  at::native::resize_output(vals, vals_tmp.sizes());
  at::native::resize_output(vecs, vecs_tmp.sizes());
  vals.copy_(vals_tmp);
  vecs.copy_(vecs_tmp);
  return std::tuple<Tensor&, Tensor&>(vals, vecs);
}

// ~~~~~~~~~~~~~~~~~~~~~~~~~~~~~~~~~~~~ linalg_eig ~~~~~~~~~~~~~~~~~~~~~~~~~~~~~~~

// This function returns complex-valued eigenvectors that is obtained from LAPACK GEEV's real-valued output
// This function is also used for the MAGMA path because intermediate MAGMA's results live on CPU
template <typename scalar_t>
static void linalg_eig_make_complex_eigenvectors_impl(Tensor& result, const Tensor& complex_values, const Tensor& real_vectors) {
  // From GEEV documentation:
  // Complex conjugate pairs of eigenvalues appear consecutively with the eigenvalue having the positive imaginary part first
  // If the j-th eigenvalue is real, then v(j) = VR(:,j), the j-th column of VR.
  // If the j-th and (j+1)-st eigenvalues form a complex conjugate pair, then v(j) = VR(:,j) + i*VR(:,j+1) and v(j+1) = VR(:,j) - i*VR(:,j+1).

  auto batch_size = batchCount(real_vectors);
  auto n = real_vectors.size(-1);
  auto matrix_stride = matrixStride(real_vectors);

  auto result_data = result.data_ptr<c10::complex<scalar_t>>();
  auto real_vectors_data = real_vectors.data_ptr<scalar_t>();
  auto values_data = complex_values.data_ptr<c10::complex<scalar_t>>();

  for (auto b = decltype(batch_size){0}; b < batch_size; b++) {
    scalar_t* vecs = &real_vectors_data[b * matrix_stride];
    c10::complex<scalar_t>* res = &result_data[b * matrix_stride];
    c10::complex<scalar_t>* vals = &values_data[b * n];
    for (auto j = decltype(n){0}; j < n; j++) {
      if (vals[j].imag() == 0.0) {  // eigenvalue is real, then v(j) = VR(:,j)
        for (auto i = decltype(n){0}; i < n; i++) {
          res[j * n + i] = c10::complex<scalar_t>(vecs[j * n + i], 0);
        }
      } else {
        for (auto i = decltype(n){0}; i < n; i++) {
          res[j * n + i] = c10::complex<scalar_t>(vecs[j * n + i],  vecs[(j+1) * n + i]);      // v(j)   = VR(:,j) + i*VR(:,j+1)
          res[(j+1) * n + i] = c10::complex<scalar_t>(vecs[j * n + i], -vecs[(j+1) * n + i]);  // v(j+1) = VR(:,j) - i*VR(:,j+1)
        }
        j++;
      }
    }
  }
}

static Tensor& linalg_eig_make_complex_eigenvectors(Tensor& complex_vectors, const Tensor& complex_values, const Tensor& real_vectors) {
  // These asserts make explicit the requirements on tensors for 'linalg_eig_make_complex_eigenvectors_impl'
  TORCH_INTERNAL_ASSERT_DEBUG_ONLY(complex_vectors.device() == at::kCPU);
  TORCH_INTERNAL_ASSERT_DEBUG_ONLY(complex_values.device() == at::kCPU);
  TORCH_INTERNAL_ASSERT_DEBUG_ONLY(real_vectors.device() == at::kCPU);

  TORCH_INTERNAL_ASSERT_DEBUG_ONLY(complex_vectors.is_complex());
  TORCH_INTERNAL_ASSERT_DEBUG_ONLY(complex_values.is_complex());
  TORCH_INTERNAL_ASSERT_DEBUG_ONLY(real_vectors.is_floating_point());

  TORCH_INTERNAL_ASSERT_DEBUG_ONLY(complex_vectors.mT().is_contiguous());
  TORCH_INTERNAL_ASSERT_DEBUG_ONLY(complex_values.is_contiguous());
  TORCH_INTERNAL_ASSERT_DEBUG_ONLY(real_vectors.mT().is_contiguous());

  AT_DISPATCH_FLOATING_TYPES(real_vectors.scalar_type(), "linalg_eig_make_complex_vector", [&]{
    linalg_eig_make_complex_eigenvectors_impl<scalar_t>(complex_vectors, complex_values, real_vectors);
  });
  return complex_vectors;
}

DEFINE_DISPATCH(linalg_eig_stub);

std::tuple<Tensor&, Tensor&> linalg_eig_out_info(const Tensor& input, Tensor& values, Tensor& vectors, Tensor& infos, bool compute_eigenvectors) {
  // MAGMA doesn't have GPU interface for GEEV routine, it requires inputs to be on CPU
  // therefore we create all intermediate tensors on CPU
  auto options = input.options().device(at::kCPU);

  // These internal asserts make explicit the assumptions in the implementation
  // Error check with the actual error messages are done on the higher level of the hierarchy of calls
  TORCH_INTERNAL_ASSERT_DEBUG_ONLY(input.dim() >= 2);
  TORCH_INTERNAL_ASSERT_DEBUG_ONLY(input.size(-2) == input.size(-1));

  // for real-valued 'input', eigenvalues can be real-valued or complex-valued
  TORCH_INTERNAL_ASSERT_DEBUG_ONLY((toComplexType(input.scalar_type()) == values.scalar_type()) || (input.scalar_type() == values.scalar_type()));
  TORCH_INTERNAL_ASSERT_DEBUG_ONLY(values.device() == at::kCPU);

  // for real-valued 'input', eigenvectors can be real-valued or complex-valued
  if (compute_eigenvectors) {
    TORCH_INTERNAL_ASSERT_DEBUG_ONLY((toComplexType(input.scalar_type()) == vectors.scalar_type()) || (input.scalar_type() == vectors.scalar_type()));
    TORCH_INTERNAL_ASSERT_DEBUG_ONLY(vectors.device() == at::kCPU);
  }

  TORCH_INTERNAL_ASSERT_DEBUG_ONLY(infos.scalar_type() == at::kInt);
  TORCH_INTERNAL_ASSERT_DEBUG_ONLY(infos.device() == at::kCPU);
  TORCH_INTERNAL_ASSERT_DEBUG_ONLY(infos.numel() == std::max<int64_t>(1, batchCount(input)));
  TORCH_INTERNAL_ASSERT_DEBUG_ONLY(infos.is_contiguous());

  // if 'vectors' has no elements we can modify it
  if (vectors.numel() == 0 && compute_eigenvectors) {
    vectors.resize_(input.sizes(), MemoryFormat::Contiguous);
    vectors.transpose_(-2, -1);  // make 'vectors' to have Fortran contiguous memory layout
  }

  // if 'values' has no elements we can modify it
  auto values_shape = IntArrayRef(input.sizes().data(), input.dim()-1);  // input.shape[:-1]
  if (values.numel() == 0) {
    values.resize_(values_shape, MemoryFormat::Contiguous);
  }

  // 'vectors' must be in batched column major order (Fortran contiguous)
  if (compute_eigenvectors) {
    TORCH_INTERNAL_ASSERT_DEBUG_ONLY(vectors.mT().is_contiguous());
    TORCH_INTERNAL_ASSERT_DEBUG_ONLY(vectors.sizes().equals(input.sizes()));
  }

  // 'values' must be contiguous
  TORCH_INTERNAL_ASSERT_DEBUG_ONLY(values.is_contiguous());
  TORCH_INTERNAL_ASSERT_DEBUG_ONLY(values.sizes().equals(values_shape));

  // if 'input' is complex then use 'values' directly else create a temporary to hold the real and imaginary parts
  // and then use at::complex_out
  Tensor real_imag_values = values;

  // if 'input' is complex then use 'vectors' directly else maybe create a temporary to hold real vectors
  // and then use linalg_eig_make_complex_eigenvectors
  Tensor maybe_complex_vectors = vectors;
  if (!input.is_complex()) {
    // first n elements to hold the real portion of the output and the last n elements to hold the imaginary portion
    auto real_imag_shape = IntArrayRef(input.sizes().data(), input.dim()-2).vec();  // input.shape[:-2]
    real_imag_shape.push_back(input.size(-1) * 2);
    real_imag_values = at::empty(real_imag_shape, options, MemoryFormat::Contiguous);

    // linalg_eig_stub expects real-valued tensor to store eigenvectors
    // output of linalg_eig_stub need to be post-processed later to produce complex-valued eigenvectors
    // we do this post-processing only if 'vectors' is complex-valued
    // otherwise storage of 'vectors' is used directly
    if (vectors.is_complex() && compute_eigenvectors) {
      maybe_complex_vectors = at::empty(input.sizes(), options, MemoryFormat::Contiguous);
      maybe_complex_vectors.transpose_(-2, -1);  // make 'maybe_complex_vectors' to have Fortran contiguous memory layout
    }
  }

  // MAGMA uses a hybrid CPU-GPU algorithm that performs well only for large matrices
  // See: https://github.com/pytorch/pytorch/pull/52491#issuecomment-795685687
  // Here we call CPU path for matrices smaller than 2048x2048
  // that should be in general significantly faster than calling MAGMA
  if (input.size(-1) <= 2048) {
    linalg_eig_stub(at::kCPU, real_imag_values, maybe_complex_vectors, infos, input.to(kCPU), compute_eigenvectors);
  } else {
    linalg_eig_stub(input.device().type(), real_imag_values, maybe_complex_vectors, infos, input, compute_eigenvectors);
  }

  // if input is not complex we need to do some post-processing
  if (!input.is_complex()) {
    // extract real and imaginary parts of the output
    auto real_values = real_imag_values.slice(/*dim=*/-1, /*start=*/0, /*end*/input.size(-1));
    auto imag_values = real_imag_values.slice(/*dim=*/-1, /*start=*/input.size(-1));

    // if the imaginary part is zero we don't need to do anything
    bool is_zero_imag = at::all(imag_values == 0.0).item().toBool();
    if (is_zero_imag) {
      values.copy_(real_values);
      if (compute_eigenvectors) {
        vectors.copy_(maybe_complex_vectors);  // does nothing for !vectors.is_complex() because vectors.is_same(maybe_complex_vectors) == true
      }
      return std::tuple<Tensor&, Tensor&>(values, vectors);
    }

    if (values.is_complex()) {
      values = at::complex_out(values, real_values, imag_values);
    } else {
      TORCH_CHECK(false, "torch.linalg.eig: imaginary part of eigenvalues is non-zero, can't safely cast eigenvalues to non-complex dtype.")
    }
    if (compute_eigenvectors) {
      if (vectors.is_complex()) {
          vectors = linalg_eig_make_complex_eigenvectors(vectors, values, maybe_complex_vectors);
      } else {
        TORCH_CHECK(false, "torch.linalg.eig: imaginary part of eigenvectors is non-zero, can't safely cast eigenvectors to non-complex dtype.")
      }
    }
  }

  return std::tuple<Tensor&, Tensor&>(values, vectors);
}

std::tuple<Tensor&, Tensor&> linalg_eig_out(const Tensor& input, Tensor& values, Tensor& vectors) {
  TORCH_CHECK(input.isfinite().all().item<bool>(), "torch.linalg.eig: input tensor should not contain infs or NaNs.");
  squareCheckInputs(input, "linalg.eig");

  // unlike NumPy for real-valued inputs the output is always complex-valued
  checkLinalgCompatibleDtype("torch.linalg.eig", values.scalar_type(), toComplexType(input.scalar_type()), "eigenvalues");
  checkLinalgCompatibleDtype("torch.linalg.eig", vectors.scalar_type(), toComplexType(input.scalar_type()), "eigenvectors");
  checkSameDevice("torch.linalg.eig", values, input, "eigenvalues");
  checkSameDevice("torch.linalg.eig", vectors, input, "eigenvectors");

  // MAGMA doesn't have GPU interface for GEEV routine, it requires inputs to be on CPU
  auto options = input.options().device(at::kCPU);
  auto infos = at::zeros({std::max<int64_t>(1, batchCount(input))}, options.dtype(kInt));

  // if result is not empty and not in batched column major format we have to allocate a temporary tensor
  bool is_batched_column_major = false;
  if (vectors.dim() >= 2) {
    is_batched_column_major = vectors.mT().is_contiguous();
  }

  bool values_expected_type = (values.scalar_type() == toComplexType(input.scalar_type()));
  bool vectors_expected_type = (vectors.scalar_type() == toComplexType(input.scalar_type()));

  auto expected_values_shape = IntArrayRef(input.sizes().data(), input.dim()-1);  // input.shape[:-1]
  bool values_equal_expected_shape = values.sizes().equals(expected_values_shape);
  bool vectors_equal_expected_shape = vectors.sizes().equals(input.sizes());

  // if result is not empty and not in batched column major format
  bool values_tmp_needed = (values.numel() != 0 && !values.is_contiguous());
  bool vectors_tmp_needed = (vectors.numel() != 0 && !is_batched_column_major);
  // or result does not have the expected shape
  values_tmp_needed |= (values.numel() != 0 && !values_equal_expected_shape);
  vectors_tmp_needed |= (vectors.numel() != 0 && !vectors_equal_expected_shape);
  // or result does not have the expected dtype
  values_tmp_needed |= !values_expected_type;
  vectors_tmp_needed |= !vectors_expected_type;
  // we will allocate a temporary tensor and do the copy

  // because MAGMA's GEEV takes CPU inputs and returns CPU outputs
  // "out" tensors that are on GPU device can't be used directly
  values_tmp_needed |= values.is_cuda();
  vectors_tmp_needed |= vectors.is_cuda();

  // determine the appropriate scalar_type for the temporary tensors
  ScalarType values_type = input.scalar_type();
  ScalarType vectors_type = input.scalar_type();
  if (!input.is_complex()) {
    // for real-valued input we can have either real- or complex-valued output
    ScalarType input_complex_dtype = toComplexType(input.scalar_type());
    values_type = values.is_complex() ? input_complex_dtype : values_type;
    vectors_type = vectors.is_complex() ? input_complex_dtype : vectors_type;
  }

  if (values_tmp_needed && vectors_tmp_needed) {
    Tensor values_tmp = at::empty({0}, options.dtype(values_type));
    Tensor vectors_tmp = at::empty({0}, options.dtype(vectors_type));
    std::tie(values_tmp, vectors_tmp) = linalg_eig_out_info(input, values_tmp, vectors_tmp, infos, true);
    at::native::resize_output(values, values_tmp.sizes());
    values.copy_(values_tmp);
    at::native::resize_output(vectors, vectors_tmp.sizes());
    vectors.copy_(vectors_tmp);
  } else if (!values_tmp_needed && vectors_tmp_needed) {
    // use 'values' storage directly
    Tensor vectors_tmp = at::empty({0}, options.dtype(vectors_type));
    std::tie(values, vectors_tmp) = linalg_eig_out_info(input, values, vectors_tmp, infos, true);
    at::native::resize_output(vectors, vectors_tmp.sizes());
    vectors.copy_(vectors_tmp);
  } else if (values_tmp_needed && !vectors_tmp_needed) {
    // use 'vectors' storage directly
    Tensor values_tmp = at::empty({0}, options.dtype(values_type));
    std::tie(values_tmp, vectors) = linalg_eig_out_info(input, values_tmp, vectors, infos, true);
    at::native::resize_output(values, values_tmp.sizes());
    values.copy_(values_tmp);
  } else {
    // use 'values' and 'vectors' storage directly
    std::tie(values, vectors) = linalg_eig_out_info(input, values, vectors, infos, true);
  }

  // Now check LAPACK/MAGMA error codes
  at::_linalg_check_errors(infos, "torch.linalg.eig", input.dim() == 2);
  return std::tuple<Tensor&, Tensor&>(values, vectors);
}

std::tuple<Tensor, Tensor> linalg_eig(const Tensor& input) {
  ScalarType complex_dtype = toComplexType(input.scalar_type());
  Tensor values = at::empty({0}, input.options().dtype(complex_dtype));
  Tensor vectors = at::empty({0}, input.options().dtype(complex_dtype));

  at::linalg_eig_outf(input, values, vectors);

  return std::tuple<Tensor, Tensor>(values, vectors);
}

Tensor& linalg_eigvals_out(const Tensor& input, Tensor& values) {
  squareCheckInputs(input, "linalg.eigvals");

  // unlike NumPy for real-valued inputs the output is always complex-valued
  checkLinalgCompatibleDtype("torch.linalg.eigvals", values.scalar_type(), toComplexType(input.scalar_type()), "eigenvalues");
  checkSameDevice("torch.linalg.eigvals", values, input, "eigenvalues");

  // MAGMA doesn't have GPU interface for GEEV routine, it requires inputs to be on CPU
  auto options = input.options().device(at::kCPU);
  auto infos = at::zeros({std::max<int64_t>(1, batchCount(input))}, options.dtype(kInt));

  bool values_expected_type = (values.scalar_type() == toComplexType(input.scalar_type()));

  auto expected_values_shape = IntArrayRef(input.sizes().data(), input.dim()-1);  // input.shape[:-1]
  bool values_equal_expected_shape = values.sizes().equals(expected_values_shape);

  // if result is not empty and not in batched column major format
  bool values_tmp_needed = (values.numel() != 0 && !values.is_contiguous());
  // or result does not have the expected shape
  values_tmp_needed |= (values.numel() != 0 && !values_equal_expected_shape);
  // or result does not have the expected dtype
  values_tmp_needed |= !values_expected_type;
  // we will allocate a temporary tensor and do the copy

  // because MAGMA's GEEV takes CPU inputs and returns CPU outputs
  // 'values' tensor that is on GPU device can't be used directly
  values_tmp_needed |= values.is_cuda();

  // determine the appropriate scalar_type for the temporary tensors
  ScalarType values_type = input.scalar_type();
  if (!input.is_complex()) {
    // for real-valued input we can have either real- or complex-valued output
    ScalarType input_complex_dtype = toComplexType(input.scalar_type());
    values_type = values.is_complex() ? input_complex_dtype : values_type;
  }

  Tensor vectors;
  if (values_tmp_needed) {
    Tensor values_tmp = at::empty({0}, options.dtype(values_type));
    std::tie(values_tmp, std::ignore) = linalg_eig_out_info(input, values_tmp, vectors, infos, /*compute_eigenvectors=*/false);
    at::native::resize_output(values, values_tmp.sizes());
    values.copy_(values_tmp);
  } else { // use 'values' storage directly
    std::tie(values, std::ignore) = linalg_eig_out_info(input, values, vectors, infos, /*compute_eigenvectors=*/false);
  }

  // Now check LAPACK/MAGMA error codes
  at::_linalg_check_errors(infos, "torch.linalg.eigvals", input.dim() == 2);
  return values;
}

Tensor linalg_eigvals(const Tensor& input) {
  // if input requires grad we must compute the eigenvectors to make this function differentiable
  // the eigenvectors are not exposed to the user
  if (_requires_fw_or_bw_grad(input)) {
    return std::get<0>(at::linalg_eig(input));
  }

  ScalarType complex_dtype = toComplexType(input.scalar_type());
  Tensor values = at::empty({0}, input.options().dtype(complex_dtype));

  at::linalg_eigvals_outf(input, values);

  return values;
}

// ~~~~~~~~~~~~~~~~~~~~~~~~~~~~~~~~~~~~ eig ~~~~~~~~~~~~~~~~~~~~~~~~~~~~~~~~~~~~~~

DEFINE_DISPATCH(eig_stub);

std::tuple<Tensor&, Tensor&> eig_out(const Tensor& self, bool eigenvectors, Tensor& e, Tensor& v) {
  TORCH_WARN_ONCE(
    "torch.eig is deprecated in favor of torch.linalg.eig and will be removed in a future ",
    "PyTorch release.\n",
    "torch.linalg.eig returns complex tensors of dtype cfloat or cdouble rather than real tensors ",
    "mimicking complex tensors.\n",
    "L, _ = torch.eig(A)\n",
    "should be replaced with\n",
    "L_complex = torch.linalg.eigvals(A)\n",
    "and\n",
    "L, V = torch.eig(A, eigenvectors=True)\n",
    "should be replaced with\n",
    "L_complex, V_complex = torch.linalg.eig(A)"
  );
  TORCH_CHECK(self.dim() == 2, "input should be 2 dimensional");
  TORCH_CHECK(self.size(0) == self.size(1), "input should be square");
  TORCH_CHECK(self.isfinite().all().item<bool>(), "input should not contain infs or NaNs");
  checkSameDevice("torch.eig", e, self, "eigenvalues");
  checkLinalgCompatibleDtype("torch.eig", e, self, "eigenvalues");
  if (eigenvectors) {
    checkSameDevice("torch.eig", v, self, "eigenvectors");
    checkLinalgCompatibleDtype("torch.eig", v, self, "eigenvectors");
  }
  int64_t n = self.size(-1);

  if (isComplexType(at::typeMetaToScalarType(self.dtype()))) {
      at::native::resize_output(e, {n});
  } else {
      at::native::resize_output(e, {n, 2});
  }
  if (eigenvectors) {
      at::native::resize_output(v, self.sizes());
  }

  // optimization: if self is empty, we can immediately return the empty
  // tensors, instead of getting empty tensors from eig_helper
  if (self.numel() == 0) {
      return std::tuple<Tensor&, Tensor&>(e, v);
  }

  Tensor vals_, vecs_;
  std::tie(vals_, vecs_) = eig_stub(self.device().type(), self, eigenvectors);
  e.copy_(vals_);
  if (eigenvectors) {
    v.copy_(vecs_);
  }
  return std::tuple<Tensor&, Tensor&>(e, v);
}

std::tuple<Tensor,Tensor> eig(const Tensor& self, bool eigenvectors) {
  Tensor e = at::empty({0}, self.options());
  Tensor v = at::empty({0}, self.options());
  at::eig_out(e, v, self, eigenvectors);
  return std::tuple<Tensor, Tensor>(e, v);
}

// ~~~~~~~~~~~~~~~~~~~~~~~~~~~~~~~~~ linalg_svd ~~~~~~~~~~~~~~~~~~~~~~~~~~~~~~~~~~

/* torch.svd, implemented in terms of torch.linalg.svd. There are two main
   differences:

    1. the 2nd parameter is bool some=True, which if effectively the opposite
       of full_matrices=True

    2. svd returns V, while linalg.svd returns Vh = V^H
*/

DEFINE_DISPATCH(svd_stub);

TORCH_IMPL_FUNC(_linalg_svd_out)(const Tensor& A,
                                 const bool full_matrices,
                                 const bool compute_uv,
                                 c10::optional<c10::string_view> driver,
                                 const Tensor & U,
                                 const Tensor & S,
                                 const Tensor & Vh) {
  // Half optimisation half precondition for some parts of the LAPACK / cuSOLVER
  // In particular, the call to lapackSvd to compute lwork fails otherwise
  if (A.numel() == 0) {
    // Needed in the case that we have e.g. A.shape == (3, 0) and full_matrices=True
    // We fill U or Vh with the identity matrix as it's a valid SVD for the empty matrix
    if (compute_uv && full_matrices) {
      if (U.numel() != 0) {
        U.zero_();
        U.diagonal(0, -2, -1).fill_(1.);
      }
      if (Vh.numel() != 0) {
        Vh.zero_();
        Vh.diagonal(0, -2, -1).fill_(1.);
      }
    }
    return;
  }

  // We need to distinguish the cuSOLVER case, as cuSOLVER expects F-contig matrices, but
  // it computes V rather than Vh
  const bool use_cusolver = at::native::svd_uses_cusolver(A);
  TORCH_CHECK(use_cusolver || !driver.has_value(),
    "torch.linalg.svd: keyword argument `driver=` is only supported on CUDA inputs with cuSOLVER backend.");

  // A always needs to be copied as its contents will be destroyed during the computaton of the SVD
  // Now, MAGMA needs the copy to be on CPU, while cuSOLVER needs it to be on CUDA, so we'll defer
  // the copy as a column major matrix to the backends.
  const auto info = at::zeros(IntArrayRef(A.sizes().begin(), A.sizes().end() - 2), A.options().dtype(kInt));

  svd_stub(A.device().type(),
           A,
           full_matrices,
           compute_uv,
           driver,
           U, S, Vh, info);

  // TODO This should be removed, and the code checking for convergence should be lifted
  // from svd_cusolver to this function. We should then make sure that this function
  // never errors out.
  at::_linalg_check_errors(info, "linalg.svd", /*is_matrix*/A.dim() == 2);
}

std::tuple<Tensor&, Tensor&, Tensor&>
linalg_svd_out(const Tensor& A,
               bool full_matrices,
               c10::optional<c10::string_view> driver,
               Tensor & U,
               Tensor & S,
               Tensor & Vh) {
  // This function does not have an _ex variant as we always check errors inside
  // to assure the convergence of the algorithm anyway. See
  // https://github.com/pytorch/pytorch/issues/28293
  // https://github.com/pytorch/pytorch/issues/64237
  //
  // We must delegate both linalg_svd and linalg_svdvals to
  // _linalg_svd (rather than delegating linalg_svdvals to linalg_svd) because
  //   1. We don't want to expose the `compute_uv` parameter in svd
  //   2. We would like to make use of the `compute_uv=False` optimisation within svdvals
  // The only way to achieve these two things and still abide by the compositionality rules
  // is by dispatching to another function.
  return at::_linalg_svd_out(U, S, Vh, A, full_matrices, /*compute_uv=*/true, driver);
}

std::tuple<Tensor, Tensor, Tensor> linalg_svd(const Tensor& A, bool full_matrices,
    c10::optional<c10::string_view> driver) {
  return at::_linalg_svd(A, full_matrices, /*compute_uv=*/true, driver);
}

// See note in linalg_svd for why this function does not have an _ex variant
Tensor& linalg_svdvals_out(const Tensor& A, c10::optional<c10::string_view> driver, Tensor & S) {
  // Dummies
  auto U = at::empty({0}, A.options());
  auto Vh = at::empty({0}, A.options());
  at::_linalg_svd_out(U, S, Vh, A, /*full_matrices=*/false, /*comptue_uv=*/false, /*driver=*/driver);
  return S;
}

Tensor linalg_svdvals(const Tensor& A, c10::optional<c10::string_view> driver) {
  // NB: Why do we need isTensorSubclassLike check for linalg_svdvals but not linalg_eigvals?
  //     svdvals is decomposed at the vmap level in functorch so A can be a BatchedTensor wrapping
  //     a TensorWrapper requiring fw or bw grad.
  return std::get<1>(at::_linalg_svd(A, /*full_matrices=*/false,
                     /*comptue_uv=*/_requires_fw_or_bw_grad(A) || isTensorSubclassLike(A),
                     /*driver=*/driver));
}

std::tuple<Tensor&, Tensor&, Tensor&> svd_out(const Tensor& self, bool some, bool compute_uv,
    Tensor& U, Tensor& S, Tensor& V) {

  if (compute_uv) {
    if (V.dim() >= 2) {
      V.transpose_(-2, -1);
    }
    at::linalg_svd_out(U, S, V, self, /*full_matrices=*/!some);
    V.transpose_(-2, -1);
    if (V.is_complex()) {
      // We cannot use `_set_conj` as it does not play well with backwards
      V.conj_physical_();
    }
  } else {
    TORCH_CHECK(self.scalar_type() == U.scalar_type(),
    "torch.svd: Expected out tensor to have dtype ", self.scalar_type(), " but got ", U.scalar_type(), " instead");

    TORCH_CHECK(self.scalar_type() == V.scalar_type(),
    "torch.svd: Expected out tensor to have dtype ", self.scalar_type(), " but got ", V.scalar_type(), " instead");

    at::linalg_svdvals_out(S, self);
    // some == false returns U, Vh of size (m, m), (n, n) full of zeros
    const auto m = self.size(-2);
    const auto n = self.size(-1);
    auto sizes = self.sizes().vec();

    sizes.end()[-1] = m;
    at::native::resize_output(U, sizes);
    U.zero_();

    sizes.end()[-2] = n;
    sizes.end()[-1] = n;
    at::native::resize_output(V, sizes);
    V.zero_();
  }

  return std::tie(U, S, V);
}

std::tuple<Tensor, Tensor, Tensor> svd(const Tensor& self, bool some, bool compute_uv) {
  // TODO: uncomment the following when svd is deprecated not only in docs
  // torch/xla is blocking the transition from at::svd to at::linalg_svd in at::linalg_pinv code
  // see https://github.com/pytorch/xla/issues/2755
  // TORCH_WARN_ONCE(
  //     "torch.svd is deprecated in favor of torch.linalg.svd and will be ",
  //     "removed in a future PyTorch release.\n",
  //     "U, S, V = torch.svd(A, some=some, compute_uv=True) (default)\n",
  //     "should be replaced with\n",
  //     "U, S, Vh = torch.linalg.svd(A, full_matrices=not some)\n",
  //     "V = Vh.mH()\n",
  //     "and\n",
  //     "_, S, _ = torch.svd(A, some=some, compute_uv=False)\n",
  //     "should be replaced with\n",
  //     "S = torch.linalg.svdvals(A)");
  TORCH_CHECK(self.dim() >= 2, "linalg.svd: input should have at least 2 dimensions, but has ", self.dim(), " dimensions instead");
  Tensor U, S, Vh;
  if (compute_uv) {
    std::tie(U, S, Vh) = at::linalg_svd(self, /*full_matrices=*/!some);
  } else {
    S = at::linalg_svdvals(self);
    // some == false returns U, Vh of size (m, m), (n, n) full of zeros
    const auto m = self.size(-2);
    const auto n = self.size(-1);

    auto sizes = self.sizes().vec();
    sizes.end()[-1] = m;
    U = at::zeros(sizes, self.options());
    sizes.end()[-2] = n;
    sizes.end()[-1] = n;
    Vh = at::zeros(sizes, self.options());
  }
  return std::make_tuple(std::move(U), std::move(S), Vh.mH());
}

// ~~~~~~~~~~~~~~~~~~~~~~~~~~~~~~~~~~~ lstsq ~~~~~~~~~~~~~~~~~~~~~~~~~~~~~~~~~~~~~

DEFINE_DISPATCH(lstsq_stub);

/*
  Solves a least squares problem. That is minimizing the squared Frobenius norm of |B - A X|.

  Input args:
  * 'input' - Tensor containing batches of m-by-n matrix A.
  * 'other' - Tensor containing batches of max(m, n)-by-nrhs matrix B.
  * 'cond' - relative tolerance for determining rank of A.
  * 'driver' - the name of the LAPACK driver that is used to compute the solution.
  Output args (modified in-place):
  * 'solution' - Tensor to store the solution matrix X.
  * 'residuals' - Tensor to store values of the residual sum of squares for each column of the solution.
  * 'rank' - Tensor to store the rank of A.
  * 'singular_values' - Tensor to store the singular values of A.
  * 'infos' - Tensor to store error codes of linear algebra math library.

  For further details, please see the LAPACK documentation for GELS/GELSY/GELSS/GELSD routines.
*/
static void linalg_lstsq_out_info(
    Tensor& solution,
    Tensor& residuals,
    Tensor& rank,
    Tensor& singular_values,
    Tensor& infos,
    const Tensor& input,
    const Tensor& other,
    double rcond,
    std::string& driver) {
  // These internal asserts make explicit the assumptions in the implementation
  // Error check with the actual error messages are done on the higher level of
  // the hierarchy of calls
  TORCH_INTERNAL_ASSERT(input.dim() >= 2);
  TORCH_INTERNAL_ASSERT(other.dim() >= 1);

  auto dim_diff = input.dim() - other.dim();
  TORCH_INTERNAL_ASSERT(0 <= dim_diff && dim_diff <= 1);

  TORCH_INTERNAL_ASSERT(input.scalar_type() == other.scalar_type());
  TORCH_INTERNAL_ASSERT(input.device() == other.device());

  TORCH_INTERNAL_ASSERT(solution.scalar_type() == input.scalar_type());
  TORCH_INTERNAL_ASSERT(solution.device() == input.device());

  TORCH_INTERNAL_ASSERT(residuals.device() == input.device());

  TORCH_INTERNAL_ASSERT(rank.scalar_type() == at::kLong);
  TORCH_INTERNAL_ASSERT(rank.device() == input.device());

  auto real_dtype = toRealValueType(input.scalar_type());
  TORCH_INTERNAL_ASSERT(singular_values.scalar_type() == real_dtype);
  TORCH_INTERNAL_ASSERT(singular_values.device() == input.device());

  TORCH_INTERNAL_ASSERT(infos.scalar_type() == at::kInt);
  TORCH_INTERNAL_ASSERT(infos.device() == input.device());
  TORCH_INTERNAL_ASSERT(infos.numel() == std::max<int64_t>(1, batchCount(input)));
  TORCH_INTERNAL_ASSERT(infos.is_contiguous());

  bool vector_case = linalg_solve_is_vector_rhs(input, other);
  // we need to unsqueeze 'other' because 2-dimensional tensors are expected in the implementation
  Tensor other_2d = vector_case ? other.unsqueeze(-1) : other;

  TORCH_INTERNAL_ASSERT(input.size(-2) == other_2d.size(-2));

  std::vector<int64_t> expected_solution_shape = broadcast_batch_size(input, other_2d, input.dim() - 2);
  // the actual shape of the solution returned is (*, n,) or (*, n, nrhs)
  // but LAPACK requires extra dimensions to store raw residuals
  // so the expected shape is (*, max(m, n),) or (*, max(m, n), nrhs)
  auto m = input.size(-2);
  auto n = input.size(-1);
  auto nrhs = other.size(-1);
  expected_solution_shape.push_back(std::max(m, n));
  if (!vector_case) {
    expected_solution_shape.push_back(nrhs);
  }

  // if 'solution' has no elements we can modify it
  if (solution.numel() == 0) {
    if (vector_case) {
      solution.resize_(expected_solution_shape, MemoryFormat::Contiguous);
    } else {
      auto shape_transposed = expected_solution_shape;
      std::swap(shape_transposed.end()[-1], shape_transposed.end()[-2]);
      solution.resize_(shape_transposed, MemoryFormat::Contiguous);
      solution.transpose_(-2, -1);
    }
  }

  // if 'solution' is non-empty it must have the expected shape
  TORCH_INTERNAL_ASSERT(solution.sizes().equals(expected_solution_shape));

  // 'solution' must be in batched column major order (Fortran contiguous) for 2D inputs
  // or C contiguous for 1D input
  if (vector_case) {
    TORCH_INTERNAL_ASSERT(solution.is_contiguous());
  } else {
    TORCH_INTERNAL_ASSERT(solution.mT().is_contiguous());
  }

  // for 1-dimensional 'other', we need to unsqueeze the 'solution' before passing to "apply_solve"
  if (vector_case) {
    solution = solution.unsqueeze_(-1);
  }

  // _linalg_lstsq_helper_ performs calculations in-place and 'solution' must be a copy of other_2d
  solution.narrow(-2, 0, other_2d.size(-2)).copy_(other_2d);

  // if 'rank' is empty we might resize it
  auto input_batch_shape = IntArrayRef(input.sizes().cbegin(), input.sizes().cend() - 2);
  if (rank.numel() == 0 && driver != "gels") { // gels driver doesn't set 'rank'
    rank.resize_(input_batch_shape, MemoryFormat::Contiguous);
  }

  // if 'rank' is non-empty it must have the expected shape and be contiguous
  if (driver != "gels") {
    TORCH_INTERNAL_ASSERT(rank.sizes().equals(input_batch_shape));
    TORCH_INTERNAL_ASSERT(rank.is_contiguous());
  }

  // if 'singular_values' is empty we might resize it
  auto singular_values_shape = input_batch_shape.vec();
  singular_values_shape.push_back(std::min(m, n));
  if (singular_values.numel() == 0 && (driver == "gelsd" || driver == "gelss")) {
    singular_values.resize_(singular_values_shape, MemoryFormat::Contiguous);
  }

  // if 'singular_values' is non-empty it must have the expected shape and be contiguous
  if (driver == "gelsd" || driver == "gelss") {
    TORCH_INTERNAL_ASSERT(singular_values.sizes().equals(singular_values_shape));
    TORCH_INTERNAL_ASSERT(singular_values.is_contiguous());
  }

  // 'input' is modified in-place so we need a column-major copy
  auto input_working_copy = copyBatchedColumnMajor(input);

  // now the actual call that computes the result in-place (apply_lstsq)
  lstsq_stub(input.device().type(), input_working_copy, solution, rank, singular_values, infos, rcond, driver);

  // residuals are available only if m > n and drivers other than gelsy used
  if (m > n && driver != "gelsy") {
    // if the driver is gelss or gelsd then the residuals are available only if rank == n
    bool compute_residuals = true;
    if (driver == "gelss" || driver == "gelsd") {
      if (input.dim() == 2) {
        compute_residuals = (rank.item().toInt() == n);
      } else {
        // it is not clear what to do if some matrices have rank < n in case of batched input
        // For now let's compute the residuals only if all matrices have rank equal to n
        // This behaviour may be changed in the future
        // See https://github.com/pytorch/pytorch/issues/56483
        compute_residuals = at::all(rank == n).item().toBool();
      }
    }
    if (compute_residuals) {
      // LAPACK stores residuals data for postprocessing in rows n:(m-n)
      auto raw_residuals = solution.narrow(/*dim=*/-2, /*start=*/n, /*length*/m - n);
      if (raw_residuals.is_complex()) {
        raw_residuals.mul_(raw_residuals.conj());
        raw_residuals = at::real(raw_residuals);
      } else {
        raw_residuals.pow_(2);
      }
      at::sum_out(residuals, raw_residuals, /*dim=*/-2, /*keepdim=*/false, /*dtype*/real_dtype);
    }
  }
  solution = solution.narrow(/*dim=*/-2, /*start=*/0, /*length*/n);
  if (m == 0) {
    solution.zero_();
  }

  // for 1-dimensional 'other', we need to squeeze the solution after "apply_lstsq"
  if (vector_case) {
    solution = solution.squeeze_(-1);
  }
}

static std::string get_default_lstsq_driver(c10::optional<c10::string_view> driver, const Tensor& input) {
  // if `driver` is empty, we set driver_str to "gels" if working with CUDA tensors,
  // otherwise to "gelsy" driver.
  std::string driver_str;
  // check whether the user provided name is a valid driver name
  if (driver.has_value()) {
    driver_str = std::string(driver.value());
    // convert `driver_str` to lower case inplace.
    std::transform(driver_str.begin(), driver_str.end(), driver_str.begin(),
      [](unsigned char c) { return std::tolower(c); });
    static std::unordered_set<c10::string_view> allowed_drivers = {
      "gels", "gelsy", "gelsd", "gelss"
    };
    if (input.device() == at::kCPU) {
      TORCH_CHECK(
        allowed_drivers.find(driver_str) != allowed_drivers.end(),
        "torch.linalg.lstsq: parameter `driver` should be one of "
        "(gels, gelsy, gelsd, gelss)"
      );
    } else { // else if (input.is_cuda())
      TORCH_CHECK(
        driver_str == "gels",
        "torch.linalg.lstsq: `driver` other than `gels` is not supported on CUDA"
      );
    }
  } else {
    // if driver name is not provided, set to default 'gelsy' if on CPU,
    // or to `gels` if on CUDA.
    driver_str = input.is_cuda() ? "gels" : "gelsy";
  }
  return driver_str;
}

std::tuple<Tensor&, Tensor&, Tensor&, Tensor&> linalg_lstsq_out(
    const Tensor& input,
    const Tensor& other,
    c10::optional<double> rcond,
    c10::optional<c10::string_view> driver,
    Tensor& solution,
    Tensor& residuals,
    Tensor& rank,
    Tensor& singular_values) {
  TORCH_CHECK(input.dim() >= 2, "torch.linalg.lstsq: input must have at least 2 dimensions.");
  TORCH_CHECK(other.dim() >= 1, "torch.linalg.lstsq: other must have at least 1 dimension.");
  TORCH_CHECK(
      input.scalar_type() == other.scalar_type(),
      "torch.linalg.lstsq: Expected input and other to have the same dtype, but got input's dtype ",
      input.scalar_type(),
      " and other's dtype ",
      other.scalar_type());

  auto dim_diff = input.dim() - other.dim();
  TORCH_CHECK(
      0 <= dim_diff && dim_diff <= 1,
      "torch.linalg.lstsq: input.dim() must be greater or equal to other.dim() and (input.dim() - other.dim()) <= 1");
  Tensor other_2d = dim_diff ? other.unsqueeze(-1) : other;
  TORCH_CHECK(
      input.size(-2) == other_2d.size(-2),
      dim_diff ? "torch.linalg.lstsq: input.size(-2) should match other.size(-1)"
               : "torch.linalg.lstsq: input.size(-2) should match other.size(-2)");

  checkSameDevice("torch.linalg.lstsq", other, input, "other");
  checkSameDevice("torch.linalg.lstsq", solution, input, "solution");
  checkSameDevice("torch.linalg.lstsq", residuals, input, "residuals");
  checkSameDevice("torch.linalg.lstsq", rank, input, "rank");
  checkSameDevice("torch.linalg.lstsq", singular_values, input, "singular_values");

  // 'solution' is expected to have same dtype as input
  checkLinalgCompatibleDtype("torch.linalg.lstsq", solution, input, "solution");

  // 'residuals' is expected to have real float dtype
  ScalarType real_dtype = c10::toRealValueType(input.scalar_type());
  checkLinalgCompatibleDtype("torch.linalg.lstsq", residuals.scalar_type(), real_dtype, "solution");

  // 'rank' is expected to have integer dtype
  // actual LAPACK calls use int32_t type for rank, but we promote it to int64_t
  // to be consistent with torch.linalg.matrix_rank output dtype
  ScalarType rank_expected_type = ScalarType::Long;
  checkLinalgCompatibleDtype("torch.linalg.lstsq", rank.scalar_type(), rank_expected_type, "rank");

  // 'singular_values' is expected to have real float dtype
  checkLinalgCompatibleDtype("torch.linalg.lstsq", singular_values.scalar_type(), real_dtype, "singular_values");

  std::string driver_name = get_default_lstsq_driver(driver, input);

  // set default rcond value
  double rcond_value = rcond.has_value()
    ? rcond.value()
    : _get_epsilon(c10::toRealValueType(input.scalar_type())) * std::max<int64_t>(input.size(-2), input.size(-1));

  auto infos = at::zeros({std::max<int64_t>(1, batchCount(input))}, input.options().dtype(kInt));

  // now check whether the provided output tensors can be used directly

  // Two types of 'other' tensors are supported:
  // - 1-dimensional (1D) tensor or batch of 1D tensors (vector case)
  // - 2-dimensional (2D) tensor or batch of 2D tensors (matrix case)
  // original torch.lstsq supported only the matrix case, while NumPy works for both cases
  // for the batched input we need to be able to distinguish them
  // auto expected_batched_rhs_shape = IntArrayRef(input.sizes().data(), input.dim() - 1); // input.shape[:-1]
  // bool vector_case = other.dim() == 1 || (input.dim() - 1 == other.dim() && other.sizes().equals(expected_batched_rhs_shape));
  bool vector_case = linalg_solve_is_vector_rhs(input, other);

  // provided output tensor can be used directly if:
  // 1. the shape matches the expected shape
  // 2. the dtype matches the expected dtype
  // 3. the tensor is contiguous

  // Checks for the 'solution' tensor
  std::vector<int64_t> expected_solution_shape = broadcast_batch_size(input, other_2d, input.dim() - 2);
  // the actual shape of the shape of the solution returned in (*, n,) or (*, n, nrhs)
  // but LAPACK requires extra dimensions so the expected shape is (*, max(m, n),) or (*, max(m, n), nrhs)
  expected_solution_shape.push_back(std::max(input.size(-1), input.size(-2)));
  if (!vector_case && other.dim() > 2) {
    expected_solution_shape.push_back(other.size(-1));
  }

  bool solution_equal_expected_shape = solution.sizes().equals(expected_solution_shape);
  bool solution_input_same_type = (solution.scalar_type() == input.scalar_type());

  bool is_solution_batched_column_major = false;
  if (vector_case) {
    is_solution_batched_column_major = solution.is_contiguous();
  } else if (!vector_case && solution.dim() >= 2) {
    is_solution_batched_column_major = solution.mT().is_contiguous();
  }

  // 'residuals' is not checked here because at::sum_out(residuals, ...) does that

  auto input_batch_shape = IntArrayRef(input.sizes().cbegin(), input.sizes().cend() - 2);

  // Checks for the 'rank' tensor
  // rank is a scalar value for each matrix in the batch so
  // rank's expected shape is equal to input.shape[0:input.ndim-2]
  bool rank_equal_expected_shape = true;
  bool rank_equal_expected_type = true;
  bool rank_is_contiguous = true;
  if (driver_name != "gels") { // gels driver doesn't set 'rank'
    rank_equal_expected_shape = rank.sizes().equals(input_batch_shape);
    rank_equal_expected_type = (rank.scalar_type() == at::kLong);
    rank_is_contiguous = rank.is_contiguous();
  }

  // Checks for the 'singular_values' tensor
  // singular values are computed only with "gelsd" and "gelss" drivers currently
  bool singular_values_equal_expected_shape = true;
  bool singular_values_equal_expected_type = true;
  bool singular_values_is_contiguous = true;
  if (driver_name == "gelsd" || driver_name == "gelss") {
    auto singular_values_shape = input_batch_shape.vec();
    singular_values_shape.push_back(std::min(input.size(-1), input.size(-2)));
    singular_values_equal_expected_shape = singular_values.sizes().equals(singular_values_shape);
    singular_values_equal_expected_type = (singular_values.scalar_type() == real_dtype);
    singular_values_is_contiguous = singular_values.is_contiguous();
  }

  // if solution is not empty and not in batched column major format
  bool copy_needed = (solution.numel() != 0 && !is_solution_batched_column_major);
  copy_needed |= !solution_input_same_type;  // or solution does not have the same dtype as input
  copy_needed |= (solution.numel() != 0 && !solution_equal_expected_shape); // or solution does not have the expected shape

  copy_needed |= !rank_equal_expected_type;
  copy_needed |= (rank.numel() != 0 && !rank_equal_expected_shape);
  copy_needed |= (rank.numel() != 0 && !rank_is_contiguous);

  copy_needed |= !singular_values_equal_expected_type;
  copy_needed |= (singular_values.numel() != 0 && !singular_values_equal_expected_shape);
  copy_needed |= (singular_values.numel() != 0 && !singular_values_is_contiguous);

  if (copy_needed) { // we have to allocate temporary tensors
    Tensor solution_tmp = at::empty({0}, input.options());
    Tensor residuals_tmp = at::empty({0}, input.options().dtype(real_dtype));
    Tensor rank_tmp = at::empty({0}, input.options().dtype(at::kLong));
    Tensor singular_values_tmp = at::empty({0}, input.options().dtype(real_dtype));

    linalg_lstsq_out_info(solution_tmp, residuals_tmp, rank_tmp, singular_values_tmp, infos, input, other, rcond_value, driver_name);

    at::native::resize_output(solution, solution_tmp.sizes());
    solution.copy_(solution_tmp);

    at::native::resize_output(residuals, residuals_tmp.sizes());
    residuals.copy_(residuals_tmp);

    at::native::resize_output(rank, rank_tmp.sizes());
    rank.copy_(rank_tmp);

    at::native::resize_output(singular_values, singular_values_tmp.sizes());
    singular_values.copy_(singular_values_tmp);
  } else {
    // else use the provided output storage directly
    linalg_lstsq_out_info(solution, residuals, rank, singular_values, infos, input, other, rcond_value, driver_name);
  }

  at::_linalg_check_errors(infos, "torch.linalg.lstsq", infos.numel() <= 1);
  return std::tuple<Tensor&, Tensor&, Tensor&, Tensor&>(solution, residuals, rank, singular_values);
}

std::tuple<Tensor, Tensor, Tensor, Tensor> linalg_lstsq(
    const Tensor& input, const Tensor& other,
    c10::optional<double> rcond,
    c10::optional<c10::string_view> driver) {
  Tensor solution = at::empty({0}, input.options());
  Tensor residuals = at::empty({0}, input.options().dtype(toRealValueType(input.scalar_type())));
  Tensor rank = at::empty({0}, input.options().dtype(at::kLong));
  Tensor singular_values = at::empty({0}, input.options().dtype(toRealValueType(input.scalar_type())));
  std::tie(solution, residuals, rank, singular_values) =
      at::linalg_lstsq_outf(input, other, rcond, driver, solution, residuals, rank, singular_values);
  return std::make_tuple(solution, residuals, rank, singular_values);
}

// ~~~~~~~~~~~~~~~~~~~~~~~~~~~~~~~~~ lu_solve ~~~~~~~~~~~~~~~~~~~~~~~~~~~~~~~~~~~~

DEFINE_DISPATCH(lu_solve_stub);
DEFINE_DISPATCH(lu_solve_trans_stub);

// Supports arbitrary batch dimensions for self and LU_data (implicitly LU_pivots also)
Tensor _lu_solve_trans(const Tensor& self, const Tensor& LU_data, const Tensor& LU_pivots, TransposeType trans) {
  TORCH_CHECK(self.dim() >= 2,
              "b should have at least 2 dimensions, but has ", self.dim(), " dimensions instead");
  TORCH_CHECK(LU_data.dim() >= 2,
              "LU_data should have at least 2 dimensions, but has ", LU_data.dim(), " dimensions instead");
  TORCH_CHECK(LU_pivots.size(-1) == LU_data.size(-1),
              "Number of pivots per batch should be same as the dimension of the matrix");
  TORCH_CHECK(LU_pivots.dtype() == at::kInt,
              "LU_pivots should be a Tensor of scalar type Int");
  TORCH_CHECK(LU_pivots.device() == LU_data.device(),
              "Expected LU_pivots and LU_data to be on the same device, "
              "but found LU_pivots on ", LU_pivots.device(), " and LU_data on ",
              LU_data.device(), " instead");

  // We check whether the batch dimensions of LU_pivots match the batch dimensions of LU_data
  // e.g.: LU_pivots.sizes() = 4 x 3 x 2, LU_data.sizes() = 4 x 3 x 2 x 2 is a pair of correct inputs
  // e.g.: LU_pivots.sizes() = 4 x 3 x 2, LU_data.sizes() = 12 x 2 x 2 is a pair of incorrect inputs
  IntArrayRef pivots_sizes(LU_pivots.sizes().data(), LU_pivots.dim() - 1);
  IntArrayRef lu_sizes(LU_data.sizes().data(), LU_data.dim() - 2);
  TORCH_CHECK(pivots_sizes == lu_sizes,
              "batch dimensions of LU_pivots doesn't match batch dimensions of LU_data");

  Tensor self_broadcasted, LU_data_broadcasted;
  std::tie(self_broadcasted, LU_data_broadcasted) = _linalg_broadcast_batch_dims(self, LU_data, "lu_solve");

  // Now, we need to broadcast pivots too for the batch dimensions to match
  IntArrayRef new_pivots_sizes(LU_data_broadcasted.sizes().data(), LU_data_broadcasted.dim() - 1);
  Tensor LU_pivots_broadcasted = LU_pivots.expand(new_pivots_sizes);

  // lu_solve_trans_stub (apply_lu_solve) requires batched column major (Fortran-contiguous) tensors
  // 'result' tensor is modified in-place and must be a copy of 'self_broadcasted'
  Tensor result = cloneBatchedColumnMajor(self_broadcasted);

  // if LU_data is Fortran-contiguous no need to make a copy
  bool is_LU_data_batched_column_major = LU_data_broadcasted.mT().is_contiguous();
  Tensor LU_data_working_copy = is_LU_data_batched_column_major ? LU_data_broadcasted : cloneBatchedColumnMajor(LU_data_broadcasted);
  Tensor LU_pivots_working_copy = LU_pivots_broadcasted.is_contiguous() ? LU_pivots_broadcasted : LU_pivots_broadcasted.contiguous();

  lu_solve_trans_stub(self.device().type(), result, LU_data_working_copy, LU_pivots_working_copy, trans);
  return result;
}

Tensor lu_solve(const Tensor& self, const Tensor& LU_data, const Tensor& LU_pivots) {
  return at::native::_lu_solve_trans(self, LU_data, LU_pivots, TransposeType::NoTranspose);
}

Tensor& lu_solve_out(const Tensor& self, const Tensor& LU_data, const Tensor& LU_pivots, Tensor& result) {
  checkSameDevice("lu_solve", result, self);
  checkLinalgCompatibleDtype("lu_solve", result, self);
  Tensor result_tmp = at::lu_solve(self, LU_data, LU_pivots);
  at::native::resize_output(result, result_tmp.sizes());
  result.copy_(result_tmp);
  return result;
}

// ~~~~~~~~~~~~~~~~~~~~~~~~~~~~~~~ legacy_lstsq ~~~~~~~~~~~~~~~~~~~~~~~~~~~~~~~

// This wraps Lapack's gels routine, which uses a QR or LQ factorization to
// solve any linear system, minimizing ||A.X - B||
// A & B must be fortran-contiguous matrixes.
// On exit, A is overwritten with the QR/LQ factorization of input A
//          B is overwritten with the solution vectors
template <typename scalar_t>
static void apply_lstsq(const Tensor& B, const Tensor& A) {
#if !AT_BUILD_WITH_LAPACK()
  TORCH_INTERNAL_ASSERT(false, "lstsq: LAPACK library not found in compilation");
#else

  int m, n, nrhs, lda, ldb, info, lwork;
  scalar_t wkopt = 0.0;
  lwork = -1; // work length
  m = A.size(0);
  n = A.size(1);
  nrhs = B.size(1);
  info = 0;
  lda = m;
  ldb = (m > n) ? m : n;

  auto B_data = B.data_ptr<scalar_t>();
  auto A_data = A.data_ptr<scalar_t>();

  // get info how much space is needed
  lapackGels<scalar_t>('N', m, n, nrhs, A_data, lda, B_data, ldb, &wkopt, lwork, &info);

  lwork = static_cast<int>(wkopt);
  Tensor work_tensor = at::empty({lwork}, A.scalar_type());
  auto work = work_tensor.data_ptr<scalar_t>();

  lapackGels<scalar_t>('N', m, n, nrhs, A_data, lda, B_data, ldb, work, lwork, &info);

  TORCH_CHECK(
      info >= 0,
      "Lapack Error in gels : Illegal argument ", -info);
  TORCH_CHECK(
      info == 0,
      "Lapack Error in gels: The ", info, "-th diagonal element of the ",
      "triangular factor of A is zero");
#endif
}

std::tuple<Tensor, Tensor> legacy_lstsq(const Tensor& B, const Tensor& A) {
  TORCH_WARN_ONCE(
    "torch.lstsq is deprecated in favor of torch.linalg.lstsq and will be removed in a future PyTorch release.\n",
    "torch.linalg.lstsq has reversed arguments and does not return the QR decomposition in "
    "the returned tuple (although it returns other information about the problem).\n",
    "To get the qr decomposition consider using torch.linalg.qr.\n",
    "The returned solution in torch.lstsq stored the residuals of the solution in the ",
    "last m - n columns of the returned value whenever m > n. In torch.linalg.lstsq, the ",
    "residuals in the field 'residuals' of the returned named tuple.\n",
    "The unpacking of the solution, as in\n",
    "X, _ = torch.lstsq(B, A).solution[:A.size(1)]\n",
    "should be replaced with\n",
    "X = torch.linalg.lstsq(A, B).solution");

  TORCH_CHECK(A.scalar_type() == B.scalar_type(), "Exepected A and B dtypes to match but found ",
              A.scalar_type(), " and ", B.scalar_type());
  TORCH_CHECK(A.dim() == 2, "Expected A to have 2 dimensions, but got ", A.dim());
  TORCH_CHECK(A.numel() != 0, "A should not be empty");
  TORCH_CHECK(B.dim() == 1 || B.dim() == 2, "Expected B to have 1 or 2 "
      "dimensions, but got ", B.dim());
  TORCH_CHECK(B.numel() != 0, "B should not be empty");
  TORCH_CHECK(A.size(0) == B.size(0), "Expected A and B to have same size "
      "at dim 0, but A has ", A.size(0), " rows and B has ", B.size(0), " rows");

  const auto a_sizes = A.sizes();
  const auto ldb = std::max(a_sizes[0], a_sizes[1]);

  auto A_working = cloneBatchedColumnMajor(A);
  auto B_working = copyBatchedColumnMajor(B.dim() == 1 ? B.unsqueeze(1) : B, ldb);

  AT_DISPATCH_FLOATING_TYPES(B.scalar_type(), "lstsq_cpu", [&] {
    apply_lstsq<scalar_t>(B_working, A_working);
  });

  return std::tuple<Tensor, Tensor>(B_working, A_working);
}

std::tuple<Tensor&,Tensor&> legacy_lstsq_out(
    const Tensor& B, const Tensor& A, Tensor& B_out, Tensor& A_out) {
  const auto dtype = A.scalar_type();
  TORCH_CHECK(B.scalar_type() == dtype, "exepected A and B dtypes to match but found ",
              A.scalar_type(), " and ", B.scalar_type());
  TORCH_CHECK(A_out.scalar_type() == dtype, "A_out to have scalar type ", dtype,
              " but found", A_out.scalar_type());
  TORCH_CHECK(B_out.scalar_type() == dtype, "A_out to have scalar type ", dtype,
              " but found", B_out.scalar_type());
  Tensor A_tmp, B_tmp;
  std::tie(B_tmp, A_tmp) = native::legacy_lstsq(B, A);
  resize_output(A_out, A_tmp.sizes());
  A_out.copy_(A_tmp);
  resize_output(B_out, B_tmp.sizes());
  B_out.copy_(B_tmp);
  return std::tuple<Tensor&, Tensor&>(B_out, A_out);
}

Tensor _det_lu_based_helper_backward_helper(
  const Tensor& det_grad,
  const Tensor& det,
  const Tensor& self,
  const Tensor& lu,
  const Tensor& pivs
) {
  auto eps = at::native::_get_epsilon(c10::toRealValueType(self.scalar_type()));
  auto n = self.size(-1);
  auto eps_tensor = at::tensor(eps, self.options());
  auto condition_diagonal = [&](const Tensor& x) {
    auto x_diag = x.diagonal(0, -2, -1);
    auto x_diag_conditioned = at::where(
      x_diag == 0.0,
      eps_tensor,
      x_diag
    );
    x_diag.copy_(x_diag_conditioned);
  };

  // create a matrix d := (det_grad * det.conj()) I
  // NOTE: we do not use the shorter version
  // auto d = at::zeros_like(self);
  // d.diagonal(0, -2, -1).copy_((det_grad * det.conj()).unsqueeze(-1));
  // to avoid in-place operations to eliminate potential issues with Vmap
  auto det_expanded_sizes = det.sizes().vec();
  det_expanded_sizes.push_back(n);
  auto d_diag = det_grad * det.conj();
  auto d = at::diag_embed(d_diag.unsqueeze(-1).expand(det_expanded_sizes));
  // make sure that d is Fortran-contiguous. The transposition is sufficient as d is a diagonal square matrix
  d = d.mT();

  if (self.device().type() == at::kCPU) {
    // we want to condition the diagonal of the lu Tensor, but it is not allowed
    // to modify arguments of backward functions in-place, hence the cloning.
    auto lu_clone = lu.clone();
    condition_diagonal(lu_clone);

    auto trans = self.is_complex() ? TransposeType::ConjTranspose : TransposeType::Transpose;

    // d is modified in-place and will contain the result
    lu_solve_trans_stub(self.device().type(), d, lu_clone, pivs, trans);
    return d;
  }
  // lu_solve is less stable than two triangular_solve for CUDA tensors.
  else {
    Tensor p, l, u;
    std::tie(p, l, u) = at::lu_unpack(lu, pivs, /*unpack_data=*/true, /*unpack_pivots=*/true);

    if (self.is_complex()) {
      // Tensors u_h and l_h should be physically conjugated prior to applying kernel stubs,
      // as .conj() is lazy and will not materialize conjugated output.
      l.conj_physical_();
      u.conj_physical_();
    }

    // triangular_solve_stub performs operations in-place.
    // Tensor d will contain the result
    condition_diagonal(u);

    // Solve u^h x = d
    // note that d = c I for some scalar c, hence
    // d u_h^{-1} = c I u_h^{-1} = u_h^{-1} c I = u_h^{-1} d.
    // NOTE: u is contigious and upper-triangular,
    // but from the Fortran respective it is lower-triangular and already transposed.
    // Since u is conjugated in-place in the code above, it is sufficient
    // to just run triangular_solve with upper=false.
    triangular_solve_stub(
      self.device().type(), u, d,
      /*left=*/true,
      /*upper=*/false,
      /*transpose=*/TransposeType::NoTranspose,
      /*unitriangular=*/false);

    // After this operation d will contain a row-wise permuted grad wrt to self
    // The same notes as for the system involving u apply here.
    triangular_solve_stub(
      self.device().type(), l, d,
      /*left=*/true,
      /*upper=*/true,
      /*transpose=*/TransposeType::NoTranspose,
      /*unitriangular=*/true);

    // multiply by p to restore the row order
    return at::matmul(p, d);
  }
}

DEFINE_DISPATCH(ldl_factor_stub);

TORCH_IMPL_FUNC(linalg_ldl_factor_ex_out)
(const Tensor& self,
 bool hermitian,
 bool check_errors,
 const Tensor& LD,
 const Tensor& pivots,
 const Tensor& info) {
  // LAPACK workspace query segfalts if the input has 0 in batch dimensions.
  if (self.numel() == 0) {
    info.zero_();
    return;
  }

  LD.copy_(self);

  // We decided not to include upper flag in the API.
  // https://github.com/pytorch/pytorch/pull/69828#issuecomment-1015143819
  // We can revisit this decision later and remove upper completely
  // also from low level functions or add it to the public API.
  bool upper = false;
  if (upper) {
    LD.triu_();
  } else {
    LD.tril_();
  }

  // call ldl_factor_stub that fills the result tensors
  ldl_factor_stub(
      self.device().type(), LD, pivots, info, upper, hermitian);

  if (check_errors) {
    at::_linalg_check_errors(
        info, "torch.linalg.ldl_factor_ex", self.dim() == 2);
  }
}

std::tuple<Tensor&, Tensor&> linalg_ldl_factor_out(
    const Tensor& self,
    bool hermitian,
    Tensor& LD,
    Tensor& pivots) {
  auto info = at::empty({0}, self.options().dtype(kInt));
  // We pass check_errors as we want to use lu_factor rather than lu_factor_ex
  // in the errors
  at::linalg_ldl_factor_ex_outf(
      self, hermitian, /*check_errors=*/false, LD, pivots, info);
  at::_linalg_check_errors(info, "torch.linalg.ldl_factor", self.dim() == 2);
  return std::tie(LD, pivots);
}

std::tuple<Tensor, Tensor> linalg_ldl_factor(
    const Tensor& self,
    bool hermitian) {
  Tensor LD, pivots, info;
  std::tie(LD, pivots, info) =
      at::linalg_ldl_factor_ex(self, hermitian, /*check_errors=*/false);
  at::_linalg_check_errors(info, "torch.linalg.ldl_factor", self.dim() == 2);
  return std::make_tuple(std::move(LD), std::move(pivots));
}

DEFINE_DISPATCH(ldl_solve_stub);

TORCH_IMPL_FUNC(linalg_ldl_solve_out)
(const Tensor& LD,
 const Tensor& pivots,
 const Tensor& B,
 bool hermitian,
 const Tensor& result) {
  if (LD.numel() == 0 || pivots.numel() == 0) {
    return;
  }

  auto pivots_ = pivots.expect_contiguous();

  auto LD_ = at::native::borrow_else_clone(
      LD.mT().is_contiguous(), LD, LD, /*row_major=*/false);
  result.copy_(B);
  TORCH_INTERNAL_ASSERT_DEBUG_ONLY(batchCount(result) == batchCount(result));

  ldl_solve_stub(
      B.device().type(), *LD_, *pivots_, result, false, hermitian);
}

// ~~~~~~~~~~~~~~~~~~~~~~~~~~~~~~~ solve_triangular ~~~~~~~~~~~~~~~~~~~~~~~~~~~~~~~
namespace {
void checkIsMatrix(const Tensor& t,
                   const char* const f_name,
                   const char* const t_name) {
  TORCH_CHECK(t.dim() >= 2, f_name, ": Expected ", t_name,
                            " to be a tensor of at least 2 dimensions.");
}

void checkIsSquareMatrix(const Tensor& t,
                         const char* const f_name,
                         const char* const t_name) {
  checkIsMatrix(t, f_name, t_name);
  TORCH_CHECK(t.size(-1) == t.size(-2),
              f_name, ": Expected ", t_name,
              " to be a square matrix or batch of square matrices. "
              "Got matrices of size (", t.size(-2), ", ", t.size(-1), ").");
}

void checkInputsSolver(const Tensor& A,
                       const Tensor& B,
                       const Tensor& out,
                       const bool left,
                       const char* const f_name) {
  checkIsSquareMatrix(A, f_name, "A");
  checkIsMatrix(B, f_name, "B");
  TORCH_CHECK(left ? A.size(-2) == B.size(-2) : A.size(-1) == B.size(-1),
              f_name, ": Incompatible shapes of A and B for the equation ",
              left ? "AX = B" : "XA = B",
              " (", A.size(-2), "x", A.size(-1), " and ", B.size(-2), "x", B.size(-1), ")");
}

bool is_row_or_column_contiguous(const Tensor& t) {
  // This could be made more general, similar to how it's checked in matmul, which would allow to
  // ellide the copy with strides such as (6, 12, 1, 3) or (3, 1, 9), but this is quite tricky.
  // We choose to be conservative for simplicity
  return t.is_contiguous() || t.transpose(-2, -1).is_contiguous();
}

TransposeType to_transpose_type(const bool contig, const bool conj) {
  if (conj) {
    if (contig) { TORCH_INTERNAL_ASSERT(false, "Invalid transpose type"); }
    else {        return TransposeType::ConjTranspose; }
  } else {
    if (contig) { return TransposeType::NoTranspose; }
    else {        return TransposeType::Transpose; }
  }
}
} // end of anonymous namespace

/*
Solves the matrix equation AX = B for A triangular.
'left' If true solves AX = B, if false solves XA = B
'upper' controls the portion of input matrix to consider in computations,
'unitriangular' if true then we assume diag(A) to be ones
'out' The tensor with the result. If A == out, A will be modified in place
*/
Tensor& linalg_solve_triangular_out(
    const Tensor& A,
    const Tensor& B,
    bool upper,
    bool left,
    bool unitriangular,
    Tensor& out) {
  checkInputsSolver(A, B, out, left, "linalg.solve_triangular");
  Tensor A_, B_;
  std::tie(B_, A_) = _linalg_broadcast_batch_dims(B, A, /*don't check errors*/nullptr);

  // We'll write F-contig / F-transpose for FORTRAN contiguous / FORTRAN transpose etc
  // We say that a matrix is F-ready if it's F-contig OR F-transpose
  // At this point, A, B have been broadcasted but may or may not be F-ready

  // The following algorithm minimises copies and allocations. In pseudocode:
  // if out is wrong size:
  //   resize_output(out)
  // # Invariant: out is the right size
  // Tensor out_f; # Tensor that we will pass to FORTRAN
  // if out is F-ready:
  //   out_f = out;
  // else:
  //   Allocate out_f F-ready
  // if B != out_f:
  //   copy B into out_f
  // # Invariant: out_f F-ready and has B copied into it
  // if out_f is F-transposed:
  //   transpose equation
  // if out_f is conj:
  //   conjugate equation
  // # Invariant: out_f is not conjugated and F-contig
  // Tensor A_f; # Tensor that will be sent to FORTRAN
  // if A is F-ready:
  //   if A is conj and A is not transposed:
  //     # We need to clone A in this case. See [Cloning A]
  //     clone A F-contig into A_f
  //   else:
  //     A_f = A;
  // else:
  //   clone A F-contig into A_f
  // # Invariant: out_f is F-contig and A_f is F-ready
  // # We pass FORTRAN the flags indicating if A_f is transposed and or conjugated
  //
  // # Here we undo the conjugations / transposes on out_f if needed
  //
  // if out_f not same out:
  //   copy out_f into out
  // return out
  //
  // Note: The logic for the negative bit is the same as that for the conjugate bit
  //
  // Note: [Cloning A] If we are careful when allocating B when it needs to be allocated at the
  // beginning of the algorithm, it is possible to always elide the copy of A here.
  // Via this trick, the algorithm will copy at most one of A or B (never both) whenever A
  // and B are F-ready and not A.is_neg() (which happens almost always in practice).
  // When called as f(A, B, out=B) in most practical cases it'll perform no copies.

  const bool avoid_copy_A = A_.transpose(-2, -1).is_contiguous() && A_.is_conj();
  if (avoid_copy_A) {
    // See Note: [Cloning A]
    at::native::resize_output(out, B_.sizes());
  }
  else {
    // poorman's reimplementation of resize_output with result F-contig
    if (resize_output_check(out, B_.sizes())) {
      out.resize_(B_.transpose(-2, -1).sizes(), MemoryFormat::Contiguous);
      out.transpose_(-2, -1);  // make 'out' have Fortran contiguous memory layout
    }
  }
  // Invariant: out has the right size, so we'll be able to copy into it later on

  Tensor out_f; // the out that will go into fortran
  // We use C10_LIKELY mostly for documentation as it helps following what's the most likely path
  if C10_LIKELY (is_row_or_column_contiguous(out)) {
    out_f = out;
    if C10_LIKELY (!out.is_same(B_)) {
      out_f.copy_(B_);
    }
  } else {
    if (avoid_copy_A) {
      // See Note: [Cloning A]
      out_f = B_.clone(at::MemoryFormat::Contiguous);
    }
    else {
      out_f = cloneBatchedColumnMajor(B_);
    }
  }
  // Invariant: out_f F-ready and has B copied into it

  // out_f is F-transposed
  bool transpose_A = false;
  bool transpose_out_f = false;
  if (out_f.stride(-1) == 1) {
    left = !left;
    transpose_A = true;
    transpose_out_f = true;
    out_f.transpose_(-2 ,-1);
  }

  // No need to conjugate anything if out_f is conj as AX = conj(B) <=> conj(A)conj(X) = B
  // and X = B after the algortihm. We just anotate that A is conjugated later on
  // The solution will be written into out_f, so it'll be conjugated already

  Tensor A_f = A_;  // The A that will go into fortran

  bool A_is_conj = A_f.is_conj() != out_f.is_conj();
  bool A_is_neg = A_f.is_neg() != out_f.is_neg();
  bool A_is_f_contig = (A_f.stride(-1) == 1) == transpose_A;
  if C10_UNLIKELY (!is_row_or_column_contiguous(A_f)) {
    // We first anotate with flags on A_f all the conj / transpose / neg coming from out
    // and then we clone the resulting tensor to resolve all of them in memory
    if (out_f.is_conj()) {
      A_f = A_f.conj();
    }
    A_is_conj = false;

    if (out_f.is_neg()) {
      A_f = A_f._neg_view();
    }
    A_is_neg = false;

    // This choice is to be consistent with how we flip `upper` later on
    // Note that this is the same reasoning we apply for neg and conj below
    // If B has neg or out or transpose, then we need to resolve it in memory
    A_f = transpose_A ? A_f.clone(at::MemoryFormat::Contiguous)
                      : cloneBatchedColumnMajor(A_f);
    A_is_f_contig = true;
  } else if C10_UNLIKELY (A_is_f_contig && A_is_conj) {
    if C10_UNLIKELY (A_f.is_neg() || out_f.is_neg()) {
      // Cases A_is_neg (remember that B.is_neg() iff out_f.is_same(B))
      // -AX = -B => A(-X) = B. Swap neg of A_f. Nothing to do on X as X.is_same(B).
      // -AX = B. We resolve the neg in memory
      // AX = -B => -A -X = B. We resolve the neg in memory for A,
      //                       Since X.is_same(B), we already have that X.is_neg() == true

      // We do the neg with a view, as this will be resolved in the clone below
      if (out_f.is_neg()) {
        A_f = A_f._neg_view();
      }
      A_is_neg = false;
    }
    // We resolve the transpose if necessary and then leave A_f F-transposed,
    // as BLAS can handle the case F-transposed and conjugated
    A_f = at::clone(transpose_A ? A_f.mT() : A_f, at::MemoryFormat::Contiguous);
    A_is_f_contig = false;
    if (transpose_A) {
      upper = !upper;
    }
    // As we've already resolved the conj of A in the clone
    A_is_conj = out_f.is_conj();
  } else if C10_UNLIKELY (A_is_neg) {
    // We follow the same logic as above, only that in this case we need to perform the
    // negation in memory
    if (out_f.is_neg()) {
      A_f = -A_f;
    } else {
      A_f = A_f.resolve_neg();
    }
    A_is_neg = false;
    // As we've already resolved the conj of A in the negationa bove
    A_is_conj = out_f.is_conj();
  }
  // Invariant: out_f is F-contig and A_f is F-ready
  // neg has been resolved

  // If we pass the matrix physically F-transposed, we need to change the parity of upper
  if (A_f.stride(-1) == 1) {
    upper = !upper;
  }

  triangular_solve_stub(
    A_f.device().type(), A_f, out_f,
    /*left=*/left,
    /*upper=*/upper,
    /*transpose*/to_transpose_type(A_is_f_contig, A_is_conj),
    /*unitriangular=*/unitriangular);

  if (transpose_out_f) {
    out_f.transpose_(-2, -1);
  }

  if (!out_f.is_same(out)) {
    out.copy_(out_f);
  }
  return out;
}

Tensor linalg_solve_triangular(
    const Tensor& A,
    const Tensor& B,
    bool upper,
    bool left,
    bool unitriangular) {
  Tensor out = at::empty({0}, A.options());
  linalg_solve_triangular_out(A, B, upper, left, unitriangular, out);
  return out;
}

Tensor linalg_vander(
    const Tensor& x,
    c10::optional<int64_t> N) {
  auto t = x.scalar_type();
  TORCH_CHECK(t == ScalarType::Float ||
              t == ScalarType::Double ||
              t == ScalarType::ComplexFloat ||
              t == ScalarType::ComplexDouble ||
              isIntegralType(t),
              "linalg.vander supports floating point, complex, and integer tensors, but got ", t);
  const auto x_ = x.dim() == 0 ? x.unsqueeze(-1) : x;

  auto shape = x_.sizes().vec();
  const auto n = N.value_or(shape.back());
  TORCH_CHECK(n > 1, "N must be greater than 1.");

  // Append cumprod of the oher 0...n-1 powers
  shape.push_back(n - 1);
  auto result = at::cumprod(x_.unsqueeze(-1).expand(shape), -1);
  // The row of ones
  shape.back() = 1LL;
  auto ones =  result.new_ones(shape);
  return at::cat({ones, result}, /*dim=*/ -1);
}
}}  // namespace at::native<|MERGE_RESOLUTION|>--- conflicted
+++ resolved
@@ -328,21 +328,18 @@
   at::native::squareCheckInputs(self, "torch.linalg.ldl_factor_ex");
   at::native::checkFloatingOrComplex(self, "torch.linalg.ldl_factor_ex");
 
-  auto ndim = self.dim();
+  auto shape = self.sizes();
+  auto ndim = shape.size();
 
   // prefer column major strides
-  auto ld_strides = at::native::batched_matrix_contiguous_strides(self.sizes(), /*f-contig=*/true);
-  set_output_strided(0, self.sizes(), ld_strides, self.options(), {}); // LD
-
-  auto pivots_shape =
-      IntArrayRef(self.sizes().data(), ndim - 1); // self.shape[:-1]
+  auto ld_strides = at::native::batched_matrix_contiguous_strides(shape, /*f-contig=*/true);
+  set_output_strided(0, shape, ld_strides, self.options(), {}); // LD
+
   set_output_contiguous(
-      1, pivots_shape, self.options().dtype(ScalarType::Int)); // pivots
-
-  auto info_shape =
-      IntArrayRef(self.sizes().data(), ndim - 2); // self.shape[:-2]
+      1, shape.slice(0, ndim - 1), self.options().dtype(ScalarType::Int)); // pivots
+
   set_output_contiguous(
-      2, info_shape, self.options().dtype(ScalarType::Int)); // info
+      2, shape.slice(0, ndim - 2), self.options().dtype(ScalarType::Int)); // info
 }
 
 TORCH_META_FUNC(linalg_ldl_solve)
@@ -358,8 +355,7 @@
       "torch.linalg.ldl_solve: Expected B to have at least 2 dimensions, but it has ",
       B.dim(),
       " dimensions instead");
-  auto expected_pivots_shape =
-      IntArrayRef(LD.sizes().data(), LD.dim() - 1); // LD.shape[:-1]
+  auto expected_pivots_shape = LD.sizes().slice(0, LD.dim() - 1);
   TORCH_CHECK(
       expected_pivots_shape.equals(pivots.sizes()),
       "torch.linalg.ldl_solve: Expected LD.shape[:-1] and pivots.shape to be the same, but got pivots with shape ",
@@ -475,11 +471,73 @@
   set_output_contiguous(2, sizes, A.options().dtype(kInt), {});
 }
 
+TORCH_META_FUNC(linalg_lu_solve)(const Tensor& LU,
+                                 const Tensor& pivots,
+                                 const Tensor& B,
+                                 bool left,
+                                 bool adjoint) {
+  // dtype
+  at::native::checkFloatingOrComplex(LU, "torch.linalg.lu_solve");
+  TORCH_CHECK(LU.scalar_type() == B.scalar_type(),
+              "linalg.lu_solve: Expected LU and B to have the same dtype, but found LU of type ",
+              LU.scalar_type(), " and B of type ", B.scalar_type(), " instead");
+  TORCH_CHECK(pivots.dtype() == at::kInt,
+              "linalg.lu_solve: pivots should be a Tensor of scalar type torch.int32");
+
+  // matrix shapes
+  at::native::squareCheckInputs(LU, "torch.linalg.lu_solve");
+  at::native::checkInputsSolver(LU, B, left, "linalg.lu_solve");
+  //
+  TORCH_CHECK(LU.size(-1) == pivots.size(-1),
+              "linalg.lu_solve: Number of pivots per batch should be same as the dimension of the matrix");
+
+  // batches
+  TORCH_CHECK(
+      LU.sizes().slice(0, LU.dim() - 1).equals(pivots.sizes()),
+      "linalg.lu_solve: Expected LU.shape[:-1] and pivots.shape to be the same, but got pivots with shape ",
+      pivots.sizes(), " instead");
+
+  // This one checks that B can be broadcasted to the shape of A
+  auto B_broadcast_size = std::get<0>(at::native::_linalg_broadcast_batch_dims(B, LU));
+  auto result_strides = at::native::batched_matrix_contiguous_strides(B_broadcast_size, /*column_major=*/left);
+
+  set_output_strided(0, B_broadcast_size, result_strides, B.options(), {});
+}
+
+
+TORCH_META_FUNC(linalg_qr)(const Tensor& A,
+                           c10::string_view mode) {
+  at::native::checkIsMatrix(A, "linalg.qr");
+  bool compute_q, reduced_mode;
+  std::tie(compute_q, reduced_mode) = at::native::_parse_qr_mode(mode);
+
+  auto A_shape = A.sizes().vec();
+  const auto m = A_shape.cend()[-2];
+  const auto n = A_shape.cend()[-1];
+  const auto k = std::min(m, n);
+
+  if (compute_q) {
+    auto Q_shape = A_shape;
+    Q_shape.end()[-1] = reduced_mode ? k : m;
+    auto Q_strides = at::native::batched_matrix_contiguous_strides(Q_shape, /*f-contig*=*/true);
+    set_output_strided(0, Q_shape, Q_strides, A.options(), {});
+  } else {
+    set_output_raw_strided(0, {0}, {}, A.options(), {});
+  }
+
+  // For readability
+  auto R_shape = std::move(A_shape);
+  R_shape.end()[-2] = (reduced_mode || !compute_q) ? k : m;
+  auto R_strides = at::native::batched_matrix_contiguous_strides(R_shape, /*f-contig*=*/true);
+  set_output_strided(1, R_shape, R_strides, A.options(), {});
+}
+
+
 TORCH_META_FUNC(_linalg_svd)(const Tensor& A,
                              bool full_matrices,
                              bool compute_uv,
                              c10::optional<c10::string_view> driver) {
-  TORCH_CHECK(A.dim() >= 2, "linalg.svd: input should have at least 2 dimensions, but has ", A.dim(), " dimensions instead");
+  at::native::checkIsMatrix(A, "linalg.svd");
 
   auto sizes = A.sizes().vec();
   const auto m = sizes.cend()[-2];
@@ -1349,151 +1407,6 @@
           || input._fw_grad(/*level */ 0).defined());
 }
 
-<<<<<<< HEAD
-// Below of the definitions of the functions operating on a batch that are going to be dispatched
-// in the main helper functions for the linear algebra operations
-
-// ~~~~~~~~~~~~~~~~~~~~~~~~~~~~~~~~~~ solve ~~~~~~~~~~~~~~~~~~~~~~~~~~~~~~~~~~~~~~
-
-// Solves a system of linear equations matmul(input, x) = other in-place
-// LAPACK/MAGMA error codes are saved in 'infos' tensor, they are not checked here
-static Tensor& linalg_solve_out_info(Tensor& result, Tensor& infos, const Tensor& input, const Tensor& other) {
-  checkSameDevice("linalg.solve", result, input);
-  checkSameDevice("linalg.solve", other, input, "other");
-  checkLinalgCompatibleDtype("linalg.solve", result, input);
-
-  TORCH_CHECK(input.scalar_type() == other.scalar_type(),
-    "input dtype ", input.scalar_type(), " does not match other dtype ", other.scalar_type());
-
-  squareCheckInputs(input, "linalg.solve");
-  TORCH_CHECK(other.dim() >= 1,
-           "other should have at least 1 dimension, but has ", other.dim(), " dimensions instead");
-
-  // Two types of 'other' tensors are supported:
-  // - 1-dimensional (1D) tensor or batch of 1D tensors (vector case)
-  // - 2-dimensional (2D) tensor or batch of 2D tensors (matrix case)
-  // original torch.solve supported only the matrix case, while NumPy works for both cases
-  // for the batched input we need to be able to distinguish them
-  bool vector_case = linalg_solve_is_vector_rhs(input, other);
-
-  bool is_batched_column_major = false;
-  if (vector_case) {
-    is_batched_column_major = result.is_contiguous();
-  } else if (!vector_case && result.dim() >= 2) {
-    is_batched_column_major = result.mT().is_contiguous();
-  }
-
-  // if 'other' is a batch of 2D tensors, then 'input' can be non-batched and will be broadcasted
-  auto expected_shape = IntArrayRef(input.sizes().data(), input.dim() - 1);  // input.shape[:-1]
-  if (!vector_case && other.dim() > 2) {
-    expected_shape = other.sizes();
-  }
-
-  bool result_equal_expected_shape = result.sizes().equals(expected_shape);
-  bool result_input_same_type = (result.scalar_type() == input.scalar_type());
-
-  // if result is not empty and not in batched column major format
-  bool copy_needed = (result.numel() != 0 && !is_batched_column_major);
-  copy_needed |= !result_input_same_type;  // or result does not have the same dtype as input
-  copy_needed |= (result.numel() != 0 && !result_equal_expected_shape); // or result does not have the expected shape
-  // we have to allocate a temporary tensor
-  if (copy_needed) {
-    Tensor result_tmp = at::empty({0}, input.options());
-    result_tmp = linalg_solve_out_info(result_tmp, infos, input, other);
-    at::native::resize_output(result, result_tmp.sizes());
-    result.copy_(result_tmp);
-    return result;
-  }
-  // else use result's storage directly
-
-  // we need to unsqueeze 'other' because 2-dimensional tensors are expected in the implementation
-  Tensor other_ = vector_case ? other.unsqueeze(-1) : other;
-
-  // _linalg_broadcast_batch_dims also includes linearSolveCheckInputs
-  // it checks for squareness of 'input' and 'shape' compatibility of 'other' and 'input'
-  Tensor other_broadcasted;
-  std::tie(other_broadcasted, std::ignore) = _linalg_broadcast_batch_dims(other_, input, "linalg.solve");
-
-  auto squeezed_other_broadcasted = at::squeeze(other_broadcasted, -1);
-  auto squeezed_result_shape = squeezed_other_broadcasted.sizes();
-
-  // if result has no elements we can modify it
-  if (result.numel() == 0) {
-    if (vector_case) {
-      result.resize_(squeezed_result_shape);
-    } else {
-      at::native::resize_as_(result, other_broadcasted.mT(), MemoryFormat::Contiguous);
-      result.transpose_(-2, -1);
-    }
-  }
-
-  auto expected_result_shape = vector_case ? squeezed_result_shape : other_broadcasted.sizes();
-  TORCH_INTERNAL_ASSERT(result.sizes().equals(expected_result_shape));
-  TORCH_INTERNAL_ASSERT(result.scalar_type() == input.scalar_type());
-  TORCH_INTERNAL_ASSERT(result.device() == input.device());
-
-  // result tensor must be in batched column major order (Fortran contiguous) for 2D inputs
-  // or C contiguous for 1D input
-  if (vector_case) {
-    TORCH_INTERNAL_ASSERT(result.is_contiguous());
-  } else {
-    TORCH_INTERNAL_ASSERT(result.mT().is_contiguous());
-  }
-
-  // for 1-dimensional 'other', we need to unsqueeze the result before passing to "apply_solve"
-  if (vector_case) {
-    result = result.unsqueeze_(-1);
-  }
-
-  // lu_factor_stub+lu_solve_stub perform calculations in-place and 'result' must be a copy of 'other_broadcasted'
-  result.copy_(other_broadcasted);
-
-  TORCH_INTERNAL_ASSERT(infos.scalar_type() == kInt);
-  TORCH_INTERNAL_ASSERT(infos.device() == input.device());
-  infos.resize_({std::max<int64_t>(1, batchCount(input))});
-  // if input is empty infos might not get filled; make sure infos doesn't contain garbage then
-  if (input.numel() == 0) {
-    infos.fill_(0);
-  }
-
-  // compute the LU factorization of 'input_working_copy'
-  auto input_working_copy = cloneBatchedColumnMajor(input);
-  auto pivots_shape = IntArrayRef(input.sizes().data(), input.dim() - 2).vec(); // input.shape[:-2]
-  pivots_shape.push_back(std::min(input.size(-2), input.size(-1)));
-  Tensor pivots = at::empty(pivots_shape, input.options().dtype(kInt));
-  lu_factor_stub(input.device().type(), input_working_copy, pivots, infos, /*compute_pivots=*/true);
-
-  // solve the linear system using the LU factorization
-  lu_solve_stub(input.device().type(), result, input_working_copy, pivots);
-
-  // for 1-dimensional 'other', we need to squeeze the result after "apply_solve"
-  if (vector_case) {
-    result = result.squeeze_(-1);
-  }
-
-  return result;
-}
-
-// Solves a system of linear equations matmul(input, x) = other in-place
-Tensor& linalg_solve_out(const Tensor& input, const Tensor& other, Tensor& result) {
-  auto infos = at::empty({0}, input.options().dtype(kInt));
-  result = linalg_solve_out_info(result, infos, input, other);
-
-  // Now check LAPACK/MAGMA error codes
-  // _linalg_check_errors calls 'infos = infos.to(kCPU)'
-  at::_linalg_check_errors(infos, "linalg.solve", input.dim() == 2);
-  return result;
-}
-
-// Solves a system of linear equations matmul(input, x) = other
-Tensor linalg_solve(const Tensor& input, const Tensor& other) {
-  Tensor result = at::empty({0}, input.options());
-  result = at::linalg_solve_out(result, input, other);
-  return result;
-}
-
-=======
->>>>>>> c10908cd
 // ~~~~~~~~~~~~~~~~~~~~~~~~~~~~~~~~~ inverse ~~~~~~~~~~~~~~~~~~~~~~~~~~~~~~~~~~~~
 /*
 Computes the inverse of n-by-n matrix 'self'
@@ -2136,6 +2049,17 @@
 
 // TODO Deprecate this function in favour of linalg_lu_factor_ex
 std::tuple<Tensor, Tensor, Tensor> _lu_with_info(const Tensor& self, bool compute_pivots, bool) {
+   TORCH_WARN_ONCE(
+    "torch.lu is deprecated in favor of torch.linalg.lu_factor / torch.linalg.lu_factor_ex and will be ",
+    "removed in a future PyTorch release.\n",
+    "LU, pivots = torch.lu(A, compute_pivots)\n",
+    "should be replaced with\n",
+    "LU, pivots = torch.linalg.lu_factor(A, compute_pivots)\n",
+    "and\n",
+    "LU, pivots, info = torch.lu(A, compute_pivots, get_infos=True)\n",
+    "should be replaced with\n",
+    "LU, pivots, info = torch.linalg.lu_factor_ex(A, compute_pivots)"
+  );
   return at::linalg_lu_factor_ex(self, compute_pivots, false);
 }
 
@@ -2228,14 +2152,81 @@
       .add_owned_input(pivots.contiguous())
       .build();
 
-    if (iter.numel() != 0) {
-      unpack_pivots_stub(pivots.device().type(), iter, std::min(m, n));
-    }
+    unpack_pivots_stub(pivots.device().type(), iter, std::min(m, n));
 
     // Transform the permutation into a permutation matrix
     P.zero_();
     P.scatter_(-2, perm.unsqueeze(-2), 1.);
   }
+}
+
+// ~~~~~~~~~~~~~~~~~~~~~~~~~~~~~~ linalg_lu_solve ~~~~~~~~~~~~~~~~~~~~~~~~~~~~~~~
+DEFINE_DISPATCH(lu_solve_stub);
+
+TORCH_IMPL_FUNC(linalg_lu_solve_out)(const Tensor& LU,
+                                     const Tensor& pivots,
+                                     const Tensor& B,
+                                     bool left,
+                                     bool adjoint,
+                                     const Tensor& result) {
+  // Trivial case
+  if (result.numel() == 0) {
+    return;
+  }
+
+  // Solve A^H X = B^H. Then we return X^H
+  if (!left) {
+    adjoint = !adjoint;
+    result.transpose_(-2, -1);
+  }
+
+  // Copy B (or B^H) into result
+  if (!result.is_same(B)) {
+    result.copy_(left ? B : B.mH());
+  }
+
+  // Make LU / pivots F-contiguous
+  auto pivots_ = pivots.expect_contiguous();
+  auto LU_ = at::native::borrow_else_clone(
+      LU.mT().is_contiguous(), LU, LU, /*row_major=*/false);
+
+  const auto trans = !adjoint ? TransposeType::NoTranspose :
+                     LU.is_complex() ? TransposeType::ConjTranspose
+                                     : TransposeType::Transpose;
+
+  lu_solve_stub(LU_->device().type(), *LU_, *pivots_, result, trans);
+
+  // Conj-transpose back in-place
+  if (!left) {
+    result.transpose_(-2, -1);
+    if (result.is_complex()) {
+      result._set_conj(!result.is_conj());
+    }
+  }
+}
+
+Tensor lu_solve(const Tensor& self, const Tensor& LU_data, const Tensor& LU_pivots) {
+  TORCH_WARN_ONCE(
+    "torch.lu_solve is deprecated in favor of torch.linalg.lu_solve",
+    "and will be removed in a future PyTorch release.\n",
+    "Note that torch.linalg.lu_solve has its arguments reversed.\n",
+    "X = torch.lu_solve(B, LU, pivots)\n",
+    "should be replaced with\n",
+    "X = torch.linalg.lu_solve(LU, pivots, B)"
+  );
+  return at::linalg_lu_solve(LU_data, LU_pivots, self);
+}
+
+Tensor& lu_solve_out(const Tensor& self, const Tensor& LU_data, const Tensor& LU_pivots, Tensor& result) {
+  TORCH_WARN_ONCE(
+    "torch.lu_solve is deprecated in favor of torch.linalg.lu_solve",
+    "and will be removed in a future PyTorch release.\n",
+    "Note that torch.linalg.lu_solve has its arguments reversed.\n",
+    "X = torch.lu_solve(B, LU, pivots)\n",
+    "should be replaced with\n",
+    "X = torch.linalg.lu_solve(LU, pivots, B)"
+  );
+  return at::linalg_lu_solve_out(result, LU_data, LU_pivots, self);
 }
 
 // ~~~~~~~~~~~~~~~~~~~~~~~~~~~~~~ triangular_solve ~~~~~~~~~~~~~~~~~~~~~~~~~~~~~~~
@@ -2433,137 +2424,63 @@
 
   For further details, please see the LAPACK documentation for GEQRF and ORGQR.
 */
-void linalg_qr_out_helper(const Tensor& input, const Tensor& Q, const Tensor& R, bool compute_q, bool reduced_mode) {
-
-  TORCH_INTERNAL_ASSERT(input.dim() >= 2);
-
-  TORCH_INTERNAL_ASSERT(input.scalar_type() == Q.scalar_type());
-  TORCH_INTERNAL_ASSERT(input.device() == Q.device());
-
-  TORCH_INTERNAL_ASSERT(input.scalar_type() == R.scalar_type());
-  TORCH_INTERNAL_ASSERT(input.device() == R.device());
-
-  auto m = input.size(-2);
-  auto n = input.size(-1);
-  auto mn = std::min(m, n);
-
-  // Q must have the expected shape: reduced_mode ? (..., m, min(m, n)) : (..., m, m)
-  if (compute_q) {
-    auto expected_Q_shape = input.sizes().vec();
-    expected_Q_shape.back() = reduced_mode ? mn : m;
-    TORCH_INTERNAL_ASSERT(Q.sizes().equals(expected_Q_shape));
-
-    // Q tensor must be in batched column major order (Fortran contiguous)
-    TORCH_INTERNAL_ASSERT(Q.mT().is_contiguous());
-  }
-
-  // R must have the expected shape: (reduced_mode || !compute_q) ? (..., min(m,n), n) : (..., m, n)
-  auto expected_R_shape = input.sizes().vec();
-  expected_R_shape.end()[-2] = (reduced_mode || !compute_q) ? mn : m;
-  TORCH_INTERNAL_ASSERT(R.sizes().equals(expected_R_shape));
-
-  // R tensor must be in batched column major order (Fortran contiguous)
-  TORCH_INTERNAL_ASSERT(R.mT().is_contiguous());
-
-  auto tau_shape = input.sizes().vec();
+TORCH_IMPL_FUNC(linalg_qr_out)(const Tensor& A,
+                               c10::string_view mode,
+                               const Tensor & Q,
+                               const Tensor & R) {
+  auto m = A.size(-2);
+  auto n = A.size(-1);
+  auto k = std::min(m, n);
+  bool compute_q, reduced_mode;
+  std::tie(compute_q, reduced_mode) = at::native::_parse_qr_mode(mode);
+
+
+  // We need an auxiliary tensor to call geqrf
+  auto tau_shape = A.sizes().vec();
   tau_shape.pop_back();
-  tau_shape.back() = mn;
-  Tensor tau = at::empty(tau_shape, input.options());
+  tau_shape.back() = k;
+  auto tau = A.new_empty(tau_shape);
 
   // geqrf requires m x n workspace input that is modified in-place
-  // if m > n and reduced==true we use Q tensor for storing the result of geqrf operation
-  // otherwise R tensor is used
+  // We try to use Q. If it doesn't fit, we try to use R
+  // If m > n and compute_q==false, it won't fit into Q or R, so we neet to create an auxiliary tensor
   Tensor QR;
-  if (m <= n) {
+  if (compute_q && Q.size(-1) == n) {
+    QR = Q;
+    QR.copy_(A);
+  } else if (R.size(-2) == m) {
     QR = R;
-  } else { // m > n
+    QR.copy_(A);
+  } else {
+    QR = cloneBatchedColumnMajor(A);
+  }
+
+  geqrf_stub(A.device().type(), QR, tau);
+
+  // Split QR into Q (unless compute_q == false) and R
+  if (QR.is_alias_of(R)) {
+    // Copy QR into Q
     if (compute_q) {
-      QR = reduced_mode ? Q : R;
-    } else {
-      // if m > n and compute_q==false we need to allocate an additional temporary tensor
-      QR = at::empty(input.mT().sizes(), input.options());
-      QR.transpose_(-2, -1);
-    }
-  }
-
-  // geqrf_stub (apply_geqrf) performs calculations in-place and 'QR' must be a copy of input
-  QR.copy_(input);
-  geqrf_stub(input.device().type(), QR, tau);
-
-  // this is for mode='r'
-  if (!compute_q) {
-    // if m > n we used a temporary tensor to store the result of geqrf
-    if (m > n) {
-      R.copy_(QR.slice(-2, 0, mn));
+      // If the result didn't fit in Q and compute_q == true is because Q is not of size m x n (i.e. it's of size m x m)
+      TORCH_INTERNAL_ASSERT(Q.size(-1) == m);
+      if (m < n) {
+        Q.copy_(QR.slice(-1, 0, m));
+      } else {
+        Q.slice(-1, 0, n).copy_(QR);
+      }
     }
     R.triu_();
-    return;
-  }
-
-  // if Q tensor was used for geqrf copy the result for R from QR
-  if (m > n && reduced_mode) {
-    R.copy_(Q.slice(-2, 0, n));
   } else {
-    Q.slice(-1, 0, n).copy_(R.slice(-1, 0, m));
-  }
-  R.triu_();
-
-  // Next perform ORGQR for Q using the result from GEQRF
-  orgqr_stub(input.device().type(), const_cast<Tensor&>(Q), tau);
-}
-
-std::tuple<Tensor, Tensor> _linalg_qr_helper_default(const Tensor& input, c10::string_view mode) {
-  bool compute_q, reduced_mode;
-  std::tie(compute_q, reduced_mode) = _parse_qr_mode(mode);
-  auto m = input.size(-2);
-  auto n = input.size(-1);
-  auto mn = std::min(m, n);
-
-  // Allocate Q, R tensors with correct shape and memory layout
-  Tensor Q;
+    // Copy QR into R from Q or the aux tensor
+    at::triu_out(const_cast<Tensor&>(R), QR.slice(-2, 0, n));
+  }
+
   if (compute_q) {
-    auto Qt_shape = input.sizes().vec();
-    Qt_shape.end()[-2] = reduced_mode ? mn : m;
-    Qt_shape.end()[-1] = m;
-    Q = at::empty(Qt_shape, input.options());
-    Q.transpose_(-2, -1); // make 'Q' with Fortran contiguous memory layout
-  } else {
-    Q = at::empty({0}, input.options());
-  }
-
-  auto Rt_shape = input.sizes().vec();
-  Rt_shape.end()[-2] = n;
-  Rt_shape.end()[-1] = (reduced_mode || !compute_q) ? mn : m;
-  Tensor R = at::empty(Rt_shape, input.options());
-  R.transpose_(-2, -1); // make 'R' with Fortran contiguous memory layout
-
-  // Now fill Q, R tensors with the result
-  linalg_qr_out_helper(input, Q, R, compute_q, reduced_mode);
-
-  return std::make_tuple(Q, R);
-}
-
-std::tuple<Tensor,Tensor> linalg_qr(const Tensor& self, c10::string_view mode) {
-  TORCH_CHECK(self.dim() >= 2,
-              "qr input should have at least 2 dimensions, but has ", self.dim(), " dimensions instead");
-  return at::_linalg_qr_helper(self, mode);
-}
-
-std::tuple<Tensor&,Tensor&> linalg_qr_out(const Tensor& self, c10::string_view mode, Tensor& Q, Tensor& R) {
-  TORCH_CHECK(self.dim() >= 2,
-              "torch.linalg.qr: input should have at least 2 dimensions, but has ", self.dim(), " dimensions instead");
-  checkSameDevice("torch.linalg.qr", Q, self, "Q");
-  checkSameDevice("torch.linalg.qr", R, self, "R");
-  checkLinalgCompatibleDtype("torch.linalg.qr", Q, self, "Q");
-  checkLinalgCompatibleDtype("torch.linalg.qr", R, self, "R");
-  Tensor Q_tmp, R_tmp;
-  std::tie(Q_tmp, R_tmp) = at::_linalg_qr_helper(self, mode);
-  at::native::resize_output(Q, Q_tmp.sizes());
-  Q.copy_(Q_tmp);
-  at::native::resize_output(R, R_tmp.sizes());
-  R.copy_(R_tmp);
-  return std::tuple<Tensor&, Tensor&>(Q, R);
-}
+    // Next perform ORGQR for Q using the result from GEQRF
+    orgqr_stub(A.device().type(), const_cast<Tensor&>(Q), tau);
+  }
+}
+
 
 std::tuple<Tensor,Tensor> qr(const Tensor& self, bool some) {
   TORCH_WARN_ONCE(
@@ -4113,67 +4030,6 @@
   return std::make_tuple(solution, residuals, rank, singular_values);
 }
 
-// ~~~~~~~~~~~~~~~~~~~~~~~~~~~~~~~~~ lu_solve ~~~~~~~~~~~~~~~~~~~~~~~~~~~~~~~~~~~~
-
-DEFINE_DISPATCH(lu_solve_stub);
-DEFINE_DISPATCH(lu_solve_trans_stub);
-
-// Supports arbitrary batch dimensions for self and LU_data (implicitly LU_pivots also)
-Tensor _lu_solve_trans(const Tensor& self, const Tensor& LU_data, const Tensor& LU_pivots, TransposeType trans) {
-  TORCH_CHECK(self.dim() >= 2,
-              "b should have at least 2 dimensions, but has ", self.dim(), " dimensions instead");
-  TORCH_CHECK(LU_data.dim() >= 2,
-              "LU_data should have at least 2 dimensions, but has ", LU_data.dim(), " dimensions instead");
-  TORCH_CHECK(LU_pivots.size(-1) == LU_data.size(-1),
-              "Number of pivots per batch should be same as the dimension of the matrix");
-  TORCH_CHECK(LU_pivots.dtype() == at::kInt,
-              "LU_pivots should be a Tensor of scalar type Int");
-  TORCH_CHECK(LU_pivots.device() == LU_data.device(),
-              "Expected LU_pivots and LU_data to be on the same device, "
-              "but found LU_pivots on ", LU_pivots.device(), " and LU_data on ",
-              LU_data.device(), " instead");
-
-  // We check whether the batch dimensions of LU_pivots match the batch dimensions of LU_data
-  // e.g.: LU_pivots.sizes() = 4 x 3 x 2, LU_data.sizes() = 4 x 3 x 2 x 2 is a pair of correct inputs
-  // e.g.: LU_pivots.sizes() = 4 x 3 x 2, LU_data.sizes() = 12 x 2 x 2 is a pair of incorrect inputs
-  IntArrayRef pivots_sizes(LU_pivots.sizes().data(), LU_pivots.dim() - 1);
-  IntArrayRef lu_sizes(LU_data.sizes().data(), LU_data.dim() - 2);
-  TORCH_CHECK(pivots_sizes == lu_sizes,
-              "batch dimensions of LU_pivots doesn't match batch dimensions of LU_data");
-
-  Tensor self_broadcasted, LU_data_broadcasted;
-  std::tie(self_broadcasted, LU_data_broadcasted) = _linalg_broadcast_batch_dims(self, LU_data, "lu_solve");
-
-  // Now, we need to broadcast pivots too for the batch dimensions to match
-  IntArrayRef new_pivots_sizes(LU_data_broadcasted.sizes().data(), LU_data_broadcasted.dim() - 1);
-  Tensor LU_pivots_broadcasted = LU_pivots.expand(new_pivots_sizes);
-
-  // lu_solve_trans_stub (apply_lu_solve) requires batched column major (Fortran-contiguous) tensors
-  // 'result' tensor is modified in-place and must be a copy of 'self_broadcasted'
-  Tensor result = cloneBatchedColumnMajor(self_broadcasted);
-
-  // if LU_data is Fortran-contiguous no need to make a copy
-  bool is_LU_data_batched_column_major = LU_data_broadcasted.mT().is_contiguous();
-  Tensor LU_data_working_copy = is_LU_data_batched_column_major ? LU_data_broadcasted : cloneBatchedColumnMajor(LU_data_broadcasted);
-  Tensor LU_pivots_working_copy = LU_pivots_broadcasted.is_contiguous() ? LU_pivots_broadcasted : LU_pivots_broadcasted.contiguous();
-
-  lu_solve_trans_stub(self.device().type(), result, LU_data_working_copy, LU_pivots_working_copy, trans);
-  return result;
-}
-
-Tensor lu_solve(const Tensor& self, const Tensor& LU_data, const Tensor& LU_pivots) {
-  return at::native::_lu_solve_trans(self, LU_data, LU_pivots, TransposeType::NoTranspose);
-}
-
-Tensor& lu_solve_out(const Tensor& self, const Tensor& LU_data, const Tensor& LU_pivots, Tensor& result) {
-  checkSameDevice("lu_solve", result, self);
-  checkLinalgCompatibleDtype("lu_solve", result, self);
-  Tensor result_tmp = at::lu_solve(self, LU_data, LU_pivots);
-  at::native::resize_output(result, result_tmp.sizes());
-  result.copy_(result_tmp);
-  return result;
-}
-
 // ~~~~~~~~~~~~~~~~~~~~~~~~~~~~~~~ legacy_lstsq ~~~~~~~~~~~~~~~~~~~~~~~~~~~~~~~
 
 // This wraps Lapack's gels routine, which uses a QR or LQ factorization to
@@ -4315,7 +4171,7 @@
     auto trans = self.is_complex() ? TransposeType::ConjTranspose : TransposeType::Transpose;
 
     // d is modified in-place and will contain the result
-    lu_solve_trans_stub(self.device().type(), d, lu_clone, pivs, trans);
+    lu_solve_stub(self.device().type(), lu_clone, pivs, d, trans);
     return d;
   }
   // lu_solve is less stable than two triangular_solve for CUDA tensors.
@@ -4377,17 +4233,15 @@
     return;
   }
 
-  LD.copy_(self);
-
   // We decided not to include upper flag in the API.
   // https://github.com/pytorch/pytorch/pull/69828#issuecomment-1015143819
   // We can revisit this decision later and remove upper completely
   // also from low level functions or add it to the public API.
   bool upper = false;
   if (upper) {
-    LD.triu_();
+    at::triu_out(const_cast<Tensor&>(LD), self);
   } else {
-    LD.tril_();
+    at::tril_out(const_cast<Tensor&>(LD), self);
   }
 
   // call ldl_factor_stub that fills the result tensors
@@ -4448,54 +4302,6 @@
 }
 
 // ~~~~~~~~~~~~~~~~~~~~~~~~~~~~~~~ solve_triangular ~~~~~~~~~~~~~~~~~~~~~~~~~~~~~~~
-namespace {
-void checkIsMatrix(const Tensor& t,
-                   const char* const f_name,
-                   const char* const t_name) {
-  TORCH_CHECK(t.dim() >= 2, f_name, ": Expected ", t_name,
-                            " to be a tensor of at least 2 dimensions.");
-}
-
-void checkIsSquareMatrix(const Tensor& t,
-                         const char* const f_name,
-                         const char* const t_name) {
-  checkIsMatrix(t, f_name, t_name);
-  TORCH_CHECK(t.size(-1) == t.size(-2),
-              f_name, ": Expected ", t_name,
-              " to be a square matrix or batch of square matrices. "
-              "Got matrices of size (", t.size(-2), ", ", t.size(-1), ").");
-}
-
-void checkInputsSolver(const Tensor& A,
-                       const Tensor& B,
-                       const Tensor& out,
-                       const bool left,
-                       const char* const f_name) {
-  checkIsSquareMatrix(A, f_name, "A");
-  checkIsMatrix(B, f_name, "B");
-  TORCH_CHECK(left ? A.size(-2) == B.size(-2) : A.size(-1) == B.size(-1),
-              f_name, ": Incompatible shapes of A and B for the equation ",
-              left ? "AX = B" : "XA = B",
-              " (", A.size(-2), "x", A.size(-1), " and ", B.size(-2), "x", B.size(-1), ")");
-}
-
-bool is_row_or_column_contiguous(const Tensor& t) {
-  // This could be made more general, similar to how it's checked in matmul, which would allow to
-  // ellide the copy with strides such as (6, 12, 1, 3) or (3, 1, 9), but this is quite tricky.
-  // We choose to be conservative for simplicity
-  return t.is_contiguous() || t.transpose(-2, -1).is_contiguous();
-}
-
-TransposeType to_transpose_type(const bool contig, const bool conj) {
-  if (conj) {
-    if (contig) { TORCH_INTERNAL_ASSERT(false, "Invalid transpose type"); }
-    else {        return TransposeType::ConjTranspose; }
-  } else {
-    if (contig) { return TransposeType::NoTranspose; }
-    else {        return TransposeType::Transpose; }
-  }
-}
-} // end of anonymous namespace
 
 /*
 Solves the matrix equation AX = B for A triangular.
@@ -4511,7 +4317,7 @@
     bool left,
     bool unitriangular,
     Tensor& out) {
-  checkInputsSolver(A, B, out, left, "linalg.solve_triangular");
+  checkInputsSolver(A, B, left, "linalg.solve_triangular");
   Tensor A_, B_;
   std::tie(B_, A_) = _linalg_broadcast_batch_dims(B, A, /*don't check errors*/nullptr);
 
@@ -4711,7 +4517,7 @@
               t == ScalarType::Double ||
               t == ScalarType::ComplexFloat ||
               t == ScalarType::ComplexDouble ||
-              isIntegralType(t),
+              c10::isIntegralType(t, false),
               "linalg.vander supports floating point, complex, and integer tensors, but got ", t);
   const auto x_ = x.dim() == 0 ? x.unsqueeze(-1) : x;
 
