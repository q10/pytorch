//  Copyright © 2022 Apple Inc.

#include <ATen/ATen.h>
#include <ATen/Tensor.h>
#include <ATen/Utils.h>
#include <ATen/mps/MPSStream.h>
#include <ATen/native/LinearAlgebraUtils.h>
#include <ATen/native/mps/OperationUtils.h>
#include <torch/library.h>

#ifdef __OBJC__
#include <MetalPerformanceShaders/MetalPerformanceShaders.h>
#endif


namespace at::native {


Tensor dot_mps(
  const Tensor &self,
  const Tensor &other)
{

  TORCH_CHECK(self.scalar_type() != ScalarType::Long, "MPS: dot op doesn't support int64 input")

  using namespace mps;
  using CachedGraph = MPSBinaryCachedGraph;
  auto output = at::native::empty_mps({}, self.scalar_type(), c10::nullopt, kMPS, c10::nullopt, c10::nullopt);

<<<<<<< HEAD
  struct CachedGraph : public MPSCachedGraph
  {
      CachedGraph(MPSGraph *graph) : MPSCachedGraph(graph) {}
      MPSGraphTensor* selfTensor_ = nil;
      MPSGraphTensor* otherTensor_ = nil;
      MPSGraphTensor* outputTensor_ = nil;
  };
=======
>>>>>>> 688427b5
  MPSGraphCache* cache_ = MPSGraphCache::getInstance();

  MPSStream* stream = at::mps::getCurrentMPSStream();

  @autoreleasepool {
    string key = "dot_mps" + getTensorsStringKey({self, other});

    CachedGraph* cachedGraph = static_cast<CachedGraph *>(cache_->LookUp(key));
    if(!cachedGraph) {

      mps::MPSCachedGraph *tmpCachedGraph = cache_->CreateCachedGraph(key, ^ mps::MPSCachedGraph * () {
        CachedGraph *newCachedGraph = nil;

        @autoreleasepool{
          MPSGraph *mpsGraph = mps::make_mps_graph();
          newCachedGraph = new CachedGraph(mpsGraph);

          MPSGraphTensor *selfTensor = mps::mpsGraphRankedPlaceHolder(mpsGraph, self);
          MPSGraphTensor *otherTensor =  mps::mpsGraphRankedPlaceHolder(mpsGraph, other);

          MPSGraphTensor *castSelf = nil;
          MPSGraphTensor *castOther = nil;

          if(self.scalar_type() == ScalarType::Short || self.scalar_type() == ScalarType::Byte
                                                     || self.scalar_type() == ScalarType::Char) {
            castSelf = [mpsGraph castTensor:selfTensor
                                     toType:MPSDataTypeInt32
                                       name:@"castSelfTensor"];
            castOther = [mpsGraph castTensor:otherTensor
                                      toType:MPSDataTypeInt32
                                        name:@"castOtherTensor"];
          } else {
            castSelf = selfTensor;
            castOther = otherTensor;
          }

          MPSGraphTensor *dot = [mpsGraph multiplicationWithPrimaryTensor: castSelf
                                                          secondaryTensor: castOther
                                                                     name: @"multiplication"];

          MPSGraphTensor *dotProductTensor = [mpsGraph reductionSumWithTensor: dot
                                                                         axes: nil
                                                                         name: @"dotProduct"];

          if(self.scalar_type() == ScalarType::Short || self.scalar_type() == ScalarType::Byte
                                                     || self.scalar_type() == ScalarType::Char)
            dotProductTensor = [mpsGraph castTensor:dotProductTensor
                                             toType:getMPSDataType(self.scalar_type())
                                               name:@"castDotProductTensor"];

          newCachedGraph->inputTensor_ = selfTensor;
          newCachedGraph->otherTensor_ = otherTensor;
          newCachedGraph->outputTensor_ = dotProductTensor;
        }
        return newCachedGraph;
      });
      cachedGraph = static_cast<CachedGraph *>(tmpCachedGraph);
    }

    Placeholder selfPlaceholder = Placeholder(cachedGraph->inputTensor_, self);
    Placeholder otherPlaceholder = Placeholder(cachedGraph->otherTensor_, other);
    Placeholder outputPlaceholder = Placeholder(cachedGraph->outputTensor_, output);

    NSDictionary<MPSGraphTensor*, MPSGraphTensorData*>* feeds = @{
      selfPlaceholder.getMPSGraphTensor() : selfPlaceholder.getMPSGraphTensorData(),
      otherPlaceholder.getMPSGraphTensor() : otherPlaceholder.getMPSGraphTensorData(),
    };

    NSDictionary<MPSGraphTensor*, MPSGraphTensorData*>* results = @{
      outputPlaceholder.getMPSGraphTensor() : outputPlaceholder.getMPSGraphTensorData()
    };

    runMPSGraph(stream, cachedGraph->graph(), feeds, results);
  }

  return output;
}

Tensor& addmv_out_mps_impl(
  const Tensor &self,
  const Tensor &mat,
  const Tensor &vec,
  const Scalar& beta_,
  const Scalar& alpha_,
  Tensor& result)
{
  using namespace mps;

  TORCH_CHECK(mat.is_mps());
  TORCH_CHECK(vec.is_mps());
  TORCH_CHECK(result.is_mps());
  TORCH_CHECK(self.is_mps());

  c10::MaybeOwned<Tensor> self_ = expand_size(self, {mat.size(0)});
  auto betaval = beta_.toComplexDouble();

  struct CachedGraph : public mps::MPSCachedGraph
  {
    CachedGraph(MPSGraph *graph) : MPSCachedGraph(graph) {}
    MPSGraphTensor *selfTensor_      = nil;
    MPSGraphTensor *matMulVecTensor_ = nil;
    MPSGraphTensor *outputTensor_    = nil;
  };
  mps::MPSGraphCache *cache_ = mps::MPSGraphCache::getInstance();

  MPSStream *stream = at::mps::getCurrentMPSStream();
  Tensor matMulVec = mm(mat, vec.unsqueeze(1)).squeeze(1);

  @autoreleasepool {
    string key = "addmv_out_mps_impl" + getTensorsStringKey({self, matMulVec})
                                       + ":" + to_string(beta_.toDouble())
                                       + ":" + to_string(alpha_.toDouble());
    CachedGraph* cachedGraph = nil;
    if(!cachedGraph) {

      mps::MPSCachedGraph *tmpCachedGraph = cache_->CreateCachedGraph(key, ^ mps::MPSCachedGraph * () {
        CachedGraph *newCachedGraph = nil;

        @autoreleasepool{
          MPSGraph *mpsGraph = mps::make_mps_graph();
          newCachedGraph = new CachedGraph(mpsGraph);

          MPSGraphTensor *matMulVecTensor = mps::mpsGraphRankedPlaceHolder(mpsGraph, matMulVec);
          MPSGraphTensor *selfTensor = mps::mpsGraphRankedPlaceHolder(mpsGraph, self);

          // Intermediates for beta and alpha
          MPSGraphTensor* alphaTensor = [mpsGraph constantWithScalar: alpha_.toDouble()
                                                            dataType: getMPSScalarType(mat.scalar_type())];

          // Intermediates for multiplying by beta and alpha
          MPSGraphTensor* productTimesAlphaTensor = [mpsGraph multiplicationWithPrimaryTensor:matMulVecTensor
                                                                              secondaryTensor:alphaTensor
                                                                                         name:@"MM/alpha*(mat@vec)"];
          newCachedGraph->outputTensor_ = productTimesAlphaTensor;

          if (betaval != 0.0)
          {
            MPSGraphTensor* betaTensor = [mpsGraph constantWithScalar: beta_.toDouble()
                                                             dataType: getMPSScalarType(self.scalar_type())];

            MPSGraphTensor* selfTimesBetaTensor = [mpsGraph multiplicationWithPrimaryTensor: selfTensor
                                                                            secondaryTensor: betaTensor
                                                                                       name: @"MM/beta*input"];

            MPSGraphTensor* outputTensor = [mpsGraph additionWithPrimaryTensor: productTimesAlphaTensor
                                                               secondaryTensor: selfTimesBetaTensor
                                                                          name: @"MM/beta*input + alpha*(mat@vec)"];

            newCachedGraph->outputTensor_ = outputTensor;
          }

          newCachedGraph->selfTensor_ = selfTensor;
          newCachedGraph->matMulVecTensor_ = matMulVecTensor;
        }
        return newCachedGraph;
      });
      cachedGraph = static_cast<CachedGraph *>(tmpCachedGraph);
    }

    Placeholder matMulVecPlaceholder = Placeholder(cachedGraph->matMulVecTensor_, matMulVec);
    Placeholder outputPlaceholder = Placeholder(cachedGraph->outputTensor_, result);

    NSMutableDictionary<MPSGraphTensor*, MPSGraphTensorData*>* feeds =[NSMutableDictionary dictionary];
    feeds[matMulVecPlaceholder.getMPSGraphTensor()]   = matMulVecPlaceholder.getMPSGraphTensorData();
    if (betaval != 0.0)
    {
        Placeholder selfPlaceholder = Placeholder(cachedGraph->selfTensor_, self);
        feeds[selfPlaceholder.getMPSGraphTensor()] = selfPlaceholder.getMPSGraphTensorData();
    }

    NSDictionary<MPSGraphTensor*, MPSGraphTensorData*>* results = @{
      outputPlaceholder.getMPSGraphTensor() : outputPlaceholder.getMPSGraphTensorData()
    };

    mps::runMPSGraph(stream, cachedGraph->graph(), feeds, results);
  }

  return result;
}

TORCH_IMPL_FUNC(addmv_out_mps)(const Tensor &self, const Tensor &mat, const Tensor &vec, const Scalar& beta_, const Scalar& alpha_, const Tensor& result) {
  addmv_out_mps_impl(self, mat, vec, beta_, alpha_, const_cast<Tensor&>(result));
}

} // namespace at::native<|MERGE_RESOLUTION|>--- conflicted
+++ resolved
@@ -12,31 +12,15 @@
 #include <MetalPerformanceShaders/MetalPerformanceShaders.h>
 #endif
 
-
 namespace at::native {
 
-
-Tensor dot_mps(
-  const Tensor &self,
-  const Tensor &other)
-{
-
+Tensor dot_mps(const Tensor& self, const Tensor& other) {
   TORCH_CHECK(self.scalar_type() != ScalarType::Long, "MPS: dot op doesn't support int64 input")
 
   using namespace mps;
   using CachedGraph = MPSBinaryCachedGraph;
   auto output = at::native::empty_mps({}, self.scalar_type(), c10::nullopt, kMPS, c10::nullopt, c10::nullopt);
 
-<<<<<<< HEAD
-  struct CachedGraph : public MPSCachedGraph
-  {
-      CachedGraph(MPSGraph *graph) : MPSCachedGraph(graph) {}
-      MPSGraphTensor* selfTensor_ = nil;
-      MPSGraphTensor* otherTensor_ = nil;
-      MPSGraphTensor* outputTensor_ = nil;
-  };
-=======
->>>>>>> 688427b5
   MPSGraphCache* cache_ = MPSGraphCache::getInstance();
 
   MPSStream* stream = at::mps::getCurrentMPSStream();
@@ -44,47 +28,40 @@
   @autoreleasepool {
     string key = "dot_mps" + getTensorsStringKey({self, other});
 
-    CachedGraph* cachedGraph = static_cast<CachedGraph *>(cache_->LookUp(key));
-    if(!cachedGraph) {
+    CachedGraph* cachedGraph = static_cast<CachedGraph*>(cache_->LookUp(key));
+    if (!cachedGraph) {
+      mps::MPSCachedGraph* tmpCachedGraph = cache_->CreateCachedGraph(key, ^mps::MPSCachedGraph*() {
+        CachedGraph* newCachedGraph = nil;
 
-      mps::MPSCachedGraph *tmpCachedGraph = cache_->CreateCachedGraph(key, ^ mps::MPSCachedGraph * () {
-        CachedGraph *newCachedGraph = nil;
-
-        @autoreleasepool{
-          MPSGraph *mpsGraph = mps::make_mps_graph();
+        @autoreleasepool {
+          MPSGraph* mpsGraph = mps::make_mps_graph();
           newCachedGraph = new CachedGraph(mpsGraph);
 
-          MPSGraphTensor *selfTensor = mps::mpsGraphRankedPlaceHolder(mpsGraph, self);
-          MPSGraphTensor *otherTensor =  mps::mpsGraphRankedPlaceHolder(mpsGraph, other);
+          MPSGraphTensor* selfTensor = mps::mpsGraphRankedPlaceHolder(mpsGraph, self);
+          MPSGraphTensor* otherTensor = mps::mpsGraphRankedPlaceHolder(mpsGraph, other);
 
-          MPSGraphTensor *castSelf = nil;
-          MPSGraphTensor *castOther = nil;
+          MPSGraphTensor* castSelf = nil;
+          MPSGraphTensor* castOther = nil;
 
-          if(self.scalar_type() == ScalarType::Short || self.scalar_type() == ScalarType::Byte
-                                                     || self.scalar_type() == ScalarType::Char) {
-            castSelf = [mpsGraph castTensor:selfTensor
-                                     toType:MPSDataTypeInt32
-                                       name:@"castSelfTensor"];
-            castOther = [mpsGraph castTensor:otherTensor
-                                      toType:MPSDataTypeInt32
-                                        name:@"castOtherTensor"];
+          if (self.scalar_type() == ScalarType::Short || self.scalar_type() == ScalarType::Byte ||
+              self.scalar_type() == ScalarType::Char) {
+            castSelf = [mpsGraph castTensor:selfTensor toType:MPSDataTypeInt32 name:@"castSelfTensor"];
+            castOther = [mpsGraph castTensor:otherTensor toType:MPSDataTypeInt32 name:@"castOtherTensor"];
           } else {
             castSelf = selfTensor;
             castOther = otherTensor;
           }
 
-          MPSGraphTensor *dot = [mpsGraph multiplicationWithPrimaryTensor: castSelf
-                                                          secondaryTensor: castOther
-                                                                     name: @"multiplication"];
+          MPSGraphTensor* dot = [mpsGraph multiplicationWithPrimaryTensor:castSelf
+                                                          secondaryTensor:castOther
+                                                                     name:@"multiplication"];
 
-          MPSGraphTensor *dotProductTensor = [mpsGraph reductionSumWithTensor: dot
-                                                                         axes: nil
-                                                                         name: @"dotProduct"];
+          MPSGraphTensor* dotProductTensor = [mpsGraph reductionSumWithTensor:dot axes:nil name:@"dotProduct"];
 
-          if(self.scalar_type() == ScalarType::Short || self.scalar_type() == ScalarType::Byte
-                                                     || self.scalar_type() == ScalarType::Char)
+          if (self.scalar_type() == ScalarType::Short || self.scalar_type() == ScalarType::Byte ||
+              self.scalar_type() == ScalarType::Char)
             dotProductTensor = [mpsGraph castTensor:dotProductTensor
-                                             toType:getMPSDataType(self.scalar_type())
+                                             toType:getMPSDataType(self)
                                                name:@"castDotProductTensor"];
 
           newCachedGraph->inputTensor_ = selfTensor;
@@ -93,7 +70,7 @@
         }
         return newCachedGraph;
       });
-      cachedGraph = static_cast<CachedGraph *>(tmpCachedGraph);
+      cachedGraph = static_cast<CachedGraph*>(tmpCachedGraph);
     }
 
     Placeholder selfPlaceholder = Placeholder(cachedGraph->inputTensor_, self);
@@ -105,9 +82,8 @@
       otherPlaceholder.getMPSGraphTensor() : otherPlaceholder.getMPSGraphTensorData(),
     };
 
-    NSDictionary<MPSGraphTensor*, MPSGraphTensorData*>* results = @{
-      outputPlaceholder.getMPSGraphTensor() : outputPlaceholder.getMPSGraphTensorData()
-    };
+    NSDictionary<MPSGraphTensor*, MPSGraphTensorData*>* results =
+        @{outputPlaceholder.getMPSGraphTensor() : outputPlaceholder.getMPSGraphTensorData()};
 
     runMPSGraph(stream, cachedGraph->graph(), feeds, results);
   }
@@ -115,14 +91,12 @@
   return output;
 }
 
-Tensor& addmv_out_mps_impl(
-  const Tensor &self,
-  const Tensor &mat,
-  const Tensor &vec,
-  const Scalar& beta_,
-  const Scalar& alpha_,
-  Tensor& result)
-{
+Tensor& addmv_out_mps_impl(const Tensor& self,
+                           const Tensor& mat,
+                           const Tensor& vec,
+                           const Scalar& beta_,
+                           const Scalar& alpha_,
+                           Tensor& result) {
   using namespace mps;
 
   TORCH_CHECK(mat.is_mps());
@@ -133,38 +107,35 @@
   c10::MaybeOwned<Tensor> self_ = expand_size(self, {mat.size(0)});
   auto betaval = beta_.toComplexDouble();
 
-  struct CachedGraph : public mps::MPSCachedGraph
-  {
-    CachedGraph(MPSGraph *graph) : MPSCachedGraph(graph) {}
-    MPSGraphTensor *selfTensor_      = nil;
-    MPSGraphTensor *matMulVecTensor_ = nil;
-    MPSGraphTensor *outputTensor_    = nil;
+  struct CachedGraph : public mps::MPSCachedGraph {
+    CachedGraph(MPSGraph* graph) : MPSCachedGraph(graph) {}
+    MPSGraphTensor* selfTensor_ = nil;
+    MPSGraphTensor* matMulVecTensor_ = nil;
+    MPSGraphTensor* outputTensor_ = nil;
   };
-  mps::MPSGraphCache *cache_ = mps::MPSGraphCache::getInstance();
+  mps::MPSGraphCache* cache_ = mps::MPSGraphCache::getInstance();
 
-  MPSStream *stream = at::mps::getCurrentMPSStream();
+  MPSStream* stream = at::mps::getCurrentMPSStream();
   Tensor matMulVec = mm(mat, vec.unsqueeze(1)).squeeze(1);
 
   @autoreleasepool {
-    string key = "addmv_out_mps_impl" + getTensorsStringKey({self, matMulVec})
-                                       + ":" + to_string(beta_.toDouble())
-                                       + ":" + to_string(alpha_.toDouble());
+    string key = "addmv_out_mps_impl" + getTensorsStringKey({self, matMulVec}) + ":" + to_string(beta_.toDouble()) +
+        ":" + to_string(alpha_.toDouble());
     CachedGraph* cachedGraph = nil;
-    if(!cachedGraph) {
+    if (!cachedGraph) {
+      mps::MPSCachedGraph* tmpCachedGraph = cache_->CreateCachedGraph(key, ^mps::MPSCachedGraph*() {
+        CachedGraph* newCachedGraph = nil;
 
-      mps::MPSCachedGraph *tmpCachedGraph = cache_->CreateCachedGraph(key, ^ mps::MPSCachedGraph * () {
-        CachedGraph *newCachedGraph = nil;
-
-        @autoreleasepool{
-          MPSGraph *mpsGraph = mps::make_mps_graph();
+        @autoreleasepool {
+          MPSGraph* mpsGraph = mps::make_mps_graph();
           newCachedGraph = new CachedGraph(mpsGraph);
 
-          MPSGraphTensor *matMulVecTensor = mps::mpsGraphRankedPlaceHolder(mpsGraph, matMulVec);
-          MPSGraphTensor *selfTensor = mps::mpsGraphRankedPlaceHolder(mpsGraph, self);
+          MPSGraphTensor* matMulVecTensor = mps::mpsGraphRankedPlaceHolder(mpsGraph, matMulVec);
+          MPSGraphTensor* selfTensor = mps::mpsGraphRankedPlaceHolder(mpsGraph, self);
 
           // Intermediates for beta and alpha
-          MPSGraphTensor* alphaTensor = [mpsGraph constantWithScalar: alpha_.toDouble()
-                                                            dataType: getMPSScalarType(mat.scalar_type())];
+          MPSGraphTensor* alphaTensor = [mpsGraph constantWithScalar:alpha_.toDouble()
+                                                            dataType:getMPSScalarType(mat.scalar_type())];
 
           // Intermediates for multiplying by beta and alpha
           MPSGraphTensor* productTimesAlphaTensor = [mpsGraph multiplicationWithPrimaryTensor:matMulVecTensor
@@ -172,18 +143,17 @@
                                                                                          name:@"MM/alpha*(mat@vec)"];
           newCachedGraph->outputTensor_ = productTimesAlphaTensor;
 
-          if (betaval != 0.0)
-          {
-            MPSGraphTensor* betaTensor = [mpsGraph constantWithScalar: beta_.toDouble()
-                                                             dataType: getMPSScalarType(self.scalar_type())];
+          if (betaval != 0.0) {
+            MPSGraphTensor* betaTensor = [mpsGraph constantWithScalar:beta_.toDouble()
+                                                             dataType:getMPSScalarType(self.scalar_type())];
 
-            MPSGraphTensor* selfTimesBetaTensor = [mpsGraph multiplicationWithPrimaryTensor: selfTensor
-                                                                            secondaryTensor: betaTensor
-                                                                                       name: @"MM/beta*input"];
+            MPSGraphTensor* selfTimesBetaTensor = [mpsGraph multiplicationWithPrimaryTensor:selfTensor
+                                                                            secondaryTensor:betaTensor
+                                                                                       name:@"MM/beta*input"];
 
-            MPSGraphTensor* outputTensor = [mpsGraph additionWithPrimaryTensor: productTimesAlphaTensor
-                                                               secondaryTensor: selfTimesBetaTensor
-                                                                          name: @"MM/beta*input + alpha*(mat@vec)"];
+            MPSGraphTensor* outputTensor = [mpsGraph additionWithPrimaryTensor:productTimesAlphaTensor
+                                                               secondaryTensor:selfTimesBetaTensor
+                                                                          name:@"MM/beta*input + alpha*(mat@vec)"];
 
             newCachedGraph->outputTensor_ = outputTensor;
           }
@@ -193,23 +163,21 @@
         }
         return newCachedGraph;
       });
-      cachedGraph = static_cast<CachedGraph *>(tmpCachedGraph);
+      cachedGraph = static_cast<CachedGraph*>(tmpCachedGraph);
     }
 
     Placeholder matMulVecPlaceholder = Placeholder(cachedGraph->matMulVecTensor_, matMulVec);
     Placeholder outputPlaceholder = Placeholder(cachedGraph->outputTensor_, result);
 
-    NSMutableDictionary<MPSGraphTensor*, MPSGraphTensorData*>* feeds =[NSMutableDictionary dictionary];
-    feeds[matMulVecPlaceholder.getMPSGraphTensor()]   = matMulVecPlaceholder.getMPSGraphTensorData();
-    if (betaval != 0.0)
-    {
-        Placeholder selfPlaceholder = Placeholder(cachedGraph->selfTensor_, self);
-        feeds[selfPlaceholder.getMPSGraphTensor()] = selfPlaceholder.getMPSGraphTensorData();
+    NSMutableDictionary<MPSGraphTensor*, MPSGraphTensorData*>* feeds = [NSMutableDictionary dictionary];
+    feeds[matMulVecPlaceholder.getMPSGraphTensor()] = matMulVecPlaceholder.getMPSGraphTensorData();
+    if (betaval != 0.0) {
+      Placeholder selfPlaceholder = Placeholder(cachedGraph->selfTensor_, self);
+      feeds[selfPlaceholder.getMPSGraphTensor()] = selfPlaceholder.getMPSGraphTensorData();
     }
 
-    NSDictionary<MPSGraphTensor*, MPSGraphTensorData*>* results = @{
-      outputPlaceholder.getMPSGraphTensor() : outputPlaceholder.getMPSGraphTensorData()
-    };
+    NSDictionary<MPSGraphTensor*, MPSGraphTensorData*>* results =
+        @{outputPlaceholder.getMPSGraphTensor() : outputPlaceholder.getMPSGraphTensorData()};
 
     mps::runMPSGraph(stream, cachedGraph->graph(), feeds, results);
   }
@@ -217,7 +185,13 @@
   return result;
 }
 
-TORCH_IMPL_FUNC(addmv_out_mps)(const Tensor &self, const Tensor &mat, const Tensor &vec, const Scalar& beta_, const Scalar& alpha_, const Tensor& result) {
+TORCH_IMPL_FUNC(addmv_out_mps)
+(const Tensor& self,
+ const Tensor& mat,
+ const Tensor& vec,
+ const Scalar& beta_,
+ const Scalar& alpha_,
+ const Tensor& result) {
   addmv_out_mps_impl(self, mat, vec, beta_, alpha_, const_cast<Tensor&>(result));
 }
 
