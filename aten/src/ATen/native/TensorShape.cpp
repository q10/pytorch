#define TORCH_ASSERT_ONLY_METHOD_OPERATORS
#include <ATen/core/Tensor.h>
#include <ATen/core/DimVector.h>
#include <ATen/core/functional.h>
#include <ATen/core/IListRef.h>
#include <ATen/TensorSubclassLikeUtils.h>
#include <ATen/AccumulateType.h>
#include <ATen/Dispatch.h>
#include <ATen/ExpandUtils.h>
#include <ATen/InferSize.h>
#include <ATen/MemoryOverlap.h>
#include <ATen/NamedTensorUtils.h>
#include <ATen/SparseCsrTensorUtils.h>
#include <ATen/SparseTensorUtils.h>
#include <ATen/TensorOperators.h>
#include <ATen/WrapDimUtils.h>
#include <ATen/core/DimVector.h>
#include <ATen/core/IListRef.h>
#include <ATen/native/Copy.h>
#include <ATen/native/NonSymbolicBC.h>
#include <ATen/native/Resize.h>
#include <ATen/native/TensorIterator.h>
#include <ATen/native/TensorShape.h>
#include <ATen/native/TypeProperties.h>
#include <ATen/native/cpu/CatKernel.h>
#include <ATen/native/cpu/SerialStackImpl.h>
#include <ATen/native/cpu/StackKernel.h>
#include <ATen/quantized/QTensorImpl.h>
#include <c10/util/Exception.h>
#include <c10/util/Optional.h>
#include <c10/util/SmallVector.h>
#include <c10/util/accumulate.h>
#include <c10/util/irange.h>

#ifndef AT_PER_OPERATOR_HEADERS
#include <ATen/Functions.h>
#include <ATen/NativeFunctions.h>
#else
#include <ATen/ops/_conj_copy_native.h>
#include <ATen/ops/_convert_indices_from_coo_to_csr.h>
#include <ATen/ops/_convert_indices_from_csr_to_coo.h>
#include <ATen/ops/_fw_primal_copy_native.h>
#include <ATen/ops/_indices_copy_native.h>
#include <ATen/ops/_make_dual.h>
#include <ATen/ops/_make_dual_copy_native.h>
#include <ATen/ops/_mkldnn_reshape.h>
#include <ATen/ops/_mkldnn_transpose.h>
#include <ATen/ops/_neg_view_copy_native.h>
#include <ATen/ops/_reshape_alias_copy_native.h>
#include <ATen/ops/_reshape_alias_native.h>
#include <ATen/ops/_reshape_from_tensor_native.h>
#include <ATen/ops/_shape_as_tensor_native.h>
#include <ATen/ops/_sparse_broadcast_to.h>
#include <ATen/ops/_sparse_broadcast_to_copy_native.h>
#include <ATen/ops/_sparse_broadcast_to_native.h>
#include <ATen/ops/_sparse_compressed_tensor_unsafe_native.h>
#include <ATen/ops/_sparse_coo_tensor_with_dims_and_tensors.h>
#include <ATen/ops/_sparse_csc_tensor_unsafe_native.h>
#include <ATen/ops/_sparse_csr_tensor_unsafe.h>
#include <ATen/ops/_sparse_csr_tensor_unsafe_native.h>
#include <ATen/ops/_stack_native.h>
#include <ATen/ops/_unsafe_view.h>
#include <ATen/ops/_unsafe_view_native.h>
#include <ATen/ops/_values_copy_native.h>
#include <ATen/ops/adjoint_native.h>
#include <ATen/ops/alias.h>
#include <ATen/ops/alias_copy_native.h>
#include <ATen/ops/alias_native.h>
#include <ATen/ops/arange.h>
#include <ATen/ops/arange_native.h>
#include <ATen/ops/as_strided_copy_native.h>
#include <ATen/ops/as_strided_native.h>
#include <ATen/ops/as_strided_scatter_native.h>
#include <ATen/ops/atleast_1d.h>
#include <ATen/ops/atleast_2d.h>
#include <ATen/ops/atleast_3d.h>
#include <ATen/ops/block_diag_native.h>
#include <ATen/ops/broadcast_tensors_native.h>
#include <ATen/ops/broadcast_to_native.h>
#include <ATen/ops/cat.h>
#include <ATen/ops/cat_meta.h>
#include <ATen/ops/cat_native.h>
#include <ATen/ops/chunk_native.h>
#include <ATen/ops/col_indices_copy_native.h>
#include <ATen/ops/column_stack_native.h>
#include <ATen/ops/concat_native.h>
#include <ATen/ops/concatenate_native.h>
#include <ATen/ops/crow_indices_copy_native.h>
#include <ATen/ops/dense_dim_native.h>
#include <ATen/ops/detach_copy_native.h>
#include <ATen/ops/detach_native.h>
#include <ATen/ops/diag.h>
#include <ATen/ops/diag_embed.h>
#include <ATen/ops/diag_embed_native.h>
#include <ATen/ops/diag_native.h>
#include <ATen/ops/diagflat_native.h>
#include <ATen/ops/diagonal.h>
#include <ATen/ops/diagonal_backward.h>
#include <ATen/ops/diagonal_backward_native.h>
#include <ATen/ops/diagonal_copy.h>
#include <ATen/ops/diagonal_copy_native.h>
#include <ATen/ops/diagonal_native.h>
#include <ATen/ops/diagonal_scatter_native.h>
#include <ATen/ops/dsplit_native.h>
#include <ATen/ops/dstack_native.h>
#include <ATen/ops/empty.h>
#include <ATen/ops/empty_like.h>
#include <ATen/ops/empty_quantized.h>
#include <ATen/ops/expand_as_native.h>
#include <ATen/ops/expand_copy_native.h>
#include <ATen/ops/expand_native.h>
#include <ATen/ops/flatten_dense_tensors_native.h>
#include <ATen/ops/flatten_native.h>
#include <ATen/ops/from_blob.h>
#include <ATen/ops/hsplit_native.h>
#include <ATen/ops/hstack.h>
#include <ATen/ops/hstack_native.h>
#include <ATen/ops/index_select_native.h>
#include <ATen/ops/indices_copy_native.h>
#include <ATen/ops/lift_fresh_native.h>
#include <ATen/ops/lift_native.h>
#include <ATen/ops/mH_native.h>
#include <ATen/ops/mT_native.h>
#include <ATen/ops/matrix_H_native.h>
#include <ATen/ops/meshgrid_native.h>
#include <ATen/ops/moveaxis_native.h>
#include <ATen/ops/movedim.h>
#include <ATen/ops/movedim_native.h>
#include <ATen/ops/narrow.h>
#include <ATen/ops/narrow_copy.h>
#include <ATen/ops/narrow_copy_native.h>
#include <ATen/ops/narrow_native.h>
#include <ATen/ops/new_empty_native.h>
#include <ATen/ops/new_ones_native.h>
#include <ATen/ops/numpy_T_native.h>
#include <ATen/ops/permute_copy_native.h>
#include <ATen/ops/permute_native.h>
#include <ATen/ops/ravel_native.h>
#include <ATen/ops/repeat_native.h>
#include <ATen/ops/reshape_as_native.h>
#include <ATen/ops/reshape_native.h>
#include <ATen/ops/resize_native.h>
#include <ATen/ops/row_stack_native.h>
#include <ATen/ops/select.h>
#include <ATen/ops/select_backward_native.h>
#include <ATen/ops/select_copy_native.h>
#include <ATen/ops/select_native.h>
#include <ATen/ops/select_scatter_native.h>
#include <ATen/ops/set_native.h>
#include <ATen/ops/slice.h>
#include <ATen/ops/slice_backward_native.h>
#include <ATen/ops/slice_copy_native.h>
#include <ATen/ops/slice_native.h>
#include <ATen/ops/slice_scatter_native.h>
#include <ATen/ops/sparse_coo_tensor.h>
#include <ATen/ops/sparse_coo_tensor_native.h>
#include <ATen/ops/sparse_dim_native.h>
#include <ATen/ops/split_copy_native.h>
#include <ATen/ops/split_native.h>
#include <ATen/ops/split_with_sizes.h>
#include <ATen/ops/split_with_sizes_copy_native.h>
#include <ATen/ops/split_with_sizes_native.h>
#include <ATen/ops/squeeze_copy_native.h>
#include <ATen/ops/squeeze_native.h>
#include <ATen/ops/stack_native.h>
#include <ATen/ops/sub.h>
#include <ATen/ops/sum.h>
#include <ATen/ops/sum_to_size_native.h>
#include <ATen/ops/swapaxes_native.h>
#include <ATen/ops/swapdims_native.h>
#include <ATen/ops/t_copy_native.h>
#include <ATen/ops/t_native.h>
#include <ATen/ops/tensor.h>
#include <ATen/ops/tensor_split.h>
#include <ATen/ops/tensor_split_native.h>
#include <ATen/ops/tile_native.h>
#include <ATen/ops/transpose.h>
#include <ATen/ops/transpose_copy_native.h>
#include <ATen/ops/transpose_native.h>
#include <ATen/ops/unbind.h>
#include <ATen/ops/unbind_copy_native.h>
#include <ATen/ops/unbind_native.h>
#include <ATen/ops/unflatten_dense_tensors_native.h>
#include <ATen/ops/unflatten_native.h>
#include <ATen/ops/unfold_copy_native.h>
#include <ATen/ops/unfold_native.h>
#include <ATen/ops/unsafe_chunk_native.h>
#include <ATen/ops/unsafe_split_native.h>
#include <ATen/ops/unsafe_split_with_sizes_native.h>
#include <ATen/ops/unsqueeze_copy_native.h>
#include <ATen/ops/unsqueeze_native.h>
#include <ATen/ops/values_copy_native.h>
#include <ATen/ops/view_as_complex.h>
#include <ATen/ops/view_as_complex_copy_native.h>
#include <ATen/ops/view_as_native.h>
#include <ATen/ops/view_as_real.h>
#include <ATen/ops/view_as_real_copy_native.h>
#include <ATen/ops/view_copy_native.h>
#include <ATen/ops/view_native.h>
#include <ATen/ops/vsplit_native.h>
#include <ATen/ops/vstack.h>
#include <ATen/ops/vstack_native.h>
#include <ATen/ops/zeros.h>
#include <ATen/ops/zeros_like.h>
#include <ATen/ops/zeros_native.h>
#endif

#include <c10/util/StringUtil.h>
#include <algorithm>
#include <cstdint>
#include <utility>
#include <vector>

namespace at {
namespace meta {
inline void cat_check_no_zero_dim(const MaterializedITensorListRef& tensors) {
  size_t i = 0;
  for (const Tensor& t : tensors) {
    TORCH_CHECK(
        t.dim() > 0,
        "zero-dimensional tensor (at position ", i, ") cannot be concatenated");
    i++;
  }
}

inline c10::MemoryFormat cat_compute_output_memory_format(const MaterializedITensorListRef& inputs) {
  c10::optional<c10::MemoryFormat> format = c10::nullopt;
  for (const Tensor& t : inputs) {
    auto f = t.suggest_memory_format();
    if (f == c10::MemoryFormat::Contiguous) {
        return f;
    }
    if (format.has_value() && format.value() != f) {
        return c10::MemoryFormat::Contiguous;
    }
    format = f;
  }
  return format.value();
}

TORCH_PRECOMPUTE_META_FUNC(cat)(const ITensorListRef& tensors, int64_t dim) {
  // previously, size [0] tensors were the only possible empty tensors; thus, it wasn't possible
  // to cat empty tensors unless all the other tensors were 1-dimensional, so we allowed these tensors
  // to be "skipped".  We maintain this behavior for backwards compatibility, but only for this specific
  // size (i.e. other empty sizes are not skipped).
  auto materialized = tensors.materialize();

  cat_check_no_zero_dim(materialized);
  dim = at::legacy_cat_wrap_dim(dim, materialized);

  // Checking names before the actual dimensions.
  auto maybe_outnames = namedinference::compute_cat_outnames(materialized);

  TORCH_CHECK(
      materialized.size() > 0, "torch.cat(): expected a non-empty list of Tensors");

  // Look for the first valid tensor.
  size_t valid = materialized.size();
  for (const auto i : c10::irange(materialized.size())) {
    if (!at::native::cat_should_skip_tensor(materialized[i].get())) {
      valid = i;
      break;
    }
  }

  bool all_contiguous = true;
  bool all_same_dtype = true;
  bool all_same_sizes_and_stride = true;
  auto memory_format = cat_compute_output_memory_format(materialized);

  // Compute what the output dtype should be:
  const auto& result = maybe_get_output();
  auto is_out_defined = result.defined();
  auto out_dtype = at::native::result_type(tensors);

  // If the output tensor is defined, we need to take it into account
  // when computing the actual output dtype and the flags.
  if (is_out_defined) {
    // Check for type promotion, if the output tensor is defined.
    TORCH_CHECK(
        canCast(out_dtype, result.scalar_type()),
        "torch.cat(): input types can't be cast to the desired output type ",
        result.scalar_type());
    out_dtype = result.scalar_type();
    all_contiguous = result.is_contiguous(memory_format);
  }

  // Fallback 'set_output' parameters.
  // (in case we don't find a valid tensor)
  DimVector sizes {0};
  TensorOptions options = materialized[0].get().options()
      .dtype(out_dtype)
      .memory_format(memory_format);

  // If we found a valid tensor, check whether the input tensors
  // are compatible, i.e. we can execute `cat` on them.
  bool found_valid_tensor = valid < materialized.size();
  if (found_valid_tensor) {
    TORCH_CHECK(
        dim <= materialized[valid].get().dim(), "torch.cat(): dimension ", dim, "out of range");

    // Compute the output tensor size.
    // It should have the same shape as any other valid tensor,
    // except in the dimension 'dim'.
    size_t size_at_dim = 0;
    for (const auto i : c10::irange(materialized.size())) {
      const Tensor& t = materialized[i];
      all_same_dtype = all_same_dtype && out_dtype == t.scalar_type();
      if (!at::native::cat_should_skip_tensor(t)) {
        at::native::check_cat_shape_except_dim(materialized[valid], t, dim, i);
        size_at_dim += t.size(dim);
        all_contiguous = all_contiguous && t.is_contiguous(memory_format);
        all_same_sizes_and_stride = all_same_sizes_and_stride &&
            t.sizes() == materialized[valid].get().sizes() &&
            t.strides() == materialized[valid].get().strides();
      } else {
        all_contiguous = false;
      }
    }

    // Actually set the output.
    sizes = materialized[valid].get().sizes().vec();
    sizes[dim] = size_at_dim;
    options = materialized[valid].get().options()
        .dtype(out_dtype)
        .memory_format(memory_format);
  }

  set_output_raw_strided(0, sizes, {}, options, maybe_outnames);
  // Checks for overlaps between the inputs and the output tensor.
  if (is_out_defined && found_valid_tensor) {
    at::assert_no_internal_overlap(result);
    for (const Tensor& t : materialized) {
      at::assert_no_overlap(result, t);
    }
  }

  return TORCH_PRECOMPUTE_STRUCT(cat)()
      .set_dim(dim)
      .set_valid(valid)
      .set_all_contiguous(all_contiguous)
      .set_all_same_dtype(all_same_dtype)
      .set_all_same_sizes_and_stride(all_same_sizes_and_stride)
      .set_memory_format(memory_format);
}
} // namespace meta

namespace native {

DEFINE_DISPATCH(cat_serial_stub);
DEFINE_DISPATCH(stack_serial_stub);

Tensor _reshape_from_tensor(const Tensor& self, const Tensor& shape_tensor) {
  TORCH_CHECK(shape_tensor.dim() == 1);
  std::vector<int64_t> shape;
  auto accessor = shape_tensor.accessor<int64_t, 1>();
  for (const auto i : c10::irange(shape_tensor.numel())) {
    shape.push_back(accessor[i]);
  }
  return self.reshape(IntArrayRef(shape));
}

Tensor _shape_as_tensor(const Tensor& self) {
  auto options = TensorOptions(at::kLong);
  return at::tensor(self.sizes(), options);
}

Tensor& set_(Tensor& result, Storage source) {
  int64_t new_size =
      static_cast<int64_t>(source.nbytes() / result.dtype().itemsize());
  return result.set_(source, 0, new_size, {});
}

// unify with cuda implementation?  This is not done to avoid a dispatch in resize_impl_cpu_
Tensor& set_storage_cpu_(Tensor& result, Storage storage, int64_t storage_offset, IntArrayRef size, IntArrayRef stride) {
  checkSetStorage(result, storage, storage_offset, size, stride);

  result.unsafeGetTensorImpl()->set_storage_offset(storage_offset);
  at::OptionalIntArrayRef stride_opt = stride.data() != nullptr ?
                                          at::OptionalIntArrayRef(stride) : c10::nullopt;
  // We can re-use this kernel for the meta device.
  // We just need to make sure we don't actually try to resize the (null) storage.
  at::native::resize_impl_cpu_(result.unsafeGetTensorImpl(), size, stride_opt, /*resize_storage=*/!result.is_meta());
  return result;
}

Tensor& set_storage_meta__symint(Tensor& result, Storage storage, c10::SymInt storage_offset, c10::SymIntArrayRef size, c10::SymIntArrayRef stride) {
  checkSetStorage(result, storage, storage_offset, size, stride);

  c10::SymDimVector contiguous_strides;
  if (stride.data() == nullptr) {
    // TODO: dedupe this with empty() symbolic logic
    int64_t dim = size.size();
    contiguous_strides.resize(dim);
    if (dim > 0) {
      const auto last_idx = dim - 1;
      contiguous_strides.at(last_idx) = 1;
      for (auto i = last_idx - 1; i >= 0; --i) {
        // TODO: max with 1
        contiguous_strides.at(i) = contiguous_strides.at(i+1) * size.at(i+1);
      }
    }
    stride = contiguous_strides;
  }

  // Run this before storage setting so we can access numel
  result.unsafeGetTensorImpl()->set_sizes_and_strides(size, stride, storage_offset);

  // Matches maybe_resize_storage_cpu no-numel behavior
  if (result.sym_numel() != 0) {
    // maybe_resize_storage_cpu can handle no storage exists at all but
    // that should never be the case here
    TORCH_INTERNAL_ASSERT(storage);
    TORCH_CHECK(storage.resizable(), "Trying to resize storage that is not resizable");
    // All meta data pointers are the same, so we don't have to "re" allocate
    // it.  TODO: Actually this might not quite be correct if we use special
    // pointers to track whether or not fake cuda tensors are pinned or not
    const auto itemsize = result.dtype().itemsize();
    c10::SymInt size_bytes = at::detail::computeStorageNbytes(
        size, stride, itemsize, storage_offset);
    storage.set_nbytes(std::move(size_bytes));
  }
  return result;
}

Tensor& set__symint(Tensor& result, const Tensor& storage, c10::SymInt storage_offset, c10::SymIntArrayRef size, c10::SymIntArrayRef stride) {
  TORCH_CHECK(storage.is_contiguous(), "passed in tensor to be used as storage must be contiguous");
  return result.set__symint(storage.storage(), storage_offset + storage.sym_storage_offset(), size, stride);
}

Tensor& set_tensor_(Tensor& result, const Tensor& source) {
  if (result.unsafeGetTensorImpl() != source.unsafeGetTensorImpl()) {
    return result.set_(source.storage(), source.storage_offset(), source.sizes(), source.strides());
  }
  return result;
}

// this needs to be split along CPU/CUDA lines because we don't have a consistent
// way of getting the allocator to use for a device (c10::GetAllocator is not
// the same as at::cuda::getCUDADeviceAllocator().
Tensor& set_cpu_(Tensor& result) {
  caffe2::TypeMeta dtype = result.dtype();
  Storage storage(
      Storage::use_byte_size_t(),
      0,
      c10::GetAllocator(kCPU),
      true);
  result.set_(storage, 0, {0}, {});
  TORCH_INTERNAL_ASSERT(dtype == result.dtype());
  return result;
}

// We can't re-use the cpu kernel here because we don't want to use the cpu allocator.
Tensor& set_meta_(Tensor& result) {
  caffe2::TypeMeta dtype = result.dtype();
  Storage storage(
      Storage::use_byte_size_t(),
      0,
      c10::GetAllocator(kMeta),
      true);
  result.set_(storage, 0, {0}, {});
  TORCH_INTERNAL_ASSERT(dtype == result.dtype());
  return result;
}

Tensor sparse_broadcast_to(const Tensor& self, IntArrayRef size) {
  TORCH_CHECK(self.is_sparse(), "input must be sparse tensor");
  int64_t sparse_extra_ndim = size.size() - self.dim();
  int64_t sparse_ndim = size.size() - self.dense_dim();
  TORCH_CHECK(sparse_extra_ndim >= 0, "input not broadcastable to size with smaller dimensionality");
  Tensor indices = self._indices();
  Tensor values = self._values();
  auto nnz = values.size(0);

  std::vector<int64_t> broadcast_sizes;
  std::vector<int64_t> broadcast_dense_sizes;
  std::vector<int64_t> broadcast_dims;
  std::vector<int64_t> unchanged_dims;
  broadcast_sizes.reserve(sparse_ndim);
  broadcast_dense_sizes.reserve(self.dense_dim() + 1);
  broadcast_dims.reserve(self.sparse_dim());
  unchanged_dims.reserve(self.sparse_dim());
  int64_t nnz_factor = 1;
  int64_t min_broadcast_dim = (sparse_extra_ndim > 0 ? 0: -1);
  int64_t max_unchanged_dim = -1;
  for (int64_t i=0; i<sparse_extra_ndim; i++) {
    auto d = size[i];
    nnz_factor *= d;
    broadcast_sizes.emplace_back(d);
  }
  for (int64_t i=0; i<self.sparse_dim(); i++) {
    auto d = size[sparse_extra_ndim + i];
    if (self.size(i) != d) {
      TORCH_CHECK(self.size(i) == 1,
                  "The expanded size of the tensor (",size[sparse_extra_ndim + i],") ",
                  "must match the existing size (",self.size(i),")");
      nnz_factor *= d;
      broadcast_sizes.emplace_back(d);
      if (min_broadcast_dim == -1) {
        min_broadcast_dim = sparse_extra_ndim + i;
      }
      broadcast_dims.emplace_back(i);
    } else {
      unchanged_dims.emplace_back(i);
      max_unchanged_dim = sparse_extra_ndim + i;
    }
  }
  // to_broadcast conserves is_coalesced property iff only the last
  // sparse dimensions are expaned. Possible expansion of dense
  // dimensions can be discarded as it does not affect the is_coalesce
  // property.
  bool is_coalesced = self.dim()==0 || (self.is_coalesced() && (max_unchanged_dim < min_broadcast_dim || min_broadcast_dim == -1));

  broadcast_dense_sizes.emplace_back(nnz);
  for (int64_t i=0; i<self.dense_dim(); i++) {
    broadcast_dense_sizes.emplace_back(size[sparse_extra_ndim + self.sparse_dim() + i]);
  }

  std::vector<int64_t> new_indices_size{sparse_ndim, nnz * nnz_factor};
  std::vector<int64_t> new_values_size(values.sizes().vec());
  new_values_size[0] = new_indices_size[1];

  Tensor new_values = values.expand(broadcast_dense_sizes).repeat_interleave(nnz_factor, 0);
  Tensor new_indices = indices.new_empty(new_indices_size);
  if (broadcast_sizes.size()>0) {
    // ones(broadcast_sizes).nonzero() is equivalent to
    // product(map(arange, broadcast_sizes)) but avoids creating
    // auxilary arange tensors
    Tensor broadcast_indices = at::native::new_ones(indices, broadcast_sizes).nonzero().transpose(0, 1).tile(nnz);
    new_indices.narrow(0, 0, sparse_extra_ndim).copy_(broadcast_indices.narrow(0, 0, sparse_extra_ndim));
    for (size_t i=0; i<broadcast_dims.size(); i++) {
      int64_t j=broadcast_dims[i];
      new_indices.select(0, sparse_extra_ndim + j).copy_(broadcast_indices.select(0, sparse_extra_ndim + i));
    }
  }
  for (int64_t j:unchanged_dims) {
    new_indices.select(0, sparse_extra_ndim + j).copy_(indices.select(0, j).repeat_interleave(nnz_factor));
  }
  return at::sparse_coo_tensor(new_indices, new_values, size)._coalesced_(is_coalesced);
}

Tensor broadcast_to_symint(const Tensor& self, SymIntArrayRef size) {
  return self.expand_symint(size);
}

std::vector<Tensor> broadcast_tensors(TensorList tensors) {
  return expand_outplace(tensors);
}

TORCH_IMPL_FUNC(cat_out_cpu)
(const ITensorListRef& tensors,
 int64_t dim,
 int64_t valid,
 bool all_contiguous,
 bool all_same_dtype,
 bool all_same_sizes_and_stride,
 MemoryFormat memory_format,
 const Tensor& result) {
  if (result.numel() == 0) {
    return;
  }

  auto materialized = tensors.materialize();

  // fast path for single thread when both inputs and result are contiguous and not empty
  bool use_serial_kernel = result.numel() < at::internal::GRAIN_SIZE || at::get_num_threads() == 1;
  ScalarType dtype = materialized[valid].get().scalar_type();
  bool serial_dtype = (dtype == ScalarType::Double || dtype == ScalarType::Float || dtype == ScalarType::BFloat16);
  if (use_serial_kernel && all_contiguous && all_same_dtype && serial_dtype) {
    cat_serial_stub(kCPU, result, materialized, dim);
    return;
  }

  int64_t offset = 0;
  if (all_same_sizes_and_stride && result.is_contiguous(memory_format) &&
      all_same_dtype) {
    const Tensor& source_slice = materialized[valid];
    auto slice_dim_size = source_slice.sizes()[dim];
    auto result_slice = result.narrow(dim, 0, slice_dim_size);
    auto result_slice_data = result_slice.data_ptr();
    auto result_stride_bytes = result.stride(dim) * elementSize(result.scalar_type());

    auto iter = TensorIteratorConfig()
      .set_check_mem_overlap(false)
      .resize_outputs(false)
      .add_output(result_slice)
      .add_input(source_slice)
      .enforce_safe_casting_to_output(true)
      .build();

    for (const Tensor& tensor : materialized) {
      if (cat_should_skip_tensor(tensor)) {
        continue;
      }
      auto source_data = static_cast<char*>(tensor.data_ptr());
      auto result_data = static_cast<char*>(result_slice_data) + offset * result_stride_bytes;
      iter.unsafe_replace_operand(0, result_data);
      iter.unsafe_replace_operand(1, source_data);
      copy_stub(iter.device_type(), iter, false);
      offset += slice_dim_size;
    }
  } else {
    for (const Tensor& tensor: materialized) {
      if (cat_should_skip_tensor(tensor)) {
        continue;
      }
      auto slice_dim_size = tensor.sizes()[dim];
      auto result_slice = result.narrow(dim, offset, slice_dim_size);

      auto iter = TensorIteratorConfig()
        .set_check_mem_overlap(false)  // Already checked above
        .resize_outputs(false)
        .add_output(result_slice)
        .add_input(tensor)
        .promote_inputs_to_common_dtype(true)
        .cast_common_dtype_to_outputs(true)
        .enforce_safe_casting_to_output(true)
        .build();
      copy_stub(iter.device_type(), iter, false);
      offset += slice_dim_size;
    }
  }
}

Tensor& cat_out(TensorList tensors, Dimname dim, Tensor& result) {
  TORCH_CHECK(!tensors.empty(), "expected a non-empty list of Tensors");
  return at::cat_out(result, tensors, dimname_to_position(tensors[0], dim));
}

Tensor cat(TensorList tensors, Dimname dim) {
  TORCH_CHECK(!tensors.empty(), "expected a non-empty list of Tensors");
  return at::cat(tensors, dimname_to_position(tensors[0], dim));
}

// torch.concat, alias for torch.cat
Tensor& concat_out(TensorList tensors, Dimname dim, Tensor& result) {
  return at::cat_out(result, tensors, dimname_to_position(tensors[0], dim));
}

Tensor concat(TensorList tensors, Dimname dim) {
  return at::cat(tensors, dimname_to_position(tensors[0], dim));
}

Tensor & concat_out(TensorList tensors, int64_t dim, Tensor & result) {
  return at::cat_out(result, tensors, dim);
}

Tensor concat(TensorList tensors, int64_t dim) {
  return at::cat(tensors, dim);
}

// torch.concatenate, alias for torch.cat
Tensor& concatenate_out(TensorList tensors, Dimname dim, Tensor& result) {
  return at::cat_out(result, tensors, dimname_to_position(tensors[0], dim));
}

Tensor concatenate(TensorList tensors, Dimname dim) {
  return at::cat(tensors, dimname_to_position(tensors[0], dim));
}

Tensor& concatenate_out(TensorList tensors, int64_t dim, Tensor & result) {
  return at::cat_out(result, tensors, dim);
}

Tensor concatenate(TensorList tensors, int64_t dim) {
  return at::cat(tensors, dim);
}

static bool sizes_match_except(IntArrayRef s1, IntArrayRef s2, int64_t dim_except /* should already be wrapped */) {
  if (s1.size() != s2.size()) {
    return false;
  }
  for (const auto i : c10::irange(static_cast<int64_t>(s1.size()))) {
    if (i != dim_except && s1[i] != s2[i]) {
      return false;
    }
  }
  return true;
}

// Check to see if the shape of tensors is compatible
// for being concatenated along a given dimension.
static void check_cat_sparse_dims(Tensor const &t,
  int64_t pos /* used only for debug messages */,
  IntArrayRef sizes,
  int64_t wrapped,
  int64_t sparse_dim,
  int64_t dense_dim) {
    TORCH_CHECK(t.is_sparse(),
            "Concatenating sparse tensors, but a dense tensor was found at position ", pos, ".");
    TORCH_CHECK(sizes_match_except(sizes, t.sizes(), wrapped),
            "All tensors must have the same shape: ", sizes, " (except in the concatenating dimension),"
            " but found shape: ", t.sizes(), " at position ", pos, ".");
    TORCH_CHECK(t.sparse_dim() == sparse_dim && t.dense_dim() == dense_dim,
            "All tensors must have the same sparse_dim and dense_dim: ", sparse_dim, ", ", dense_dim,
            ", but tensor at position ", pos, " has ", t.sparse_dim(), ", ", t.dense_dim(), ".");
}

static Tensor cat_sparse_impl(const MaterializedITensorListRef& tensors, int64_t dim) {
  std::vector<Tensor> indices;
  std::vector<Tensor> values;
  int64_t wrapped = maybe_wrap_dim(dim, tensors[0].get().dim());
  int64_t sparse_dim = tensors[0].get().sparse_dim();
  int64_t dense_dim = tensors[0].get().dense_dim();
  IntArrayRef sizes = tensors[0].get().sizes();
  if (wrapped < sparse_dim) {
    for (const auto i : c10::irange(tensors.size())) {
      const Tensor& t = tensors[i];
      check_cat_sparse_dims(t, i, sizes, wrapped, sparse_dim, dense_dim);
      indices.push_back(t._indices());
      values.push_back(t._values());
    }
    Tensor idxs = at::cat(indices, 1);
    Tensor vals = at::cat(values, 0);

    // We now need to move the indices of each
    // input tensor up along `dim` by an appropriate amount.
    // E.g., if t1 has indices [[2,3,4],[5,6,7]],
    // and sizes [10, 7]
    // then torch.cat((t1,t1,t1),1) should have indices
    // [[2,3,4,2,3,4,2,3,4],[5,6,7,12,13,14,19,20,21]],
    // so we need to increase idxs[1][3:6] by 7
    // and idxs[1][6:9] by 14.
    int64_t col = 0;
    int64_t cumulative_offset = 0;
    for (const auto i : c10::irange(tensors.size())) {
      const Tensor& t = tensors[i];
      int64_t this_piece_size = t._nnz();
      // cumulative_offset is zero for the first piece, so
      // don't waste time doing this operation unless i > 0.
      if (i > 0) {
        idxs[wrapped].narrow(0, col, this_piece_size) += cumulative_offset;
      }
      cumulative_offset += t.size(wrapped);
      col += this_piece_size;
    }
    auto sizes_copy = sizes.vec();
    sizes_copy[wrapped] = cumulative_offset;
    return native::sparse_coo_tensor(
        idxs,
        vals,
        sizes_copy,
        optTypeMetaToScalarType(tensors[0].get().options().dtype_opt()),
        tensors[0].get().options().layout_opt(),
        tensors[0].get().options().device_opt(),
        tensors[0].get().options().pinned_memory_opt());
  }
  else {
    // Catting along a dense dimension requires us to create new values.
    // For illustration, consider the sparse 3d tensors t1 and t2,
    // given by t1 = [[[1,2],[3,4]], ... (zeros) ..., [[5,6],[7,8]]]
    // and t2 = [... (zeros) ..., [[9, 10], [11,12]], ... (zeros) ...],
    // Their concatenation along dimension 2 is:
    // [[[1,2,0,0],[3,4,0,0]], ... (zeros) ..., [[0,0,9,10],[0,0,11,12]], ... (zeros) ..., [[5,6,0,0],[7,8,0,0]]]
    //
    // Their values tensors are, respectively,
    // [[[1,2],[3,4]],[[5,6],[7,8]]] and [[[9,10],[11,12]]].
    //
    // and so the values tensor of their concatenation along dim 2 will be:
    // [[[1,2,0,0],[3,4,0,0]],[[5,6,0,0],[7,8,0,0]],[[0,0,9,10],[0,0,11,12]]]
    //
    // which we can get by taking the values tensor of each tensor, catting it with zeros of the appropriate size on the left and right,
    // and then catting all those results together.

    // The dimension in each tensor's values object that corresponds to the overall dimension along which we're catting.
    int64_t values_dim = wrapped - sparse_dim + 1;
    // The final size along the catted dimension.
    const int64_t total_size = std::accumulate(
        tensors.begin(),
        tensors.end(),
        static_cast<int64_t>(0),
        [values_dim](int64_t l, const Tensor& r) {
          return l + r._values().size(values_dim);
        });
    auto zeros_sizes = tensors[0].get()._values().sizes().vec();
    int64_t cumulative_size = 0;
    std::vector<Tensor> vals_pieces;
    std::vector<Tensor> idxs_pieces;
    for (const auto i : c10::irange(tensors.size())) {
      const Tensor& t = tensors[i];
      check_cat_sparse_dims(t, i, sizes, wrapped, sparse_dim, dense_dim);
      // dimension 0 of values corresponds to the number of values,
      // rather than to any logical dimension of the sparse tensor.
      zeros_sizes[0] = t._values().size(0);
      zeros_sizes[values_dim] = cumulative_size;
      cumulative_size += t._values().size(values_dim);
      auto z1 = at::zeros(
          zeros_sizes,
          optTypeMetaToScalarType(t._values().options().dtype_opt()),
          t._values().options().layout_opt(),
          t._values().options().device_opt(),
          t._values().options().pinned_memory_opt());
      zeros_sizes[values_dim] = total_size - cumulative_size;
      auto z2 = at::zeros(
          zeros_sizes,
          optTypeMetaToScalarType(t._values().options().dtype_opt()),
          t._values().options().layout_opt(),
          t._values().options().device_opt(),
          t._values().options().pinned_memory_opt());
      vals_pieces.push_back(at::cat({z1, t._values(), z2}, values_dim));
      idxs_pieces.push_back(t._indices());
    }
    auto sizes_copy = sizes.vec();
    sizes_copy[wrapped] = total_size;
    // This can create an uncoalesced tensor
    return native::sparse_coo_tensor(
        at::cat(idxs_pieces, 1),
        at::cat(vals_pieces),
        sizes_copy,
        optTypeMetaToScalarType(tensors[0].get().options().dtype_opt()),
        tensors[0].get().options().layout_opt(),
        tensors[0].get().options().device_opt(),
        tensors[0].get().options().pinned_memory_opt());
  }
}

Tensor cat_sparse(const ITensorListRef& tensors, int64_t dim) {
  auto materialized = tensors.materialize();
  auto maybe_outnames = namedinference::compute_cat_outnames(materialized);
  auto result = cat_sparse_impl(materialized, at::legacy_cat_wrap_dim(dim, materialized));
  namedinference::propagate_names_if_nonempty(result, maybe_outnames);
  return result;
}

Tensor block_diag(TensorList tensors) {
  Tensor result;
  if (tensors.size() == 0) {
    result = at::empty({1, 0});
    return result;
  }

  const Device& device = tensors[0].device();
  for (const auto tensor_idx : c10::irange(tensors.size())) {
    const Tensor& tensor = tensors[tensor_idx];

    TORCH_CHECK(
      tensor.device() == device,
      "torch.block_diag: input tensors must all be on the same device.",
      " Input 0 is on device ", device,
      " and input ", tensor_idx, " is on device ", tensor.device()
    );
  }

  ScalarType output_scalar_type = native::result_type(tensors);
  int64_t result_dim0 = 0;
  int64_t result_dim1 = 0;
  std::vector<Tensor> tensors_2D(tensors.size());

  // Sum the dimensions of the tensors, check tensor sizes,
  // and expand all 0-D and 1-D tensors so that everything
  // is 2-D
  for (const auto tensor_idx : c10::irange(tensors.size())) {
    const Tensor& tensor = tensors[tensor_idx];
    int64_t ndims = tensor.dim();
    TORCH_CHECK(
      ndims <= 2,
      "torch.block_diag: Input tensors must have 2 or fewer dimensions. Input ",
      tensor_idx, " has ", ndims, " dimensions"
    );

    int64_t dim0 = 1;
    int64_t dim1 = 1;

    if (ndims == 2) {
      dim0 = tensor.size(0);
      dim1 = tensor.size(1);
      tensors_2D[tensor_idx] = tensor;
    } else if (ndims == 1) {
      // Switching dim 0 to dim 1 is intentional
      dim1 = tensor.size(0);
      tensors_2D[tensor_idx] = tensor.expand({dim0, dim1});
    } else {
      tensors_2D[tensor_idx] = tensor.expand({dim0, dim1});
    }
    result_dim0 += dim0;
    result_dim1 += dim1;
  }

  result = at::zeros(
    {result_dim0, result_dim1},
    tensors[0].options().dtype(output_scalar_type)
  );

  int64_t cur_dim0 = 0;
  int64_t cur_dim1 = 0;

  // Copy each tensor into the appropriate location in the result matrix
  for (const auto& tensor : tensors_2D) {
    int64_t dim0 = tensor.size(0);
    int64_t dim1 = tensor.size(1);
    result.slice(0, cur_dim0, cur_dim0+dim0).slice(1, cur_dim1, cur_dim1+dim1).copy_(tensor);

    cur_dim0 += dim0;
    cur_dim1 += dim1;
  }

  return result;
}

std::vector<Tensor> chunk(const Tensor& self, int64_t chunks, int64_t dim) {
  TORCH_CHECK(self.dim() > 0,
           "chunk expects at least a 1-dimensional tensor");
  TORCH_CHECK(chunks > 0,
           "chunk expects `chunks` to be greater than 0, got: ", chunks);

  const auto dim_size = self.sym_size(dim);
  auto split_size = (dim_size + chunks - 1) / chunks;

  // We need to call split_with_sizes in the case where split_size and dimension size are 0, because
  // a call to split would discard the number of chunks (because we can have an arbitrary number of
  // 0-sized chunks adding up to 0).  So, call split_with_sizes with the correct number of chunks,
  // eventually we will do this for all cases.
  if (split_size == 0 && dim_size == 0) {
    std::vector<c10::SymInt> split_sizes(chunks, split_size);
    split_sizes[chunks - 1] = split_size - (split_size * chunks - dim_size);
    return self.split_with_sizes_symint(split_sizes, dim);
  } else {
    return self.split_symint(split_size, dim);
  }
}

std::vector<Tensor> tensor_split_sections_symint(const Tensor& self, c10::SymInt sym_sections, int64_t dim) {
  TORCH_CHECK(self.dim() > 0, "tensor_split expected at least a 1-dimensional tensor, but got a tensor with ", self.dim()," dims");
  int64_t dim_ = maybe_wrap_dim(dim, self.dim());
  // NB: intentional, sections specifies number of output tensors, which
  // cannot be polymorphic
  int64_t sections = sym_sections.guard_int(__FILE__, __LINE__);
  TORCH_CHECK(sections > 0, "number of sections must be larger than 0, got ", sections);
  const auto dim_size = self.sym_size(dim_);
  std::vector<Tensor> splits(sections);
  auto min_split_size = dim_size / sections;
  auto num_splits_one_extra = dim_size % sections;
  c10::SymInt start_idx = 0;
  for (const auto split_idx : c10::irange(sections)) {
    auto split_size = (num_splits_one_extra > split_idx) ? (min_split_size + 1) : min_split_size;
    splits[split_idx] = at::slice_symint(self, dim_, start_idx, start_idx + split_size);
    start_idx += split_size;
  }
  return splits;
}

template <typename T>
std::vector<Tensor> _tensor_split_indices(const Tensor& self, ArrayRef<T> indices, int64_t dim) {
  TORCH_CHECK(self.dim() > 0, "tensor_split expected at least a 1-dimensional tensor, but got a tensor with ", self.dim()," dims");
  int64_t dim_ = maybe_wrap_dim(dim, self.dim());
  int64_t num_indices = indices.size();
  std::vector<Tensor> splits(num_indices + 1);
  T start_idx(0);
  for (const auto split_idx : c10::irange(num_indices)) {
    auto end_idx = indices[split_idx];
    splits[split_idx] = at::symint::slice<T>(self, dim_, start_idx, end_idx);
    start_idx = end_idx;
  }
  splits[num_indices] = at::symint::slice<T>(self, dim_, start_idx, at::symint::size<T>(self, dim_));
  return splits;
}

std::vector<Tensor> tensor_split(const Tensor& self, IntArrayRef indices, int64_t dim) {
  return _tensor_split_indices(self, indices, dim);
}

std::vector<Tensor> tensor_split_indices_symint(const Tensor& self, SymIntArrayRef indices, int64_t dim) {
  return _tensor_split_indices(self, indices, dim);
}

std::vector<Tensor> tensor_split(const Tensor& self, const Tensor& tensor_indices_or_sections, int64_t dim) {
  TORCH_CHECK(self.dim() > 0, "tensor_split expected at least a 1-dimensional tensor, but got a tensor with ", self.dim()," dims");
  auto split_device = tensor_indices_or_sections.device();
  TORCH_CHECK(split_device == kCPU,
    "tensor_split expected tensor_indices_or_sections to be on cpu, but it's on ", split_device);
  auto split_dtype = tensor_indices_or_sections.scalar_type();
  TORCH_CHECK(split_dtype == at::kLong,
    "tensor_split expected tensor_indices_or_sections to have dtype of long, but got ", split_dtype);
  auto split_dim = tensor_indices_or_sections.dim();
  TORCH_CHECK(split_dim == 1 || split_dim == 0,
    "tensor_split expected tensor_indices_or_sections to be a zero-dimensional or one-dimensional tensor, but got a tensor with ", split_dim, " dims");

  if (split_dim == 0) {
    int64_t sections = tensor_indices_or_sections.item<int64_t>();
    return self.tensor_split(sections, dim);
  } else {
    auto indices_data = tensor_indices_or_sections.data_ptr<int64_t>();
    auto stride = tensor_indices_or_sections.stride(0);
    auto numel = tensor_indices_or_sections.numel();
    std::vector<int64_t> indices(numel);
    for (const auto offset : c10::irange(numel)) {
      // indices tensor could be non-contiguous
      indices[offset] = *(indices_data + offset * stride);
    }
    return self.tensor_split(indices, dim);
  }
}

std::vector<Tensor> unsafe_chunk(const Tensor& self, int64_t chunks, int64_t dim) {
  TORCH_CHECK(self.dim() > 0,
           "chunk expects at least a 1-dimensional tensor");
  TORCH_CHECK(chunks > 0,
           "chunk expects `chunks` to be greater than 0, got: ", chunks);

  const auto dim_size = self.size(dim);
  int64_t split_size = (dim_size + chunks - 1) / chunks;

  // See the comment above in chunk(...)
  if (split_size == 0 && dim_size == 0) {
    std::vector<int64_t> split_sizes(chunks, split_size);
    split_sizes[chunks - 1] = split_size - (split_size * chunks - dim_size);
    return self.unsafe_split_with_sizes(split_sizes, dim);
  } else {
    return self.unsafe_split(split_size, dim);
  }
}

Tensor diagflat(const Tensor& self, int64_t offset) {
  return self.contiguous().view(-1).diag(offset);
}

Tensor diagonal(const Tensor& self, int64_t offset, int64_t dim1_, int64_t dim2_) {
  int64_t nDims = self.dim();
  int64_t dim1 = maybe_wrap_dim(dim1_, nDims);
  int64_t dim2 = maybe_wrap_dim(dim2_, nDims);
  TORCH_CHECK(dim1 != dim2, "diagonal dimensions cannot be identical ", dim1_, ", ", dim2_);
  auto outnames = namedinference::compute_diagonal_outnames(self, dim1, dim2);
  NoNamesGuard no_names_guard;

  // NOLINTNEXTLINE(cppcoreguidelines-init-variables)
  int64_t diag_size;
  int64_t storage_offset = self.storage_offset();
  // compute storage offset and size for the diagonal
  // for positive values of offset (above the main diagonal)
  // "leftmost columns" (along dim2) are dropped
  // for negative values of offset (below the main diagonal)
  // "topmost rows" (along dim1) are dropped.
  // Note that we invert +/- in the second to absorb the negative
  // sign in the offset.
  if (offset >= 0) {
    diag_size = std::max<int64_t>(std::min(self.size(dim1), self.size(dim2)-offset), 0);
  } else {
    diag_size = std::max<int64_t>(std::min(self.size(dim1)+offset, self.size(dim2)), 0);
  }

  // NumPy allows you to specify offsets "off the end"; let's just be careful not to
  // set a ridiculous storage_offset in that case (technically it shouldn't matter
  // because there are no elements in the tensor, but let's be kosher).
  if (diag_size == 0) {
    // skip
  } else if (offset >= 0) {
    storage_offset += offset * self.stride(dim2);
  } else {
    storage_offset -= offset * self.stride(dim1);
  }

  // construct new size and stride: we drop dim1 and dim2 (maximum first for not changing the index of the minimum)
  // the new ("joint") dimension is appended to the end of the shape / stride to match numpy semantics
  DimVector sizes(self.sizes().begin(), self.sizes().end());
  DimVector strides(self.strides().begin(), self.strides().end());
  sizes.erase(sizes.begin() + std::max(dim1, dim2));
  strides.erase(strides.begin() + std::max(dim1, dim2));
  sizes.erase(sizes.begin() + std::min(dim1, dim2));
  strides.erase(strides.begin() + std::min(dim1, dim2));
  sizes.push_back(diag_size);
  strides.push_back(self.stride(dim1)+self.stride(dim2));

  // return view with new parameters
  auto result = self.as_strided(sizes, strides, storage_offset);

  no_names_guard.reset();
  namedinference::propagate_names_if_nonempty(result, outnames);
  return result;
}

Tensor diagonal(const Tensor& self, Dimname outdim, Dimname dim1, Dimname dim2, int64_t offset) {
  auto result = at::diagonal(
      self,
      offset,
      dimname_to_position(self, dim1),
      dimname_to_position(self, dim2));
  // This is slower than it needs to be because there is no way to modify
  // the names of a tensor in-place right now. In the future we should consider
  // offering that functionality.
  std::vector<Dimname> new_names = result.names().vec();
  new_names[new_names.size() - 1] = outdim;
  return result.refine_names(new_names);
}

Tensor diag_embed(const Tensor& self, int64_t offset, int64_t dim1_, int64_t dim2_) {
  int64_t nDims = self.dim() + 1;
  int64_t dim1 = maybe_wrap_dim(dim1_, nDims);
  int64_t dim2 = maybe_wrap_dim(dim2_, nDims);
  TORCH_CHECK(dim1 != dim2, "diagonal dimensions cannot be identical ", dim1_, ", ", dim2_);
  int64_t new_dim_len = std::abs(offset) + self.size(-1);
  auto sizes = self.sizes().vec();
  sizes.pop_back();
  sizes.insert(sizes.begin() + std::min(dim1, dim2), new_dim_len);
  sizes.insert(sizes.begin() + std::max(dim1, dim2), new_dim_len);
  auto result = at::zeros(sizes, self.options());
  auto diag = result.diagonal(offset, dim1, dim2);
  diag.copy_(self);
  return result;
}

Tensor expand(const Tensor& self, c10::IntArrayRef size, bool /*unused*/) {
  TORCH_CHECK(size.size() >= (size_t)self.dim(),
           "expand(", self.toString(), "{", self.sizes(), "}, size=", size,
           "): the number of sizes provided (", size.size(), ") ",
           "must be greater or equal to the number of dimensions in the tensor (",
           self.dim(), ")");

  auto expandedSizesAndStrides = inferExpandGeometry_dimvector(self.sizes(), self.strides(), size);

  auto result = self.as_strided(
      expandedSizesAndStrides.sizes, expandedSizesAndStrides.strides);
  namedinference::propagate_names_for_expand(result, self);
  return result;
}

Tensor expand_as(const Tensor& self, const Tensor& other) {
  return self.expand_symint(other.sym_sizes());
}

Tensor sum_to_size(const Tensor& self, IntArrayRef size) {
  TORCH_CHECK(is_expandable_to(size, self.sizes()),
           "size {", size, "} is not expandable to size {", self.sizes(), "}.");

  return sum_to(self, size);
}

// We currently do not support per-channel quant for unfold, diagonal, expand, permute.
// TODO: Make this an aten function and replace as_strided_qtensorimpl once that is done.
Tensor make_qtensor(const Tensor& self, IntArrayRef size, IntArrayRef stride, QuantizerPtr quantizer) {
  auto result = at::detail::make_tensor<QTensorImpl>(
      c10::TensorImpl::VIEW, Storage(self.storage()), self.key_set(), self.dtype(), quantizer);
  setStrided(result, size, stride, self.storage_offset());
  return result;
}

Tensor as_strided_tensorimpl(const Tensor& self, IntArrayRef size, IntArrayRef stride, optional<int64_t> storage_offset_) {
  TORCH_INTERNAL_ASSERT(!self.is_mps(), "as_strided_tensorimpl does not work with MPS; call self.as_strided(...) instead");
  auto storage_offset = storage_offset_.value_or(self.storage_offset());
  auto result = at::detail::make_tensor<TensorImpl>(
      c10::TensorImpl::VIEW, Storage(self.storage()), self.key_set(), self.dtype());
  setStrided(result, size, stride, storage_offset);
  return result;
}

Tensor as_strided_tensorimpl_meta(const Tensor& self, IntArrayRef size, IntArrayRef stride, optional<int64_t> storage_offset_) {
  auto storage_offset = storage_offset_.value_or(self.storage_offset());
  auto result = at::detail::make_tensor<TensorImpl>(
      c10::TensorImpl::VIEW, Storage(self.storage()), self.key_set(), self.dtype());
  setStrided(result, size, stride, storage_offset);
  return result;
}

Tensor as_strided_tensorimpl_meta_symint(const Tensor& self, SymIntArrayRef sym_size, SymIntArrayRef sym_stride, optional<c10::SymInt> sym_storage_offset_) {
  auto sym_storage_offset = sym_storage_offset_.value_or(self.sym_storage_offset());
  auto result = at::detail::make_tensor<TensorImpl>(
      c10::TensorImpl::VIEW, Storage(self.storage()), self.key_set(), self.dtype());
  setStrided(result, sym_size, sym_stride, sym_storage_offset);
  return result;
}

Tensor as_strided_qtensorimpl(const Tensor& self, IntArrayRef size, IntArrayRef stride, optional<int64_t> storage_offset_) {
  auto storage_offset = storage_offset_.value_or(self.storage_offset());
  auto quantizer = get_qtensorimpl(self)->quantizer();
  TORCH_CHECK(
      quantizer->qscheme() == QScheme::PER_TENSOR_AFFINE,
      "Setting strides is possible only on uniformly quantized tensor");
  auto result = at::detail::make_tensor<QTensorImpl>(
      c10::TensorImpl::VIEW, Storage(self.storage()), self.key_set(), self.dtype(), quantizer);
  setStrided(result, size, stride, storage_offset);
  return result;
}

// This is an overloaded function similar to
// Tensor as_strided_qtensorimpl(const Tensor& self, IntArrayRef size, IntArrayRef stride, optional<int64_t> storage_offset_)
// and is currently not available through the dispatcher. The additional
// input, quantizer, is called by the select & slice methods.
// TODO: Make this function compatible with the dispatcher
Tensor as_strided_qtensorimpl(const Tensor& self, IntArrayRef size, IntArrayRef stride, optional<int64_t> storage_offset_,
  QuantizerPtr quantizer) {
  auto storage_offset = storage_offset_.value_or(self.storage_offset());
  TORCH_CHECK(
      (quantizer->qscheme() == QScheme::PER_TENSOR_AFFINE) ||
      (quantizer->qscheme() == QScheme::PER_CHANNEL_AFFINE),
      "Setting strides is possible only on uniformly or per channel quantized tensors");
  auto result = at::detail::make_tensor<QTensorImpl>(
      c10::TensorImpl::VIEW, Storage(self.storage()), self.key_set(), self.dtype(), quantizer);
  setStrided(result, size, stride, storage_offset);
  return result;
}

const Tensor &as_strided__symint(const Tensor& self, SymIntArrayRef size, SymIntArrayRef stride, optional<c10::SymInt> storage_offset_) {
  auto storage_offset = storage_offset_.value_or(self.sym_storage_offset());
  setStrided(self, size, stride, storage_offset);
  return self;
}

Tensor narrow_copy_dense(const Tensor& self, int64_t dim, int64_t start, int64_t length) {
  return self.narrow(dim, start, length).clone(at::MemoryFormat::Contiguous);
}

// Should just use narrow_copy_out, but this API is used internally at Meta:
// https://github.com/pytorch/pytorch/pull/87045#issuecomment-1309353561
Tensor narrow_copy_dense_cpu(const Tensor& self, int64_t dim, int64_t start, int64_t length){
  auto output = at::empty_like(self);
  return narrow_copy_dense_cpu_out(self, dim, start, length, output);
}

Tensor narrow_copy_sparse(const Tensor& self, int64_t dim, int64_t start, int64_t length) {
  int64_t allDim = self.dim();
  int64_t end = start+length;
  TORCH_CHECK(allDim > 0, "narrow() cannot be applied to a 0-dim tensor.");
  TORCH_CHECK(length >= 0, "narrow(): length must be non-negative.");
  TORCH_CHECK(dim >= 0 && dim < allDim,
    "Dimension ", dim, " out of range. Expecting 0 <= dim < ", allDim, ".");
  TORCH_CHECK(start >= 0 && end <= self.size(dim),
    "Invalid range to narrow. range(start, start+length) must be a subset of range(0, ", self.size(dim), ").")
  Tensor indices = self._indices();
  int64_t sparse_dim = self.sparse_dim();

  std::vector<int64_t> new_sizes = self.sizes().vec();
  new_sizes[dim] = length;

  Tensor new_values;
  Tensor new_indices;
  if (dim < sparse_dim) {
    Tensor mask = (indices[dim] >= start).__and__((indices[dim] < end));
    new_indices = indices.masked_select(mask).view({sparse_dim, -1});
    new_indices[dim].sub_(start);
    Tensor nzIndices = mask.nonzero().view(-1);
    new_values = self._values().index_select(0, nzIndices);
  } else {
    /* This means we are narrowing on a dense dim, which is in effect just a
        regular narrow on _values() */
    new_indices = indices;
    int64_t dense_dim = dim - sparse_dim + 1;
    new_values = self._values().narrow_copy(dense_dim, start, length);
  }

  auto newTensor = at::sparse_coo_tensor(new_indices, new_values, new_sizes);
  return newTensor._coalesced_(self.is_coalesced());
}

// Should just use narrow_copy_out, but this API is used internally at Meta:
// https://github.com/pytorch/pytorch/pull/87045#issuecomment-1309353561
Tensor& narrow_copy_dense_cpu_out(
  const Tensor& self, int64_t dim, int64_t start, int64_t length, Tensor& output
) {

  TORCH_CHECK(self.dim() > 0, "narrow() cannot be applied to a 0-dim tensor.");
  TORCH_CHECK(self.dtype() == output.dtype());

  auto self_contig = self.expect_contiguous();
  const auto self_sizes = self_contig->sizes();

  // wrap dim if negative and do bound check
  if (dim < 0) {
    dim = at::maybe_wrap_dim(dim, self_sizes.size());
  } else {
    TORCH_CHECK(dim < static_cast<int64_t>(self_sizes.size()));
  }

  // wrap start and do bound check
  const auto cur_size = self_sizes[dim];
  if (start != cur_size && start < 0) { // start being the end is valid, but
                                        // not a valid dim specification.
    start = at::maybe_wrap_dim(start, cur_size);
  }
  TORCH_CHECK(
      length >= 0 && start <= cur_size - length,
      "start (",
      start,
      ") + length (",
      length,
      ") exceeds dimension size (",
      cur_size,
      ").");

  // resize output
  auto output_sizes = self_sizes.vec();
  output_sizes[dim] = length;
  at::native::resize_(output, output_sizes);

  // NOLINTNEXTLINE(bugprone-narrowing-conversions,cppcoreguidelines-narrowing-conversions)
  const int64_t unit = c10::size_from_dim_(dim + 1, self_sizes);
  const int64_t num_blocks = c10::size_to_dim_(dim, self_sizes);

  const auto itemsize = self_contig->dtype().itemsize();
  // NOLINTNEXTLINE(clang-analyzer-deadcode.DeadStores)
  size_t src_nbytes = itemsize * self_contig->numel();
  // NOLINTNEXTLINE(clang-analyzer-deadcode.DeadStores)
  size_t dst_nbytes = itemsize * output.numel();

  size_t src_block_size = unit * self_sizes[dim];
  size_t dst_block_size = unit * length;

  if (num_blocks == 0 || dst_block_size == 0) {
    return output;
  }

  char* src_bytes = static_cast<char*>(self_contig->data_ptr());
  char* dst_bytes = static_cast<char*>(output.data_ptr());

  size_t src_block_size_bytes = itemsize * src_block_size;
  size_t dst_block_size_bytes = itemsize * dst_block_size;
  size_t src_offset = unit * start;

  char* src_offset_bytes = src_bytes + itemsize * src_offset;
  char* dst_offset_bytes = dst_bytes;

  for (const auto i : c10::irange(num_blocks)) {
    char* local_src_offset_bytes = src_offset_bytes + i * src_block_size_bytes;
    char* local_dst_offset_bytes = dst_offset_bytes + i * dst_block_size_bytes;
    TORCH_INTERNAL_ASSERT_DEBUG_ONLY(
        static_cast<void*>(local_src_offset_bytes + dst_block_size_bytes) <=
        static_cast<void*>(src_bytes + src_nbytes));
    TORCH_INTERNAL_ASSERT_DEBUG_ONLY(
        static_cast<void*>(local_dst_offset_bytes + dst_block_size_bytes) <=
        static_cast<void*>(dst_bytes + dst_nbytes));

    memcpy(
        local_dst_offset_bytes, local_src_offset_bytes, dst_block_size_bytes);
  }
  return output;
}

Tensor narrow(const Tensor& self, int64_t dim, int64_t start, int64_t length) {
  TORCH_CHECK(self.dim() > 0, "narrow() cannot be applied to a 0-dim tensor.");
  TORCH_CHECK(length >= 0, "narrow(): length must be non-negative.");
  auto cur_size = self.size(dim);
  if (start != cur_size) {  // start being the end is valid, but not a valid dim specification.
    start = maybe_wrap_dim(start, cur_size);
  }
  TORCH_CHECK(start <= cur_size - length,
           "start (", start, ") + length (", length, ") exceeds dimension size (", cur_size, ").");
  return at::slice(self, dim, start, start + length, 1);
}

Tensor narrow_symint(const Tensor& self, int64_t dim, SymInt start, SymInt length) {
  TORCH_CHECK(self.dim() > 0, "narrow() cannot be applied to a 0-dim tensor.");
  TORCH_CHECK(length >= 0, "narrow(): length must be non-negative.");
  auto cur_size = self.sym_size(dim);
  if (start != cur_size) {  // start being the end is valid, but not a valid dim specification.
    start = maybe_wrap_dim(start, cur_size);
  }
  TORCH_CHECK(start <= cur_size - length,
           "start (", start, ") + length (", length, ") exceeds dimension size (", cur_size, ").");
  return at::slice_symint(self, dim, start, start + length, 1);
}

// This overload exists purely for XLA, because they wanted to pass in "symbolic"
// start via Tensor.
Tensor narrow_tensor_symint(const Tensor& self, int64_t dim, const Tensor& start, SymInt length) {
  TORCH_CHECK(start.dim() == 0 && isIntegralType(start.scalar_type(), /*includeBool=*/false),
              "start must be an 0-dim integral Tensor.");
  int64_t st = start.item<int64_t>();
  return at::narrow_symint(self, dim, c10::SymInt(st), length);
}

std::tuple<DimVector, DimVector, std::vector<int64_t>>
_permute_size_stride_estimation(const Tensor& self, IntArrayRef dims) {
  const auto ndim = self.dim();
  TORCH_CHECK(ndim == static_cast<int64_t>(dims.size()),
      "permute(sparse_coo): number of dimensions in the tensor input ",
      "does not match the length of the desired ordering of dimensions ",
      "i.e. input.dim() = ", ndim, " is not equal to len(dims) = ", dims.size());

  const auto is_strided_layout = self.options().layout() == at::kStrided;
  const auto old_sizes = self.sizes();
  const auto old_strides = is_strided_layout ? self.strides() : IntArrayRef{};

  auto new_sizes = DimVector(ndim);
  auto new_strides = DimVector(is_strided_layout ? ndim : 0);
  auto wrapped_dims = std::vector<int64_t>(ndim);
  std::vector<bool> seen_dims(ndim);

  for (const auto i : c10::irange(ndim)) {
    const auto d = maybe_wrap_dim(dims[i], ndim);
    TORCH_CHECK(!seen_dims[d],
        "permute(): duplicate dims are not allowed.");
    seen_dims[d] = true;
    wrapped_dims[i] = d;
    new_sizes[i] = old_sizes[d];
    if (is_strided_layout) {
      new_strides[i] = old_strides[d];
    }
  }

  return std::make_tuple(new_sizes, new_strides, wrapped_dims);
}

Tensor permute(const Tensor& self, IntArrayRef dims) {
  DimVector new_sizes, new_strides;
  std::vector<int64_t> _;
  std::tie(new_sizes, new_strides, _) = _permute_size_stride_estimation(self, dims);
  return self.as_strided(new_sizes, new_strides);
}

Tensor permute_sparse_coo(const Tensor& self, IntArrayRef dims) {
  DimVector new_sizes, _;
  std::vector<int64_t> wrapped_dims;
  std::tie(new_sizes, _, wrapped_dims) = _permute_size_stride_estimation(self, dims);

  const auto ndim = self.dim();
  const auto sparse_ndim = self.sparse_dim();
  const auto dense_ndim = self.dense_dim();

  auto dims_id_perm = std::vector<int64_t>(ndim);
  auto dims_sparse_dense_id_perm = std::vector<int64_t>(ndim);
  for (const auto i : c10::irange(ndim)) {
    dims_id_perm[i] = i;
    dims_sparse_dense_id_perm[i] = wrapped_dims[i];
  }
  std::sort(dims_sparse_dense_id_perm.begin(), dims_sparse_dense_id_perm.begin() + sparse_ndim);
  std::sort(dims_sparse_dense_id_perm.begin() + sparse_ndim, dims_sparse_dense_id_perm.end());
  TORCH_CHECK(dims_sparse_dense_id_perm == dims_id_perm,
      "permute(sparse_coo): transpositions between sparse and dense dimensions are not allowed.",
      "Only transpositions within sparse and dense dimensions are supported.");

  const auto slice = [](std::vector<int64_t> v, size_t begin, size_t len) -> decltype(v) {
    return std::vector<int64_t>{v.begin() + begin, v.begin() + begin + len};
  };

  auto old_sparse_dims = slice(dims_id_perm, 0, sparse_ndim);
  auto old_dense_dims = slice(dims_id_perm, sparse_ndim, ndim - sparse_ndim);
  auto new_sparse_dims = slice(wrapped_dims, 0, sparse_ndim);
  auto new_dense_dims = slice(wrapped_dims, sparse_ndim, ndim - sparse_ndim);

  auto old_indices = self._indices();
  auto old_values = self._values();

  const auto new_indices = (new_sparse_dims == old_sparse_dims)
    ? old_indices
    : [&]() -> Tensor {
      auto sparse_perm_tensor = at::from_blob(reinterpret_cast<void*>(new_sparse_dims.data()),
          {sparse_ndim}, old_indices.options().device(at::kCPU));
      // creates new indices. It is possible to avoid that if COO
      // is allowed to store a permutation vector.
      return old_indices.index_select(0, sparse_perm_tensor.to(self.device().type()));
    }();
  const auto new_values = (new_dense_dims == old_dense_dims)
    ? old_values
    : [&]() -> Tensor {
      auto values_perm = std::vector<int64_t>(dense_ndim + 1);
      for (const auto i : c10::irange(dense_ndim)) {
        values_perm[i + 1] = new_dense_dims[i] - sparse_ndim + 1;
      }
      return old_values.permute(values_perm);
    }();

  const auto is_coalesced = self.is_coalesced() && (dims[0] == 0);
  return _sparse_coo_tensor_with_dims_and_tensors(
      sparse_ndim, dense_ndim, new_sizes, new_indices, new_values, self.options())
    ._coalesced_(is_coalesced);
}

Tensor repeat(const Tensor& self, IntArrayRef repeats) {
  TORCH_CHECK(repeats.size() >= (size_t)self.dim(),
           "Number of dimensions of repeat dims can not be smaller than number of dimensions of tensor");

  // Add new leading dimensions to the tensor if the
  // number of target dimensions is larger than the
  // number of source dimensions.
  int64_t num_new_dimensions = repeats.size() - self.dim();
  DimVector padded_size(num_new_dimensions, 1);
  padded_size.insert(padded_size.end(), self.sizes().begin(), self.sizes().end());
  DimVector target_size(repeats.size());
  bool zero_tensor = false;
  for(const auto idx : c10::irange(repeats.size())) {
    if (repeats[idx] == 0) {
      zero_tensor = true;
    }
    target_size[idx] = padded_size[idx] * repeats[idx];
  }

  Tensor xtensor = self.expand(padded_size);

  Tensor result;
  if (self.is_quantized()) {
    result = at::empty_quantized(target_size, self);
  } else {
    result = at::empty(target_size, self.options());
  }

  // return an empty tensor if one of the repeat dimensions is zero
  if (zero_tensor) {
    return result;
  }

  Tensor urtensor = at::alias(result);
  for (const auto i : c10::irange(xtensor.dim())) {
    // can't unfold with step 0, so make sure step is at least 1
    // (it doesn't matter what it is in that case, because the size is 0).
    auto size_i = xtensor.sizes()[i];
    urtensor = urtensor.unfold(i, size_i, std::max<int64_t>(size_i, 1));
  }

  urtensor.copy_(xtensor.expand_as(urtensor));

  return result;
}

Tensor tile(const Tensor& self, IntArrayRef reps){
  // If self.size() > len(reps), reps is promoted to self.size() by pre-pending
  // 1’s to it to keep the same behaviour as `numpy.tile`.
  // Thus for a tensor of shape (2, 3, 4, 5), a dims of (2, 2) is treated
  // as (1, 1, 2, 2).
  const int64_t size_diff = self.dim() - static_cast<int64_t>(reps.size());
  if (size_diff > 0){
    std::vector<int64_t> new_reps(size_diff, 1);
    for (const auto i : c10::irange(reps.size())) {
      new_reps.emplace_back(reps[i]);
    }
    return self.repeat(IntArrayRef(new_reps));
  }
  // `torch.tile` is equivalent to the already implemented `torch.Tensor.repeat`
  return self.repeat(reps);
}

//
// templated for ArrayRef<int64_t> and SmallVector<int64_t> use cases
//
template <typename Vec>
Tensor alias_with_sizes_and_strides(
    const Tensor& self,
    const Vec& sizes,
    const Vec& strides) {
  //caller should make sure that sizes and strides are valid for self
  //(storage is sufficient, strides are non-negative, strides and sizes array size is the same)
  Tensor self_;
  if (self.is_quantized()) {
    self_ = at::detail::make_tensor<QTensorImpl>(
      c10::TensorImpl::VIEW, Storage(self.storage()), self.key_set(), self.dtype(), get_qtensorimpl(self)->quantizer());
    auto* self_tmp_ = self_.unsafeGetTensorImpl();
    self_tmp_->set_storage_offset(self.storage_offset());
    self_tmp_->set_sizes_and_strides(sizes, strides);
  } else {
    self_ = at::detail::make_tensor<TensorImpl>(
      c10::TensorImpl::VIEW, Storage(self.storage()), self.key_set(), self.dtype());
    auto* self_tmp_ = self_.unsafeGetTensorImpl();
    self_tmp_->set_storage_offset(self.storage_offset());
    self_tmp_->set_sizes_and_strides(sizes, strides);
  }
  namedinference::propagate_names(self_, self);
  return self_;
}

Tensor reshape_symint(const Tensor& self, c10::SymIntArrayRef proposed_shape) {
  if (self.is_sparse()) {
    AT_ERROR("reshape is not implemented for sparse tensors");
  }
  c10::SymDimVector shape = infer_size_dv(proposed_shape, self.sym_numel());

  if (self.is_mkldnn()) {
    return at::_mkldnn_reshape(self, c10::asIntArrayRefSlow(shape));
  }

  // `computeStride` returns the proper strides to use if this
  // `reshape` can be just a view.
  auto stride = at::detail::computeStride(self.sym_sizes(), self.sym_strides(), shape);

  // NB: Even though we have viewable geometry and the target strides here,
  //     we do not just call `as_strided` on `self` because the backward
  //     for `as_strided` is not as efficient as that of `view` (since the
  //     former is meant to handle general cases).
  //
  //     Similarly we don't call `view` because it duplicates some of the work
  //     we've already done, and instead call our internal/private operator
  //     `_reshape_alias` that essentially does the same thing as `view` and
  //     `as_strided` without any of the extra overhead.
  if (stride.has_value()) {
    // Temporary check to revert to the old behavior/view in cases where the
    // device is not supported (e.g. for XLA the operation is not supported
    // so we use `view` instead).
    //
    // We need to do the checks here instead of in `native_functions.yaml`
    // to preserve backwards compatibility.
    if (!self.is_xla() && !self.is_lazy() && !self.is_ipu() && !at::isTensorSubclassLike(self)) {
      return self._reshape_alias_symint(shape, stride.value());
    } else {
      return self.view_symint(shape);
    }
  }
  return at::_unsafe_view_symint(self.clone(at::MemoryFormat::Contiguous), shape);
}

Tensor _reshape_copy_symint(const Tensor& self, c10::SymIntArrayRef proposed_shape) {
  if (self.is_sparse()) {
    TORCH_CHECK(0, "_reshape_copy is not implemented for sparse tensors");
  }
  c10::SymDimVector shape = infer_size_dv(proposed_shape, self.sym_numel());

  if (self.is_mkldnn()) {
    TORCH_CHECK(0, "_reshape_copy not implemented for mkldnn tensors");
  }

  if (self.is_contiguous()) {
    return self.view_symint(shape).clone(at::MemoryFormat::Contiguous);
  } else {
    return at::_unsafe_view_symint(self.clone(at::MemoryFormat::Contiguous), shape);
  }
}

// Duplicate of above code for non-symbolic ints. Kept for BC purposes and to
// minimize breakages.
Tensor reshape(const Tensor& self, IntArrayRef proposed_shape) {
  if (self.is_sparse()) {
    AT_ERROR("reshape is not implemented for sparse tensors");
  }
  DimVector shape = infer_size_dv(proposed_shape, self.numel());

  if (self.is_mkldnn()) {
    return at::_mkldnn_reshape(self, shape);
  }

  // `computeStride` returns the proper strides to use if this
  // `reshape` can be just a view.
  auto stride = at::detail::computeStride(self.sizes(), self.strides(), shape);

  // NB: Even though we have viewable geometry and the target strides here,
  //     we do not just call `as_strided` on `self` because the backward
  //     for `as_strided` is not as efficient as that of `view` (since the
  //     former is meant to handle general cases).
  //
  //     Similarly we don't call `view` because it duplicates some of the work
  //     we've already done, and instead call our internal/private operator
  //     `_reshape_alias` that essentially does the same thing as `view` and
  //     `as_strided` without any of the extra overhead.
  if (stride.has_value()) {
    // Temporary check to revert to the old behavior/view in cases where the
    // device is not supported (e.g. for XLA the operation is not supported
    // so we use `view` instead).
    //
    // We need to do the checks here instead of in `native_functions.yaml`
    // to preserve backwards compatibility.
    if (!self.is_xla() && !self.is_lazy() && !self.is_ipu()) {
      return self._reshape_alias(shape, stride.value());
    } else {
      return self.view(shape);
    }
  }
  return at::_unsafe_view(self.clone(at::MemoryFormat::Contiguous), shape);
}

Tensor _reshape_alias(const Tensor& self, IntArrayRef sizes, IntArrayRef strides) {
  // This is only used by `reshape` in cases where it would otherwise have dispatched
  // to `view`. This removes the overhead of calling `view` which duplicates some of
  // the work that's already been done (`infer_size_dv` and `computeStride`).

  return alias_with_sizes_and_strides(self, sizes, strides);
}

Tensor reshape_as(const Tensor& self, const Tensor& other) {
  return self.reshape(other.sizes());
}

static Tensor select_sparse(const Tensor& self, int64_t dim, int64_t index) {
  int64_t sparse_dim = self.sparse_dim();
  int64_t dense_dim = self.dense_dim();
  TORCH_INTERNAL_ASSERT(dim >= 0 && dim < sparse_dim + dense_dim);

  auto indices = self._indices();
  auto values = self._values();
  auto new_sizes = self.sizes().vec();
  new_sizes.erase(new_sizes.begin() + dim);

  if (dim < sparse_dim) {
    auto nzIndices = (indices[dim] == index).nonzero().view(-1);
    auto new_values = values.index_select(0, nzIndices);
    if (sparse_dim == 1) {
      // return dense part:
      if (new_values.size(0) == 1) {
        return new_values[0];
      } else {
        // sum promotes integral type to int64 when dtype is not specified.
        return at::sum(new_values, 0, false, new_values.scalar_type());
      }
    } else {
      auto dimIndices = (arange(
                             0,
                             sparse_dim,
                             c10::nullopt /* dtype */,
                             c10::nullopt /* layout */,
                             self.device(),
                             c10::nullopt /* pin_memory */) != dim)
                            .nonzero()
                            .view(-1);
      auto new_indices = indices.index_select(1, nzIndices).index_select(0, dimIndices);
      return _sparse_coo_tensor_with_dims_and_tensors(
            sparse_dim - 1, dense_dim, new_sizes, new_indices, new_values, self.options());
    }
  } else {
    auto new_values = values.select(dim - sparse_dim + 1, index);
    return _sparse_coo_tensor_with_dims_and_tensors(
         sparse_dim, dense_dim - 1, new_sizes, indices, new_values, self.options());
  }
}

// this is an auxiliary function, called by the select&slice methods, that
// creates a new quantizer from the given input
// is_select is true if calling function is select()
QuantizerPtr create_subtensor_quantizer(const Tensor& self, bool is_select, int64_t start,
  int64_t end, int64_t dim, int64_t step) {
  auto quantizer_prev = get_qtensorimpl(self)->quantizer();
  if (quantizer_prev->qscheme() == QScheme::PER_TENSOR_AFFINE) {
    return quantizer_prev;
  }
  QuantizerPtr quantizer;
  auto temp = static_cast<PerChannelAffineQuantizer*>(quantizer_prev.get());
  auto axis = temp->axis();
  auto scales = temp->scales();
  auto zero_points = temp->zero_points();
  if (dim == axis) {
    // Compute scales&zps for sub-tensor
    // *.select(0, start) could alternatively be replaced with *.slice(0, start, end, step), but
    // select has less overhead
    scales = is_select ? scales.select(0, start) : scales.slice(0, start, end, step);
    zero_points = is_select ? zero_points.select(0, start) : zero_points.slice(0, start, end, step);
  }
  if (scales.numel() > 1) {
    // Axis only needs to be adjusted if the calling function is select(), since select() reduces
    // the number of dimensions of the tensor by 1, and remains unchanged if calling function is slice()
    quantizer = make_per_channel_affine_quantizer(scales, zero_points, (is_select ? axis - 1 : axis),
                                                  quantizer_prev->scalar_type());
  } else {
    quantizer = make_per_tensor_affine_quantizer(scales.item().to<double>(), zero_points.item().to<int64_t>(),
                                                 quantizer_prev->scalar_type());
  }
  return quantizer;
}

Tensor select(const Tensor& self, int64_t dim, int64_t index) {
  return at::select_symint(self, dim, c10::SymInt{index});
}

Tensor select(const Tensor& self, Dimname dim, int64_t index) {
  return at::select_symint(self, dimname_to_position(self, dim), c10::SymInt{index});
}

Tensor select_symint(const Tensor& self, int64_t dim, c10::SymInt index) {
  int64_t ndim = self.dim();
  if (ndim == 0) {
    TORCH_CHECK_INDEX(false, "select() cannot be applied to a 0-dim tensor.");
  }
  dim = maybe_wrap_dim(dim, ndim);
  auto size = self.sym_sizes()[dim];
  if (size < -index || size <= index) {
    if (self.has_names() && self.names()[dim] != Dimname::wildcard()) {
      TORCH_CHECK_INDEX(false, "select(): index ", index, " out of range for tensor of size ",
                     self.sizes(), " at dimension ", self.names()[dim]);
    }
    TORCH_CHECK_INDEX(false, "select(): index ", index, " out of range for tensor of size ",
                   self.sizes(), " at dimension ", dim);
  }
  if (index < 0) {
    index += size;
  }
  if (self.is_sparse()) {
    return select_sparse(self, dim, index.guard_int(__FILE__, __LINE__));
  }

  Tensor result;
  if (self.is_quantized()) {
    auto local_index = index.guard_int(__FILE__, __LINE__);

    DimVector sizes(self.sizes().begin(), self.sizes().end());
    DimVector strides(self.strides().begin(), self.strides().end());
    auto storage_offset = self.storage_offset() + local_index * strides[dim];
    sizes.erase(sizes.begin() + dim);
    strides.erase(strides.begin() + dim);

    auto quantizer = create_subtensor_quantizer(self, true, local_index, local_index + 1, dim, 1);
    result = as_strided_qtensorimpl(self, sizes, strides, storage_offset, quantizer);
  } else {
    std::vector<c10::SymInt> sizes(self.sym_sizes().begin(), self.sym_sizes().end());
    std::vector<c10::SymInt> strides(self.sym_strides().begin(), self.sym_strides().end());
    auto storage_offset = self.sym_storage_offset() + index * strides[dim];
    sizes.erase(sizes.begin() + dim);
    strides.erase(strides.begin() + dim);

    result = self.as_strided_symint(sizes, strides, storage_offset);
  }
  namedinference::propagate_names_except(result, self, {dim});
  return result;
}

<<<<<<< HEAD
Tensor select(const Tensor& self, Dimname dim, int64_t index) {
  return at::select(self, dimname_to_position(self, dim), index);
}

Tensor select_backward(const Tensor& grad, IntArrayRef input_sizes, int64_t dim, int64_t index) {
  auto grad_input = at::zeros(input_sizes, grad.options());
=======
Tensor select_backward_symint(const Tensor& grad, c10::SymIntArrayRef input_sizes, int64_t dim, c10::SymInt index) {
  auto grad_input = at::zeros_symint(input_sizes, grad.options());
>>>>>>> 842946e1
  grad_input.select_symint(dim, index).copy_(grad);
  return grad_input;
}

Tensor index_select_sparse_cpu(const Tensor& self, int64_t dim, const Tensor& index) {
  /*
    Algorithm:
    index - a 1-D tensor of indicies with shape (n,)
    self - sparse tensor, its shape is sizes = sparse_shape + dense_shape
      indices - 2-D tensor of indices, shape is (sparse_dims, nnz)
      values - (1+len(dense_shape))-D tensor of values, shape is (nnz,) + dense_shape
    index_select(dim, index) returns a sparse tensor with the following data
      new_sizes = sizes[:dim] + (n,) + sizes[dim+1:]
      new_indices - shape is (sparse_dims, new_nnz)
      new_values - shape is (new_nnz,) + dense_shape

      if dim < len(sparse_shape):
          # Find new_indices[dim] of the output sparse tensor and
          # indices at which to select values/indices.
          # The CPP code uses (binary/in a count table) search to find matches and may
          # swap the loop order for better algorithmic complexity.
          new_dim_indices = []
          selected_dim_indices = []
          # This is a brute-force algorithms to convey the main idea.
          # The CPP code below is more efficient but more complicated.
          for i, i_idx in enumerate(indices[dim]):
              for j, j_idx in enumerate(index):
                  if i_idx == j_idx:
                      new_dim_indices.append(j)
                      selected_dim_indices.append(i)
          new_indices = indices.index_select(1, selected_dim_indices)
          new_values = values.index_select(0, selected_dim_indices)
          new_indices[dim] = new_dim_indices
      else:
          new_indices = indices
          new_values = values.index_select(dim - sparse_dim + 1, index);
    */
  const auto ndim = self.dim();
  TORCH_CHECK_INDEX(ndim, "index_select() cannot be applied to a 0-dim tensor.");
  TORCH_CHECK_INDEX(
      index.dim() == 1 && index.dtype() == at::kLong && index.options().layout() == at::kStrided,
      "index_select() argument index must be 1-D strided (non-sparse) long-tensor.");
  dim = maybe_wrap_dim(dim, ndim);
  const auto size = self.size(dim);
  const auto sparse_dim = self.sparse_dim();
  const auto dense_dim = self.dense_dim();
  const auto indices = self._indices();
  const auto values = self._values();
  const auto nnz = values.size(0);
  const auto index_len = index.size(0);
  auto res_sizes = self.sizes().vec();
  res_sizes[dim] = index_len;

  // Equivalent to t.index_select(dim, idx), but vanilla index_select is not parallel,
  // so we use gather instead.
  // We use this method to select relevant indices/values
  // from the intersection between indices[dim] and the index.
  const auto index_select = [](const Tensor& t, int64_t dim, const Tensor& idx) -> Tensor {
    const auto idx_len = idx.numel();
    auto out_shape = t.sizes().vec();
    out_shape[dim] = idx_len;
    auto idx_shape = std::vector<int64_t>(t.dim(), 1);
    idx_shape[dim] = idx_len;
    return t.gather(dim, idx.view(idx_shape).expand(out_shape));
  };

  // If indexing into sparse dimensions
  if (dim < sparse_dim) {
    // short-circuit if index is empty
    if (!index_len) {
      auto res_indices = index_select(indices, 1, index);
      res_indices[dim] = index;
      const auto res_values = index_select(values, 0, index);

      return _sparse_coo_tensor_with_dims_and_tensors(
          sparse_dim, dense_dim, res_sizes, res_indices, res_values, self.options());
    }

    const auto nneg_index = [&index, index_len, &self, size, dim]() -> Tensor {
      const auto index_contiguous = index.contiguous();
      auto nneg_index = at::empty_like(index_contiguous);
      // nneg_index = (index < 0) * (index + size) + (index >= 0) * index
      auto* ptr_index = index_contiguous.data_ptr<int64_t>();
      auto* ptr_nneg_index = nneg_index.data_ptr<int64_t>();
      at::parallel_for(0, index_len, at::internal::GRAIN_SIZE, [&](int64_t start, int64_t end) {
          const auto* src = ptr_index + start;
          auto* dst = ptr_nneg_index + start;
          for (C10_UNUSED const auto _ : c10::irange(start, end)) {
            auto idx = *src++;
            if (idx < -size || idx >= size) {
               // Mark self and dim as used if code is compiled with STRIP_ERROR_MESSAGES
              (void)dim;
              (void)self;
              TORCH_CHECK_INDEX(false,
                  "index_select(): index contains ", idx, " that is out of range for tensor of size ",
                  self.sizes(), " at dimension ", dim
              );
            }
            if (idx < 0) {
              idx += size;
            }
            *dst++ = idx;
          }
      });

      return nneg_index;
    }();

    const auto dim_indices = indices[dim].contiguous();

    // If nnz is smaller than size, then either indices[dim] or index gets sorted,
    // then this is followed by a binary search to find interesections.
    const auto get_selected_indices_small_nnz_large_size = [&]() -> std::tuple<Tensor, Tensor> {
      const auto grain_size = at::internal::GRAIN_SIZE;
      const auto n_threads_nnz = std::max<int64_t>(
          1, std::min<int64_t>((nnz + grain_size - 1) / grain_size, at::get_num_threads())
      );
      const auto n_threads_index = std::max<int64_t>(
          1, std::min<int64_t>((index_len + grain_size - 1) / grain_size, at::get_num_threads())
      );
      const auto search_in_dim_indices
        // if either dim_indices or index requires sorting, we compare
        // the cost of sort + binary search, which is comparing
        // (len(dim_indices) + len(index)) * log(len(index)) to
        // (len(dim_indices) + len(index)) * log(len(dim_indices)).
        // That simplifies to comparing len(dim_indices) to len(index).
        // Additionally, we take into consideration potential parallel
        // speedup.
        = (nnz / n_threads_nnz <= index_len / n_threads_index)
        // if self is coalesced and dim is 0, then we compare
        // index_len * log(len(dim_indices)), which is binary search into dim_indices,
        // to (len(index_len) + len(dim_indices)) * log(index_len).
        // Additionally, we take into consideration potential parallel
        // speedup.
          || (self.is_coalesced() && dim == 0
          && (index_len * std::log2(nnz) / n_threads_index
            <= (nnz / n_threads_nnz + index_len) * std::log2(index_len)))
        ? true : false;

      // src is a source of indices to binary search in sorted
      Tensor sorted, sorted_idx, src;
      std::tie(sorted, sorted_idx, src) = [
        &dim_indices, &nneg_index, &self,
        search_in_dim_indices, dim, nnz
      ](void) -> std::tuple<Tensor, Tensor, Tensor> {
        // sort dim_indices to binary search into it
        if (search_in_dim_indices) {
          // dim_indices is already sorted if self is coalesced and dim == 0
          if (self.is_coalesced() && dim == 0) {
            return std::make_tuple(dim_indices, at::arange(nnz, dim_indices.options()), nneg_index);
          }
          else {
            Tensor sorted_dim_indices, sorted_dim_indices_idx;
            std::tie(sorted_dim_indices, sorted_dim_indices_idx) = dim_indices.sort();
            return std::make_tuple(sorted_dim_indices, sorted_dim_indices_idx, nneg_index);
          }
        }
        // sort nneg_index to binary search into it
        else {
          Tensor sorted_nneg_index, sorted_nneg_index_idx;
          std::tie(sorted_nneg_index, sorted_nneg_index_idx) = nneg_index.sort();
          return std::make_tuple(sorted_nneg_index, sorted_nneg_index_idx, dim_indices);
        }
      }();

      const auto src_grain_size = at::internal::GRAIN_SIZE;
      const auto src_len = src.numel();
      const auto n_threads_src = std::max<int64_t>(
          // 1 <= n_threads_src <= std::min(ceil(src.numel() / src_grain_size), max_threads)
          1, std::min<int64_t>((src_len + src_grain_size - 1) / src_grain_size, at::get_num_threads())
      );
      const auto chunk_size_src = (src_len + n_threads_src - 1) / n_threads_src;

      const std::vector<int64_t> src_n_threads_shape = {
        n_threads_src, (src_len + n_threads_src - 1) / n_threads_src
      };

      // src_int_idx and sorted_int_idx store "i" and "j" indices indicating
      // intersections such that src_int_idx[i] == sorted_int_idx[j].
      // These intersections are found with binary search and in parallel.
      auto src_int_idx = at::empty(src_n_threads_shape, src.options());
      auto sorted_int_idx = at::empty_like(src_int_idx);
      // For each element "i" from src, int_counts define how many
      // elements there are in sorted, i.e. "j" indices, corresponding
      // to "i", i.e.:
      // |{j : src_int_idx[i] == sorted_int_idx[j]}| for each i in src_int_idx.
      auto int_counts = at::zeros_like(src_int_idx);

      // fill in src_int_idx, sorted_int_idx, int_counts
      {
        const auto sorted_len = sorted.numel();
        const auto* ptr_sorted = sorted.data_ptr<int64_t>();
        const auto* ptr_sorted_start = ptr_sorted;
        const auto* ptr_sorted_end = ptr_sorted + sorted_len;

        at::parallel_for(0, n_threads_src, 1, [&](int64_t tid, C10_UNUSED int64_t _) {
            const auto start = tid * chunk_size_src;
            const auto end = std::min(start + chunk_size_src, src_len);
            auto* ptr_tid_src_int_idx = src_int_idx.select(0, tid).data_ptr<int64_t>();
            auto* ptr_tid_sorted_int_idx = sorted_int_idx.select(0, tid).data_ptr<int64_t>();
            auto* ptr_tid_int_counts = int_counts.select(0, tid).data_ptr<int64_t>();
            const auto* ptr_src = src.data_ptr<int64_t>() + start;

            for (const auto i : c10::irange(start, end)) {
              const auto src_val = *ptr_src++;
              const auto src_val_lb = std::lower_bound(ptr_sorted_start, ptr_sorted_end, src_val);
              // We cannot just use *src_val_lb != src_val because when
              // src_val_lb == ptr_sorted_end, dereferencing past-the-end value
              // is not well-defined.
              if (src_val_lb == ptr_sorted_end || *src_val_lb != src_val) {
                ++ptr_tid_src_int_idx;
                ++ptr_tid_sorted_int_idx;
                ++ptr_tid_int_counts;
                continue;
              }
              const auto src_val_ub = std::upper_bound(ptr_sorted_start, ptr_sorted_end, src_val);

              const int64_t count = src_val_ub - src_val_lb;
              const int64_t j = src_val_lb - ptr_sorted_start;

              *ptr_tid_src_int_idx++ = i;
              *ptr_tid_sorted_int_idx++ = j;
              *ptr_tid_int_counts++ = count;
            }
        });
      }

      const auto compressed_int_counts = int_counts.sum(-1);
      const auto res_len = compressed_int_counts.sum().item<int64_t>();

      // Short-circuit if empty intersection
      if (!res_len) {
        auto empty_idx = at::empty({0}, src.options());
        return std::make_tuple(empty_idx, empty_idx);
      }

      // Now that we know "i", "j" and the counts, we "unflatten"
      // them into two arrays of intersection indices such that
      // selected_src = repeat_interleave(src_int_idx, int_counts),
      // and selected_sorted is obtained as follows:
      // offsets = int_counts.cumsum(0).sub_(int_counts)
      // for ii, (j, c) in enumerate(zip(sorted_int_idx, int_counts)):
      //     out_slice = slice(offsets[ii], offsets[ii] + c)
      //     src_slice = slice(j, j + c)
      //     selected_sorted[out_slice] = sorted_int_idx[src_slice]
      auto selected_sorted = at::empty({res_len}, sorted.options());
      auto selected_src = at::empty({res_len}, src.options());

      // fill in selected_sorted, selected_src
      {
        auto* ptr_selected_sorted = selected_sorted.data_ptr<int64_t>();
        auto* ptr_selected_src = selected_src.data_ptr<int64_t>();

        const auto thread_offsets = compressed_int_counts.cumsum(0).sub_(compressed_int_counts);
        const auto* ptr_sorted_idx = sorted_idx.data_ptr<int64_t>();
        at::parallel_for(0, n_threads_src, 1, [&](int64_t tid, C10_UNUSED int64_t _) {
            const auto start = tid * chunk_size_src;
            const auto end = std::min(start + chunk_size_src, src_len);
            const auto tid_offset = thread_offsets.data_ptr<int64_t>()[tid];
            const auto* ptr_tid_src_int_idx = src_int_idx.select(0, tid).data_ptr<int64_t>();
            const auto* ptr_tid_sorted_int_idx = sorted_int_idx.select(0, tid).data_ptr<int64_t>();
            const auto* ptr_tid_int_counts = int_counts.select(0, tid).data_ptr<int64_t>();
            auto* ptr_tid_selected_sorted = ptr_selected_sorted + tid_offset;
            auto* ptr_tid_selected_src = ptr_selected_src + tid_offset;

            for (C10_UNUSED const auto _ : c10::irange(start, end)) {
              const auto count = *ptr_tid_int_counts++;
              const auto i = *ptr_tid_src_int_idx++;
              const auto j = *ptr_tid_sorted_int_idx++;
              if (!count) continue;

              std::fill_n(ptr_tid_selected_src, count, i);
              std::copy_n(ptr_sorted_idx + j, count, ptr_tid_selected_sorted);

              ptr_tid_selected_sorted += count;
              ptr_tid_selected_src += count;
            }
        });
      }

      return search_in_dim_indices
        ? std::make_tuple(selected_sorted, selected_src)
        : std::make_tuple(selected_src, selected_sorted);
    };

    // Converts a 1d sorted idx to a compressed 1d compressed idx,
    // aka crow in the CSR format. Useful to get a count table in
    // a parallelized and no-sync manner.
    // TODO: this function is equivalent to _convert_indices_from_coo_to_csr.
    // The mentioned function is not public yet.
    const auto sorted_idx_to_cidx = [](
        const Tensor& idx,
        int64_t len,
        bool run_in_parallel = true) -> Tensor {
      auto cidx = at::empty({len + 1}, idx.options());

      const auto* ptr_idx = idx.data_ptr<int64_t>();
      auto* ptr_cidx = cidx.data_ptr<int64_t>();

      const auto idx_len = idx.numel();

      std::fill_n(ptr_cidx, ptr_idx[0] + 1, 0);
      std::fill_n(ptr_cidx + ptr_idx[idx_len - 1] + 1, len - ptr_idx[idx_len - 1], idx_len);

      const auto grain_size = run_in_parallel ? at::internal::GRAIN_SIZE : idx_len;
      at::parallel_for(0, idx_len, grain_size, [&](int64_t start, int64_t end) {
          auto* ptr_curr_cidx = ptr_cidx + ptr_idx[start] + 1;
          for (int64_t i = start; i < std::min(end, idx_len - 1); ++i) {
            const auto diff = ptr_idx[i + 1] - ptr_idx[i];
            std::fill_n(ptr_curr_cidx, diff, i + 1);
            ptr_curr_cidx += diff;
          }
      });

      return cidx;
    };

    // If nnz is (much) larger than size, then both indices[dim] and index get sorted
    // with a count sort (faster, and no huge nnz-sized chunk memory allocations).
    // The element-wise product between the count tables gives us all the intersections.
    const auto get_selected_indices_large_nnz_small_size = [&]() -> std::tuple<Tensor, Tensor> {
      const auto get_counts = [&sorted_idx_to_cidx](
          // Writes into counts (must be preallocated and zero)
          // and allows to use external buffers.
          Tensor& counts,
          const Tensor& t,
          int64_t bins,
          bool is_sorted = false,
          bool run_in_parallel = true) -> void {
        if (is_sorted) {
          const auto cidx = sorted_idx_to_cidx(t, bins, run_in_parallel);
          at::sub_out(counts, cidx.slice(0, 1, bins + 1), cidx.slice(0, 0, bins));
        }
        else {
          auto* ptr_counts = counts.data_ptr<int64_t>();
          const auto* ptr_vals = t.data_ptr<int64_t>();
          for (C10_UNUSED const auto _ : c10::irange(t.numel())) {
            ++ptr_counts[*ptr_vals++];
          }
        }
      };

      const auto counts_per_thread = [&get_counts, size](
          const Tensor& idx,
          bool is_sorted = false,
          int64_t grain_size = at::internal::GRAIN_SIZE
      ) -> Tensor {
        const auto idx_len = idx.numel();
        // 1 <= n_threads <= min(ceil(len / grain_size), max_threads)
        const auto n_threads = std::max<int64_t>(
            1, std::min<int64_t>((idx_len + grain_size - 1) / grain_size, at::get_num_threads())
        );
        const auto chunk_size = (idx_len + n_threads - 1) / n_threads;
        const auto run_in_parallel = (n_threads == 1);

        auto counts_per_thread = at::zeros({n_threads, size}, idx.options());
        at::parallel_for(0, n_threads, 1, [&](int64_t tid, C10_UNUSED int64_t _) {
          const auto start = tid * chunk_size;
          const auto end = std::min(start + chunk_size, idx_len);
          const auto tid_idx = idx.slice(0, start, end);
          auto tid_counts = counts_per_thread.select(0, tid);
          get_counts(tid_counts, tid_idx, /*bins=*/size,
              /*is_sorted=*/is_sorted, /*run_in_parallel=*/run_in_parallel);
        });

        return counts_per_thread;
      };

      auto dim_indices_counts_per_thread = counts_per_thread(
          dim_indices,
          /*is_sorted=*/self.is_coalesced() && dim == 0
          /*grain_size = at::internal::GRAIN_SIZE*/
      );
      auto dim_indices_offset_counts_per_thread = dim_indices_counts_per_thread.cumsum(0);

      auto index_counts_per_thread = counts_per_thread(
          nneg_index,
          /*is_sorted=*/false
          /*grain_size = at::internal::GRAIN_SIZE*/
      );
      auto index_offset_counts_per_thread = index_counts_per_thread.cumsum(0);

      const auto index_counts = index_offset_counts_per_thread.select(0, -1);
      const auto dim_indices_counts = dim_indices_offset_counts_per_thread.select(0, -1);
      const auto intersection_counts = index_counts.mul(dim_indices_counts);
      const auto res_len = intersection_counts.sum().item<int64_t>();
      // Short-circuit if empty intersection
      if (!res_len) {
        auto empty_idx = at::empty({0}, index.options());
        return std::make_tuple(empty_idx, empty_idx);
      }
      const auto intersection_offsets = intersection_counts.cumsum(0);

      const auto search_in_dim_indices = [&]() -> bool {
        const auto grain_size = at::internal::GRAIN_SIZE;
        const auto n_threads_index = std::max<int64_t>(
            1, std::min<int64_t>((index_len + grain_size - 1) / grain_size, at::get_num_threads())
        );
        const auto n_threads_dim_indices = std::max<int64_t>(
            1, std::min<int64_t>((nnz + grain_size - 1) / grain_size, at::get_num_threads())
        );

        const auto index_max_copy_work_per_thread =
          index_counts_per_thread.mul(dim_indices_counts).sum(-1).max().item<int64_t>();
        const auto dim_indices_max_copy_work_per_thread
          = dim_indices_counts_per_thread.mul(index_counts).sum(-1).max().item<int64_t>();

        const auto index_max_work_per_thread = index_max_copy_work_per_thread * index_len / n_threads_index;
        const auto dim_indices_max_work_per_thread = dim_indices_max_copy_work_per_thread * nnz / n_threads_dim_indices;
        return index_max_work_per_thread <= dim_indices_max_work_per_thread
          ? true
          : false;
      }();

      Tensor idx, idx_counts_per_thread, idx_offset_counts_per_thread;
      Tensor src, src_counts_per_thread, src_offset_counts_per_thread;
      std::tie(
          idx, idx_counts_per_thread, idx_offset_counts_per_thread,
          src, src_counts_per_thread, src_offset_counts_per_thread
      ) = [&]() {
        return search_in_dim_indices
          ? std::make_tuple(
              nneg_index, index_counts_per_thread, index_offset_counts_per_thread,
              dim_indices, dim_indices_counts_per_thread, dim_indices_offset_counts_per_thread
            )
          : std::make_tuple(
              dim_indices, dim_indices_counts_per_thread, dim_indices_counts_per_thread.cumsum(0),
              nneg_index, index_counts_per_thread, index_counts_per_thread.cumsum(0)
            );
      }();

      const auto idx_counts = idx_offset_counts_per_thread.select(0, -1);
      const auto src_counts = src_offset_counts_per_thread.select(0, -1);

      Tensor src_idx, src_idx_offsets;
      std::tie(src_idx, src_idx_offsets) = [&](
          int64_t grain_size = at::internal::GRAIN_SIZE
      ) -> std::tuple<Tensor, Tensor> {
        const auto src_intersection_counts = src_counts.mul(idx_counts > 0);
        const auto src_intersection_offsets = src_intersection_counts.cumsum(0);
        const auto src_idx_len = src_intersection_offsets.data_ptr<int64_t>()[size - 1];
        auto src_idx = at::empty({src_idx_len}, src.options());

        const auto* ptr_src = src.data_ptr<int64_t>();
        const auto* ptr_intersection_counts = intersection_counts.data_ptr<int64_t>();
        const auto* ptr_src_intersection_counts = src_intersection_counts.data_ptr<int64_t>();
        const auto* ptr_src_intersection_offsets = src_intersection_offsets.data_ptr<int64_t>();
        auto* ptr_src_idx = src_idx.data_ptr<int64_t>();

        const auto src_len = src.numel();
        const auto n_threads_src = std::max<int64_t>(
            1, std::min<int64_t>((src_len + grain_size - 1) / grain_size, at::get_num_threads())
        );
        const auto chunk_size = (src_len + n_threads_src - 1) / n_threads_src;
        at::parallel_for(0, n_threads_src, 1, [&](int64_t tid, C10_UNUSED int64_t _) {
            const auto start = tid * chunk_size;
            const auto end = std::min(start + chunk_size, src_len);
            auto* ptr_src_tid = ptr_src + start;
            const auto* ptr_src_counts_per_thread
              = src_counts_per_thread.select(0, tid).data_ptr<int64_t>();
            const auto* ptr_src_offset_counts_per_thread
              = src_offset_counts_per_thread.select(0, tid).data_ptr<int64_t>();
            auto tid_counts = at::zeros({size}, src.options());
            auto* ptr_tid_counts = tid_counts.data_ptr<int64_t>();

            for (const auto i : c10::irange(start, end)) {
              const auto idx_val = *ptr_src_tid++;
              // skip idx value if not in the intersection
              if (!ptr_intersection_counts[idx_val]) continue;
              const auto idx_val_offset
                = ptr_src_intersection_offsets[idx_val]
                - ptr_src_intersection_counts[idx_val];
              const auto idx_val_tid_offset
                = ptr_src_offset_counts_per_thread[idx_val]
                - ptr_src_counts_per_thread[idx_val];
              auto& idx_val_local_tid_count = ptr_tid_counts[idx_val];
              ptr_src_idx[idx_val_offset + idx_val_tid_offset + idx_val_local_tid_count] = i;
              ++idx_val_local_tid_count;
            }
        });

        const auto src_idx_offsets = src_intersection_offsets.sub_(src_intersection_counts);

        return std::make_tuple(src_idx, src_idx_offsets);
      }();

      Tensor idx_selected, src_selected;
      std::tie(idx_selected, src_selected) = [&](
          int64_t grain_size = at::internal::GRAIN_SIZE
      ) -> std::tuple<Tensor, Tensor> {
        const auto thread_offset = [&]() {
          // we do not need idx_counts_per_thread anymore,
          // so it is safe to do in-place intersection.
          auto counts_per_thread = idx_counts_per_thread.mul_(src_counts).sum(-1);
          return counts_per_thread.cumsum(0).sub_(counts_per_thread);
        }();
        const auto* ptr_thread_offset = thread_offset.data_ptr<int64_t>();

        auto idx_selected = at::empty({res_len}, idx.options());
        auto src_selected = at::empty({res_len}, src.options());

        const auto* ptr_idx = idx.data_ptr<int64_t>();
        const auto* ptr_src_counts = src_counts.data_ptr<int64_t>();
        const auto* ptr_intersection_counts = intersection_counts.data_ptr<int64_t>();
        const auto* ptr_src_idx = src_idx.data_ptr<int64_t>();
        const auto* ptr_src_idx_offsets = src_idx_offsets.data_ptr<int64_t>();
        auto* ptr_idx_selected = idx_selected.data_ptr<int64_t>();
        auto* ptr_src_selected = src_selected.data_ptr<int64_t>();

        const auto idx_len = idx.numel();
        const auto n_threads_idx = std::max<int64_t>(
            1, std::min<int64_t>((idx_len + grain_size - 1) / grain_size, at::get_num_threads())
        );
        const auto chunk_size = (idx_len + n_threads_idx - 1) / n_threads_idx;
        at::parallel_for(0, n_threads_idx, 1, [&](int64_t tid, C10_UNUSED int64_t _) {
            const auto start = tid * chunk_size;
            const auto end = std::min(start + chunk_size, idx_len);
            const auto tid_offset = ptr_thread_offset[tid];
            const auto* ptr_idx_tid = ptr_idx + start;
            auto* ptr_idx_selected_tid = ptr_idx_selected + tid_offset;
            auto* ptr_src_selected_tid = ptr_src_selected + tid_offset;

            for (const auto i : c10::irange(start, end)) {
              const auto idx_val = *ptr_idx_tid++;
              // skip if idx_val is not in the intersection
              if (!ptr_intersection_counts[idx_val]) continue;
              const auto count = ptr_src_counts[idx_val];
              const auto j = ptr_src_idx_offsets[idx_val];
              std::fill_n(ptr_idx_selected_tid, count, i);
              std::copy_n(ptr_src_idx + j, count, ptr_src_selected_tid);
              ptr_idx_selected_tid += count;
              ptr_src_selected_tid += count;
            }
        });

        return std::make_tuple(idx_selected, src_selected);
      }();

      return search_in_dim_indices
        ? std::make_tuple(src_selected, idx_selected)
        : std::make_tuple(idx_selected, src_selected);
    };

    const auto make_output = [&](
        const Tensor& selected_dim_indices,
        const Tensor& res_dim_indices) -> Tensor {
      auto res_indices = index_select(indices, 1, selected_dim_indices);
      res_indices[dim] = res_dim_indices;
      const auto res_values = index_select(values, 0, selected_dim_indices);

      return _sparse_coo_tensor_with_dims_and_tensors(
          sparse_dim, dense_dim, res_sizes, res_indices, res_values, self.options());
    };

    // Brute-force solution for small values of nnz and index_len
    const auto get_result_small_nnz_small_index = [&]()
      -> Tensor {
      const auto dim_indices_in_inner_loop = nnz >= index_len;
      Tensor outer, inner;
      std::tie(outer, inner) = [&]() -> std::tuple<Tensor, Tensor> {
        if (dim_indices_in_inner_loop) {
          return std::make_tuple(nneg_index, dim_indices);
        }
        else {
          return std::make_tuple(dim_indices, nneg_index);
        }
      }();

      const auto* ptr_outer = outer.data_ptr<int64_t>();
      const auto* ptr_inner = inner.data_ptr<int64_t>();
      // NOTE: if very critical, replace std::vector with
      // a data structure that operates on stack up to some limit.
      auto outer_selected_idx = std::vector<int64_t>();
      auto inner_selected_idx = std::vector<int64_t>();
      int64_t res_len = 0;
      for (const auto i : c10::irange(outer.numel())) {
        for (const auto j : c10::irange(inner.numel())) {
          if (ptr_outer[i] == ptr_inner[j]) {
            ++res_len;
            outer_selected_idx.push_back(i);
            inner_selected_idx.push_back(j);
          }
        }
      }

      const auto outer_selected_idx_tensor = at::from_blob(
          outer_selected_idx.data(), {res_len}, at::kLong
      );
      const auto inner_selected_idx_tensor = at::from_blob(
          inner_selected_idx.data(), {res_len}, at::kLong
      );

      return dim_indices_in_inner_loop
        ? make_output(inner_selected_idx_tensor, outer_selected_idx_tensor)
        : make_output(outer_selected_idx_tensor, inner_selected_idx_tensor);
    };

    constexpr int64_t BRUTE_FORCE_SIZE_LIMIT = 2 << 14; // 16384
    // NOTE: such a condition to avoid overflows in (nnz * index_len)
    if (nnz <= BRUTE_FORCE_SIZE_LIMIT && index_len <= BRUTE_FORCE_SIZE_LIMIT
        && (nnz * index_len) <= BRUTE_FORCE_SIZE_LIMIT) {
      return get_result_small_nnz_small_index();
    }
    else {
      Tensor selected_dim_indices;
      Tensor res_dim_indices;

      // A more precise decision could be of the form:
      // `nnz < C(nnz, size) * size`, but it requires heavy benchmarking.
      // We choose `nnz < size`, which measures theoretical complexity
      // and does not rely on runtime performance.
      // TODO: perform this analysis and find better C(nnz, size).
      if (nnz <= size) {
        std::tie(selected_dim_indices, res_dim_indices) = get_selected_indices_small_nnz_large_size();
      }
      else {
        std::tie(selected_dim_indices, res_dim_indices) = get_selected_indices_large_nnz_small_size();
      }

      return make_output(selected_dim_indices, res_dim_indices);
    }
  }
  // If indexing into dense dimensions
  else {
    // It is sufficient to just perform `index_select` on values
    // if `dim` refers to dense dimensions.
    const auto res_values = index_select(values, dim - sparse_dim + 1, index);

    return _sparse_coo_tensor_with_dims_and_tensors(
        sparse_dim, dense_dim, res_sizes, indices, res_values, self.options());
  }
}

Tensor slice(
    const Tensor& self,
    int64_t dim,
    c10::optional<int64_t> start,
    c10::optional<int64_t> end,
    int64_t step) {
  int64_t ndim = self.dim();
  if (ndim == 0) {
    TORCH_CHECK_INDEX(false, "slice() cannot be applied to a 0-dim tensor.");
  }
  dim = maybe_wrap_dim(dim, ndim);
  DimVector sizes(self.sizes().begin(), self.sizes().end());
  DimVector strides(self.strides().begin(), self.strides().end());
  // handle optional parameters
  int64_t start_val = start.has_value() ? start.value() : 0;
  int64_t end_val = end.has_value() ? end.value() : INT64_MAX;

  // TODO: support negative strides
  TORCH_CHECK(step > 0, "slice step must be positive");

  if (start_val < 0) {
    start_val += sizes[dim];
  }
  if (end_val < 0) {
    end_val += sizes[dim];
  }
  if (start_val < 0) {
    start_val = 0;
  } else if (start_val >= sizes[dim]) {
    start_val = sizes[dim];
  }
  if (end_val < start_val) {
    end_val = start_val;
  } else if (end_val >= sizes[dim]) {
    end_val = sizes[dim];
  }
  auto storage_offset = self.storage_offset() + start_val * strides[dim];
  auto len = end_val - start_val;
  sizes[dim] = (len + step - 1) / step; // round-up
  strides[dim] *= step;

  Tensor result;
  if (self.is_quantized()) {
    auto quantizer = create_subtensor_quantizer(self, false, start_val, end_val, dim, step);
    result = as_strided_qtensorimpl(self, sizes, strides, storage_offset, quantizer);
  } else {
    // NB: it is extremely important to perform a redispatch here for
    // the MPS backend; if you call directly to as_strided_tensorimpl,
    // the necessary metadata for MPS will not get setup and you will
    // get silently wrong results
    result = self.as_strided(sizes, strides, storage_offset);
  }
  namedinference::propagate_names(result, self);
  return result;
}

Tensor slice_backward(const Tensor& grad, IntArrayRef input_sizes, int64_t dim, int64_t start, int64_t end, int64_t step) {
  auto grad_input = at::zeros(input_sizes, grad.options());
  grad_input.slice(dim, start, end, step).copy_(grad);
  return grad_input;
}

std::vector<Tensor> split(const Tensor& self, int64_t split_size, int64_t dim) {
  const auto num_splits = get_num_splits(self, split_size, dim);
  std::vector<Tensor> splits(num_splits);
  int64_t last_split_size = split_size - (split_size * num_splits - self.size(dim));

  for (const auto i : c10::irange(num_splits)) {
    auto length = i < num_splits - 1 ? split_size : last_split_size;
    splits[i] = self.narrow(dim, i * split_size, length);
  }
  return splits;
}

std::vector<Tensor> split_symint(const Tensor& self, c10::SymIntArrayRef sizes, int64_t dim) {
  return at::split_with_sizes_symint(self, sizes, dim);
}

std::vector<Tensor> unsafe_split(const Tensor& self, int64_t split_size, int64_t dim) {
  auto result = at::native::split(self, split_size, dim);
  for (auto& t : result) {
    // TODO(Ailing): do we need to set version_counter here?
    if (!t.is_inference()) {
      t.unsafeGetTensorImpl()->set_version_counter(c10::VariableVersion(/*version=*/0));
    }
  }
  return result;
}

std::vector<Tensor> hsplit(const Tensor& self, int64_t split_size) {
  TORCH_CHECK(self.dim() >= 1, "torch.hsplit requires a tensor with at least 1 dimension, but got a tensor with ", self.dim(), " dimensions!")
  int64_t dim = (self.dim() == 1) ? 0 : 1;
  TORCH_CHECK(split_size != 0 && self.sizes()[dim] % split_size == 0,
    "torch.hsplit attempted to split along dimension ", dim,", but the size of the dimension ", self.sizes()[dim], " is not divisible by the split_size ", split_size, "!");
  return at::tensor_split(self, split_size, dim);
}

std::vector<Tensor> vsplit(const Tensor& self, int64_t split_size) {
  TORCH_CHECK(self.dim() >= 2, "torch.vsplit requires a tensor with at least 2 dimension, but got a tensor with ", self.dim(), " dimensions!")
  TORCH_CHECK(split_size != 0 && self.sizes()[0] % split_size == 0,
    "torch.vsplit attempted to split along dimension ", 0,", but the size of the dimension ", self.sizes()[0], " is not divisible by the split_size ", split_size, "!");
  return at::tensor_split(self, split_size, 0);
}

std::vector<Tensor> dsplit(const Tensor& self, int64_t split_size) {
  TORCH_CHECK(self.dim() >= 3, "torch.dsplit requires a tensor with at least 3 dimension, but got a tensor with ", self.dim(), " dimensions!")
  TORCH_CHECK(split_size != 0 && self.sizes()[2] % split_size == 0,
    "torch.dsplit attempted to split along dimension ", 2,", but the size of the dimension ", self.sizes()[2], " is not divisible by the split_size ", split_size, "!");
  return at::tensor_split(self, split_size, 2);
}

std::vector<Tensor> split_with_sizes(const Tensor& self, IntArrayRef split_sizes, int64_t dim) {
  TORCH_CHECK(self.dim() != 0, "split expects at least a 1-dimensional tensor");
  const int64_t dim_size = self.size(dim);
  const int64_t num_splits = split_sizes.size();
  int64_t start_idx = 0;

  std::vector<Tensor> splits;
  splits.reserve(num_splits);
  for (const auto i : c10::irange(num_splits)) {
    auto length = split_sizes[i];
    TORCH_CHECK(length >= 0,
             "split_with_sizes expects split_sizes have only non-negative ",
             "entries, but got split_sizes=", split_sizes);
    splits.push_back(at::native::slice(self, dim, start_idx, start_idx + length, 1));
    start_idx += length;
  }
  TORCH_CHECK(start_idx == dim_size,
           "split_with_sizes expects split_sizes to sum exactly to ", dim_size,
           " (input tensor's size at dimension ", dim, "), ", "but got split_sizes=", split_sizes);
  return splits;
}

std::vector<Tensor> unsafe_split_with_sizes(const Tensor& self, IntArrayRef split_sizes, int64_t dim) {
  auto result = at::native::split_with_sizes(self, split_sizes, dim);
  for (auto& t : result) {
    // TODO(Ailing): do we need to set version_counter here?
    if (!t.is_inference()) {
      t.unsafeGetTensorImpl()->set_version_counter(c10::VariableVersion(/*version=*/0));
    }
  }
  return result;
}

std::vector<Tensor> hsplit(const Tensor& self, IntArrayRef split_sizes) {
  TORCH_CHECK(self.dim() >= 1, "torch.hsplit requires a tensor with at least 1 dimension, but got a tensor with ", self.dim(), " dimensions!")
  return at::tensor_split(self, split_sizes, (self.dim() == 1) ? 0 : 1);
}

std::vector<Tensor> vsplit(const Tensor& self, IntArrayRef split_sizes) {
  TORCH_CHECK(self.dim() >= 2, "torch.vsplit requires a tensor with at least 2 dimension, but got a tensor with ", self.dim(), " dimensions!")
  return at::tensor_split(self, split_sizes, 0);
}

std::vector<Tensor> dsplit(const Tensor& self, IntArrayRef split_sizes) {
  TORCH_CHECK(self.dim() >= 3, "torch.dsplit requires a tensor with at least 3 dimension, but got a tensor with ", self.dim(), " dimensions!")
  return at::tensor_split(self, split_sizes, 2);
}

// Precondition: tensors is non-empty
static inline std::vector<Tensor> get_stack_inputs(TensorList tensors, int64_t dim) {
  std::vector<Tensor> inputs(tensors.size());
  at::IntArrayRef entry_shape = tensors[0].sizes();
  inputs[0] = tensors[0].unsqueeze(dim);
  for (const auto i : c10::irange(1, tensors.size())) {
    TORCH_CHECK(tensors[i].sizes() == entry_shape,
      "stack expects each tensor to be equal size, but got ", entry_shape,
      " at entry 0 and ", tensors[i].sizes(), " at entry ", i);
    inputs[i] = tensors[i].unsqueeze(dim);
  }
  return inputs;
}

bool inline maybe_native_stack(Tensor& result, TensorList tensors, int64_t dim) {
  dim = maybe_wrap_dim(dim, tensors[0].dim() + 1);
  if (detail::CanUseNativeSerialStack<TensorList, /*skip_overlap_check*/ false>::call(result, tensors, dim)) {
    // compute the size of the result
    auto result_sizes = tensors[0].sizes().vec();
    result_sizes.insert(result_sizes.begin() + dim, tensors.size());

    // skip resizing if size of result is same as expected
    // raise a warning while resizing if output has one or more elements
    // at::native::resize_output(result, result_sizes);
    // TODO: restore the above, see https://github.com/pytorch/pytorch/issues/64709

    if (result.sizes() != result_sizes) {
      result.resize_(result_sizes);
    }

    stack_serial_stub(kCPU, result, tensors, dim);
    return true;
  }
  return false;
}

Tensor _stack(TensorList tensors, int64_t dim) {
  ScalarType high_type = result_type(tensors);
  Tensor result = at::empty({0}, tensors[0].options().dtype(high_type));
  return at::native::_stack_out(get_stack_inputs(tensors, dim), dim, result);
}

Tensor _stack_cpu(TensorList tensors, int64_t dim) {
  ScalarType high_type = result_type(tensors);
  Tensor result = at::empty({0}, tensors[0].options().dtype(high_type));
  return at::native::_stack_out_cpu(tensors, dim, result);
}

void check_stack_inputs(TensorList tensors, int64_t dim) {
  at::IntArrayRef entry_shape = tensors[0].sizes();
  for (const auto i : c10::irange(1, tensors.size())) {
    TORCH_CHECK(tensors[i].sizes() == entry_shape,
      "stack expects each tensor to be equal size, but got ", entry_shape,
      " at entry 0 and ", tensors[i].sizes(), " at entry ", i);
  }
}

// TODO(msubkhankulov): refactor to use _stack
Tensor stack(TensorList tensors, int64_t dim) {
  TORCH_CHECK(tensors.size() > 0,
           "stack expects a non-empty TensorList");
  auto wrapped_dim = maybe_wrap_dim(dim, tensors[0].ndimension()+1);
  if (wrapped_dim < tensors[0].ndimension() && !tensors[0].is_sparse()) {
    check_stack_inputs(tensors, wrapped_dim);
    auto result_sizes = tensors[0].sizes().vec();
    result_sizes.insert(result_sizes.begin() + wrapped_dim, tensors.size());
    auto out = at::cat(tensors, wrapped_dim);
    return out.view(result_sizes); // one can always split a dimension with view
  } else { //dim = tensors[0].ndimension() cannot be efficiently handled by view
    return at::cat(get_stack_inputs(tensors, dim), dim);
  }
}

// CPU specific implementation
Tensor& _stack_out_cpu(TensorList tensors, int64_t dim, Tensor& result) {
  if (maybe_native_stack(result, tensors, dim)) {
    return result;
  } else {
    return at::cat_out(result, get_stack_inputs(tensors, dim), dim);
  }
}

// default backend
Tensor& _stack_out(TensorList tensors, int64_t dim, Tensor& result) {
  return at::cat_out(result, tensors, dim);
}

// TODO(msubkhankulov): refactor to use _stack_out
Tensor& stack_out(TensorList tensors, int64_t dim, Tensor& result) {
  TORCH_CHECK(tensors.size() > 0,
           "stack expects a non-empty TensorList");
  auto wrapped_dim = maybe_wrap_dim(dim, tensors[0].ndimension()+1);
  if (wrapped_dim < tensors[0].ndimension() && !tensors[0].is_sparse()) {
    check_stack_inputs(tensors, wrapped_dim);
    auto result_sizes = tensors[0].sizes().vec();
    result_sizes.insert(result_sizes.begin() + wrapped_dim, tensors.size());
    at::native::resize_output(result, result_sizes);
    auto cat_sizes = tensors[0].sizes().vec();
    cat_sizes[wrapped_dim] *= tensors.size();
    auto strides = at::detail::computeStride(result.sizes(), result.strides(), cat_sizes);
    if (strides.has_value()) {
      //can take fast cat path
      auto result_view = result.view(cat_sizes);
      at::cat_out(result_view, tensors, wrapped_dim);
      return result;
    }
  }
  return at::cat_out(result, get_stack_inputs(tensors, dim), dim);

}

Tensor hstack(TensorList tensors) {
  TORCH_CHECK(tensors.size() > 0,
           "hstack expects a non-empty TensorList");
  auto rep = at::atleast_1d(tensors);
  if (rep[0].dim() == 1) {
    return at::cat(rep, 0);
  }
  return at::cat(rep, 1);
}

Tensor& hstack_out(TensorList tensors, Tensor& result) {
  TORCH_CHECK(tensors.size() > 0,
           "hstack expects a non-empty TensorList");
  auto rep = at::atleast_1d(tensors);
  if (rep[0].dim() == 1) {
    return at::cat_out(result, rep, 0);
  }
  return at::cat_out(result, rep, 1);
}

Tensor vstack(TensorList tensors) {
  TORCH_CHECK(tensors.size() > 0,
           "vstack expects a non-empty TensorList");
  auto rep = at::atleast_2d(tensors);
  return at::cat(rep, 0);
}

Tensor& vstack_out(TensorList tensors, Tensor& result) {
  TORCH_CHECK(tensors.size() > 0,
           "vstack expects a non-empty TensorList");
  auto rep = at::atleast_2d(tensors);
  return at::cat_out(result, rep, 0);
}

Tensor dstack(TensorList tensors) {
  TORCH_CHECK(tensors.size() > 0,
           "dstack expects a non-empty TensorList");
  auto rep = at::atleast_3d(tensors);
  return at::cat(rep, 2);
}
Tensor& dstack_out(TensorList tensors, Tensor& result) {
  TORCH_CHECK(tensors.size() > 0,
           "dstack expects a non-empty TensorList");
  auto rep = at::atleast_3d(tensors);
  return at::cat_out(result, rep, 2);
}

static inline Tensor & sparse_transpose_(Tensor & self, int64_t dim0, int64_t dim1) {
  int64_t nsparse_dim = self.sparse_dim();
  TORCH_CHECK(dim0 < nsparse_dim && dim1 < nsparse_dim,
           "sparse transpose: transposed dimensions must be sparse ",
           "Got sparse_dim: ", nsparse_dim, ", d0: ", dim0, ", d1: ", dim1);

  if (self._indices().numel() == 0 && self._values().numel() == 0) {
    auto sizes = self.sizes().vec();
    std::swap(sizes[dim0], sizes[dim1]);

    at::sparse::get_sparse_impl(self)->raw_resize_(self.sparse_dim(), self.dense_dim(), sizes);
  } else {
    auto indices = self._indices();
    auto row0 = indices.select(0, dim0);
    auto row1 = indices.select(0, dim1);

    // swap row0 and row1
    auto tmp = at::zeros_like(row0, LEGACY_CONTIGUOUS_MEMORY_FORMAT);
    tmp.copy_(row0);
    row0.copy_(row1);
    row1.copy_(tmp);

    self._coalesced_(false);

    auto sizes = self.sizes().vec();
    std::swap(sizes[dim0], sizes[dim1]);

    at::sparse::get_sparse_impl(self)->raw_resize_(self._indices().size(0), self._values().dim() - 1, sizes);
  }
  return self;
}

// torch.row_stack, alias for torch.vstack
Tensor& row_stack_out(TensorList tensors, Tensor& result) {
  return at::vstack_out(result, tensors);
}

Tensor row_stack(TensorList tensors) {
  return at::vstack(tensors);
}

static std::vector<Tensor> reshape_input_for_column_stack(TensorList tensors) {
  std::vector<Tensor> result(tensors.size());
  auto transform_lambda = [](const Tensor& input) -> Tensor {
    // reshape 0D or 1D tensor t into (t.numel(), 1)
    if (input.dim() <= 1) {
      return input.reshape({input.numel(), 1});
    }
    return input;
  };
  std::transform(tensors.cbegin(),
                 tensors.cend(),
                 result.begin(),
                 transform_lambda);
  return result;
}

Tensor& column_stack_out(TensorList tensors, Tensor& result) {
  TORCH_CHECK(tensors.size() > 0,
              "column_stack expects a non-empty TensorList");

  auto reshaped_tensors = reshape_input_for_column_stack(tensors);
  return at::hstack_out(result, reshaped_tensors);
}

Tensor column_stack(TensorList tensors) {
  TORCH_CHECK(tensors.size() > 0,
              "column_stack expects a non-empty TensorList");

  auto reshaped_tensors = reshape_input_for_column_stack(tensors);
  return at::hstack(reshaped_tensors);
}

static Tensor& propagate_transposed_names(
    Tensor& result,
    const Tensor& other,
    int64_t dim0,
    int64_t dim1) {
  if (other.has_names()) {
    auto names = other.names().vec();
    std::swap(names[dim0], names[dim1]);
    namedinference::propagate_names_if_nonempty(result, names);
  }
  return result;
}

Tensor transpose(const Tensor& self, Dimname dim0, Dimname dim1) {
  return at::transpose(
      self, dimname_to_position(self, dim0), dimname_to_position(self, dim1));
}


Tensor & transpose_(Tensor & self, int64_t dim0, int64_t dim1) {
  TORCH_CHECK(
      !(self.layout() == kSparseCsr || self.layout() == kSparseCsc ||
        self.layout() == kSparseBsr || self.layout() == kSparseBsc),
      "torch.transpose_: in-place transposition is not supported for ",
      self.layout(),
      " layout");

  auto ndims = self.dim();
  dim0 = maybe_wrap_dim(dim0, ndims);
  dim1 = maybe_wrap_dim(dim1, ndims);
  if (dim0 == dim1) {
    return self;
  }

  // Sparse COO is an exceptional sparse format as it allows transpose
  // to be a view operation which is a convinient property for
  // in-place operations. For other sparse formats, the in-place
  // transpose would not be possible without shuffling the specified
  // values. So we don't support this as it would defeat the purpose
  // of in-place opeations of being memory-efficient.
  if (self.is_sparse()) {
    return sparse_transpose_(self, dim0, dim1);
  }

  if (self.is_mkldnn()) {
    return at::_mkldnn_transpose_(self, dim0, dim1);
  }

  DimVector sizes(self.sizes().begin(), self.sizes().end());
  DimVector strides(self.strides().begin(), self.strides().end());
  std::swap(strides[dim0], strides[dim1]);
  std::swap(sizes[dim0], sizes[dim1]);
  self.as_strided_(sizes, strides);
  return self;
}

namespace {
// Transpose implementation for sparse compressed layouts
// NB: We assume that dim1,dim0 have already been wrapped
static inline Tensor sparse_compressed_transpose(
    const Tensor& self,
    int64_t dim0,
    int64_t dim1) {
  auto compressed_inds = AT_DISPATCH_ROW_SPARSE_COMPRESSED_LAYOUTS(
      self.layout(),
      "compressed_inds",
      [&self]() { return self.crow_indices(); },
      [&self]() { return self.ccol_indices(); });

  auto plain_inds = AT_DISPATCH_ROW_SPARSE_COMPRESSED_LAYOUTS(
      self.layout(),
      "plain_inds",
      [&self]() { return self.col_indices(); },
      [&self]() { return self.row_indices(); });

  const auto n_batch_dim = compressed_inds.dim() - 1;
  const auto n_dense_dim = self.dim() - n_batch_dim - 2;

  // In theory it works, but missing to_dense coverage to test
  TORCH_CHECK(
      n_dense_dim == 0,
      "transpose(): hybrid sparse compressed tensors with dense dimensions are not supported");

  // Classify transpose "type"
  enum class TransposeDim : uint8_t { Batch, Sparse, Dense };
  auto classify_dim = [&n_batch_dim](const int64_t dim) {
    if (dim < n_batch_dim) {
      return TransposeDim::Batch;
    } else if (dim > n_batch_dim + 1) {
      return TransposeDim::Dense;
    } else {
      return TransposeDim::Sparse;
    }
  };

  const auto transpose_type = classify_dim(dim0);
  {
    auto dim_type_name = [](const TransposeDim dim) {
      switch (dim) {
        case TransposeDim::Batch:
          return "Batch";
        case TransposeDim::Dense:
          return "Dense";
        case TransposeDim::Sparse:
          return "Sparse";
        default:
          TORCH_INTERNAL_ASSERT(
              false,
              "Impossible TransposeDim value: ",
              static_cast<std::underlying_type_t<TransposeDim>>(dim));
      }
    };
    const auto dim1_type = classify_dim(dim1);
    TORCH_CHECK(
        dim1_type == transpose_type,
        "transpose(): can only transpose dimensions of the same type (Batch, Sparse, Dense), got ",
        dim0,
        "(",
        dim_type_name(transpose_type),
        ")",
        " and ",
        dim1,
        "(",
        dim_type_name(dim1_type),
        ")");
  }

  // We have validated everything, early exit for equal dims (no effect)
  if (dim0 == dim1) {
    return self.clone();
  }

  auto result_sizes = DimVector(self.sizes());
  std::swap(result_sizes[dim0], result_sizes[dim1]);
  Tensor result_vals;
  auto result_layout = self.layout();

  if (transpose_type == TransposeDim::Batch) {
    compressed_inds = compressed_inds.transpose(dim0, dim1).contiguous();
    plain_inds = plain_inds.transpose(dim0, dim1).contiguous();
    result_vals = self.values().transpose(dim0, dim1).contiguous();

  } else if (transpose_type == TransposeDim::Dense) {
    // NB: This code should work, but is untestable due to lack of support for
    // dense dimensions in to_dense. The Debug assert is present to emphasize
    // the fact that the block should not be possible to hit this code block
    TORCH_INTERNAL_ASSERT(
        false, "transpose(): Shouldn't have reached this point");
    result_vals = AT_DISPATCH_PLAIN_SPARSE_COMPRESSED_LAYOUTS(
        self.layout(),
        "sparse_transpose",
        // un-blocked: 2 sparse dims map to single nnz dim, so dense dim0/1 are
        // one position left
        [&]() { return self.values().transpose(dim0 - 1, dim1 - 1); },
        // blocked: 2 sparse dims map to 3 (nnz, ) + blocksize dims, so dense
        // dim0/1 are one position right
        [&]() { return self.values().transpose(dim0 + 1, dim1 + 1); });
  } else /*if (transpose_type == TransposeDim::Sparse) */ {
    // Flip the layout
    result_layout = sparse_csr::flip_compressed_layout(self.layout());
    result_vals = AT_DISPATCH_PLAIN_SPARSE_COMPRESSED_LAYOUTS(
        self.layout(),
        "sparse_transpose",
        // un-blocked: no change to values, layout is flipped.
        [&]() { return self.values(); },
        // blocked: the blocks are nested under the sparse dims so they must be
        // transposed as well.
        [&]() {
          return self.values().transpose(-2 - n_dense_dim, -1 - n_dense_dim);
        });
  }
  return at::native::_sparse_compressed_tensor_unsafe(
      compressed_inds,
      plain_inds,
      result_vals,
      result_sizes,
      self.scalar_type(),
      result_layout,
      self.device());
}
} // namespace

Tensor transpose(const Tensor & self, int64_t dim0, int64_t dim1) {
  auto ndims = self.dim();
  dim0 = maybe_wrap_dim(dim0, ndims);
  dim1 = maybe_wrap_dim(dim1, ndims);

  if (self.is_sparse()) {
    if (dim0 == dim1) {
      return self.clone();
    }
    Tensor self_clone = self.clone();
    return sparse_transpose_(self_clone, dim0, dim1);
  }
  if (self.layout() == kSparseBsr || self.layout() == kSparseCsr ||
      self.layout() == kSparseBsc || self.layout() == kSparseCsc) {
    return sparse_compressed_transpose(self, dim0, dim1);
  }

  if (self.is_mkldnn()) {
    return at::_mkldnn_transpose(self, dim0, dim1);
  }

  // Transpose of a tensor is a view operation.
  if (dim0 == dim1) {
    return self.alias();
  }

  SymDimVector sizes(self.sym_sizes().begin(), self.sym_sizes().end());
  std::swap(sizes[dim0], sizes[dim1]);
  SymDimVector strides(self.sym_strides().begin(), self.sym_strides().end());
  std::swap(strides[dim0], strides[dim1]);
  auto result = self.as_strided_symint(sizes, strides);
  propagate_transposed_names(result, self, dim0, dim1);
  return result;
}

static void check_t(const Tensor& self, const char *fn) {
  if (self.is_sparse()) {
    int64_t sparse_dim = self.sparse_dim();
    int64_t dense_dim = self.dense_dim();
    TORCH_CHECK(sparse_dim <= 2 && dense_dim == 0,
             fn, " expects a tensor with <= 2 sparse and 0 dense dimensions, but got ",
             sparse_dim, " sparse and ", dense_dim, " dense dimensions");
  } else {
    TORCH_CHECK(self.dim() <= 2,
             fn, " expects a tensor with <= 2 dimensions, but self is ", self.dim(), "D");
  }
}

Tensor t(const Tensor & self) {
  check_t(self, "t()");
  return self.transpose(0, self.dim() < 2 ? 0 : 1);
}

Tensor & t_(Tensor & self) {
  check_t(self, "t_()");
  return self.transpose_(0, self.dim() < 2 ? 0 : 1);
}

std::tuple<SymDimVector, SymDimVector>
inferSqueezeGeometry(const Tensor &tensor) {
  SymDimVector sizes;
  SymDimVector strides;

  for(const auto d : c10::irange(tensor.dim())) {
    if(tensor.sym_sizes()[d] != 1) {
      sizes.push_back(tensor.sym_sizes()[d]);
      strides.push_back(tensor.sym_strides()[d]);
    }
  }

  return std::make_tuple(std::move(sizes), std::move(strides));
}

std::tuple<SymDimVector, SymDimVector>
inferSqueezeGeometry(const Tensor& tensor, int64_t dim) {
  SymDimVector sizes;
  SymDimVector strides;

  for(const auto d : c10::irange(tensor.dim())) {
    if(d != dim || tensor.sym_sizes()[dim] != 1) {
      sizes.push_back(tensor.sym_sizes()[d]);
      strides.push_back(tensor.sym_strides()[d]);
    }
  }
  return std::make_tuple(std::move(sizes), std::move(strides));
}

namespace {
// Named type instead of a pair/tuple so that we can be sure to
// construct the vectors in place and get NRVO.
struct InferUnsqueezeGeometryResult {
  DimVector sizes;
  DimVector strides;
  InferUnsqueezeGeometryResult(IntArrayRef tensor_sizes, IntArrayRef tensor_strides)
      : sizes(tensor_sizes.begin(), tensor_sizes.end())
      , strides(tensor_strides.begin(), tensor_strides.end()) {}
};
}
InferUnsqueezeGeometryResult
inferUnsqueezeGeometry(const Tensor& tensor, int64_t dim) {
  InferUnsqueezeGeometryResult result(tensor.sizes(), tensor.strides());
  int64_t new_stride = dim >= tensor.dim() ? 1 : result.sizes[dim] * result.strides[dim];
  result.sizes.insert(result.sizes.begin() + dim, 1);
  result.strides.insert(result.strides.begin() + dim, new_stride);

  return result;
}

// dim is present if squeezing a single dimension and absent if squeezing all dimensions
Tensor squeeze_qtensor(const Tensor& self, c10::optional<int64_t> dim) {
  auto quantizer = get_qtensorimpl(self)->quantizer();
  SymDimVector sizes;
  SymDimVector strides;
  std::tie(sizes, strides) = dim.has_value() ? inferSqueezeGeometry(self, dim.value()) : inferSqueezeGeometry(self);
  if (quantizer->qscheme() == QScheme::PER_CHANNEL_AFFINE) {
    const auto* per_channel_quantizer = static_cast<at::PerChannelAffineQuantizer*>(quantizer.get());
    auto axis = per_channel_quantizer->axis();
    int64_t shift = 0;
    integer_range<int64_t> dims = dim.has_value() ? integer_range<int64_t>{dim.value(), dim.value() + 1} : c10::irange(0, self.dim());
    for (const auto d : dims) {
      if (self.sizes()[d] == 1) {
        TORCH_CHECK(axis != d, "Squeeze is only possible on non-axis dimension for Per-Channel Quantized Tensors.");
        if (d < axis) {
          ++shift;
        }
      }
    }
    axis -= shift;
    quantizer = make_per_channel_affine_quantizer(per_channel_quantizer->scales(),
                                                  per_channel_quantizer->zero_points(),
                                                  axis,
                                                  quantizer->scalar_type());
  }
  // TODO: quantized Tensor support for SymInt needs to be added but basic building blocs
  // are missing for now.
  auto result = make_qtensor(self, c10::asIntArrayRefSlow(sizes), c10::asIntArrayRefSlow(strides), quantizer);
  if (dim.has_value()) {
    namedinference::propagate_names_except(result, self, {dim.value()});
  } else {
    auto maybe_outnames = namedinference::compute_squeeze_outnames(self);
    namedinference::propagate_names_if_nonempty(result, maybe_outnames);
  }

  return result;
}

Tensor squeeze(const Tensor& self) {
  auto g = inferSqueezeGeometry(self);
  at::Tensor result = self.as_strided_symint(std::get<0>(g), std::get<1>(g));
  auto maybe_outnames = namedinference::compute_squeeze_outnames(self);
  namedinference::propagate_names_if_nonempty(result, maybe_outnames);
  return result;
}

Tensor squeeze_quantized(const Tensor& self) {
  at::Tensor result = squeeze_qtensor(self, c10::nullopt);
  auto maybe_outnames = namedinference::compute_squeeze_outnames(self);
  namedinference::propagate_names_if_nonempty(result, maybe_outnames);
  return result;
}

Tensor squeeze(const Tensor& self, int64_t dim) {
  int64_t dims = self.dim();
  dim = maybe_wrap_dim(dim, dims);
  if (dims == 0 || self.sym_sizes()[dim] != 1) {
    return self.as_strided_symint(self.sym_sizes(), self.sym_strides());
  }
  auto g = inferSqueezeGeometry(self, dim);
  auto result = self.as_strided_symint(std::get<0>(g), std::get<1>(g));
  namedinference::propagate_names_except(result, self, {dim});
  return result;
}

Tensor squeeze_quantized(const Tensor& self, int64_t dim) {
  int64_t dims = self.dim();
  dim = maybe_wrap_dim(dim, dims);
  return squeeze_qtensor(self, dim);
}

Tensor & squeeze_(Tensor& self) {
  auto g = inferSqueezeGeometry(self);
  self.as_strided__symint(std::get<0>(g), std::get<1>(g));
  return self;
}

Tensor & squeeze_(Tensor& self, int64_t dim) {
  int64_t dims = self.dim();
  dim = maybe_wrap_dim(dim, self.dim());

  if (dims == 0 || self.sym_sizes()[dim] != 1) {
    self.as_strided__symint(self.sym_sizes(), self.sym_strides());
    return self;
  }
  auto g = inferSqueezeGeometry(self, dim);
  self.as_strided__symint(std::get<0>(g), std::get<1>(g));
  return self;
}

// NOTE [ Unsafe View ]
// _unsafe_view() differs from view() in that the returned tensor isn't treated
// as a view for the purposes of automatic differentiation. (It's not listed in
// VIEW_FUNCTIONS in gen_inplace_or_view_type.py).  It's only safe to use if the `self` tensor
// is temporary. For example, the viewed tensor here (a + b) is discarded immediately
// after viewing:
//
//  res = at::_unsafe_view(a + b, size);
//
// This is a hack because in-place operations on tensors treated like views
// can be much more expensive than the same operations on non-view tensors.

inline Tensor view_impl(const Tensor& self, IntArrayRef size) {

  at::DimVector inferred_size = at::infer_size_dv(size, self.numel());
  auto stride = at::detail::computeStride(self.sizes(),
                                          self.strides(),
                                          inferred_size);
  TORCH_CHECK(stride.has_value(), "view size is "
    "not compatible with input tensor's size and stride (at least one dimension"
    " spans across two contiguous subspaces). Use .reshape(...) instead.");
  return alias_with_sizes_and_strides(self, inferred_size, *stride);

}

Tensor _unsafe_view(const Tensor& self, IntArrayRef size) {
  return view_impl(self, size);
}

Tensor unsqueeze(const Tensor& self, int64_t dim) {
  dim = maybe_wrap_dim(dim, self.dim() + 1);
  auto g = inferUnsqueezeGeometry(self, dim);
  return self.as_strided(g.sizes, g.strides);
}

Tensor unsqueeze_sparse(Tensor const &self, int64_t dim) {
  dim = maybe_wrap_dim(dim, self.dim() + 1);
  int64_t sparse_dim = self.sparse_dim();
  int64_t dense_dim = self.dense_dim();
  auto indices = self._indices();
  auto sizes = self.sizes().vec();
  sizes.insert(sizes.begin() + dim, 1);
  if (dim <= sparse_dim) {
    auto new_indices = at::cat(
        {indices.narrow(0, 0, dim),
         at::zeros(
             {1, indices.size(1)},
             kLong,
             indices.options().layout_opt(),
             indices.options().device_opt(),
             indices.options().pinned_memory_opt()),
         indices.narrow(0, dim, indices.size(0) - dim)});
    return _sparse_coo_tensor_with_dims_and_tensors(
        sparse_dim + 1, dense_dim, sizes, new_indices, self._values(), self.options());
  } else {
    return _sparse_coo_tensor_with_dims_and_tensors(
        sparse_dim, dense_dim + 1, sizes, indices, self._values().unsqueeze(dim - sparse_dim + 1), self.options());
  }
}

Tensor unsqueeze_quantized(const Tensor& self, int64_t dim) {
  dim = maybe_wrap_dim(dim, self.dim() + 1);
  auto g = inferUnsqueezeGeometry(self, dim);
  auto quantizer = get_qtensorimpl(self)->quantizer();
  if (quantizer->qscheme() == QScheme::PER_CHANNEL_AFFINE) {
    const auto* per_channel_quantizer = static_cast<at::PerChannelAffineQuantizer*>(quantizer.get());
    auto axis = per_channel_quantizer->axis();
    if (axis >= dim) {
      axis += 1;
    }
    quantizer = make_per_channel_affine_quantizer(per_channel_quantizer->scales(),
                                                  per_channel_quantizer->zero_points(),
                                                  axis,
                                                  quantizer->scalar_type());
  }
  return make_qtensor(self, g.sizes, g.strides, quantizer);
}

Tensor & unsqueeze_(Tensor& self, int64_t dim) {
  dim = maybe_wrap_dim(dim, self.dim() + 1);

  auto g = inferUnsqueezeGeometry(self, dim);
  self.as_strided_(g.sizes, g.strides);
  return self;
}

Tensor flatten(const Tensor& self, int64_t start_dim, int64_t end_dim) {
  start_dim = maybe_wrap_dim(start_dim, self.dim());
  end_dim = maybe_wrap_dim(end_dim, self.dim());
  TORCH_CHECK(start_dim <= end_dim, "flatten() has invalid args: start_dim cannot come after end_dim");

  if (self.dim() == 0) {
    return self.reshape({1});
  }
  if (start_dim == end_dim) {
    return self;
  }

  // We don't want to infer_size on the entire shape, because that can give us an extra degree
  // of freedom we don't want; for example, consider shape [0, 1, 3, 0], with start_dim=1, end_dim=2.
  // It's clear we want result shape [0, 3, 0] but passing [0, -1, 0] to infer_size means the -1
  // can take on any value and satisfy the constraints.
  auto slice_numel = c10::multiply_integers(self.sym_sizes().slice(start_dim, end_dim - start_dim + 1));
  std::vector<c10::SymInt> shape;
  shape.reserve(self.dim() - end_dim + start_dim);
  for (const auto i : c10::irange(start_dim)) {
    shape.push_back(self.sym_sizes()[i]);
  }
  shape.push_back(slice_numel);
  for (const auto i : c10::irange(end_dim + 1, self.dim())) {
    shape.push_back(self.sym_sizes()[i]);
  }

  return native::reshape_symint(self, shape);
}

Tensor flatten(const Tensor& self, int64_t start_dim, int64_t end_dim, Dimname out_dim) {
  auto outnames = self.names().vec();
  outnames.erase(outnames.begin() + start_dim, outnames.begin() + end_dim + 1);
  outnames.insert(outnames.begin() + start_dim, out_dim);

  Tensor result;
  {
    NoNamesGuard guard;
    result = native::flatten(self, start_dim, end_dim);
  }
  internal_set_names_inplace(result, outnames);
  return result;
}

Tensor flatten(const Tensor& self, Dimname start_dim, Dimname end_dim, Dimname out_dim) {
  auto start_pos = dimname_to_position(self, start_dim);
  auto end_pos  = dimname_to_position(self, end_dim);
  return native::flatten(self, start_pos, end_pos, out_dim);
}

Tensor flatten(const Tensor& self, DimnameList dims, Dimname out_dim) {
  auto positions = dimnames_to_positions(self, dims);
  TORCH_CHECK(positions.size() > 0,
      "flatten(tensor, dims, out_dim): dims cannot be empty");
  for (const auto i : c10::irange(positions.size() - 1)) {
    if (positions[i] + 1 == positions[i + 1]) continue;
    TORCH_CHECK(positions[i] + 1 == positions[i + 1],
        "flatten(tensor, dims, out_dim): dims ", dims, " must be consecutive ",
        "in Tensor", self.names());
  }
  return native::flatten(self, *dims.begin(), *(dims.end() - 1), out_dim);
}

Tensor ravel(const Tensor& self) {
  return self.contiguous().view(-1);
}

static inline void handle_unflatten_exception(const std::runtime_error &e,
                                              const Tensor &self,
                                              int64_t dim,
                                              IntArrayRef sizes,
                                              c10::optional <DimnameList> names) {
  if (!strstr(e.what(), "is invalid for input of size")) {
    TORCH_CHECK(false, "unflatten got an unexpected error:\n", e.what());
  }

  if (self.has_names()) {
    TORCH_CHECK(false,
                "unflatten: Provided sizes ", sizes, " don't multiply up to the size of dim ",
                dim, " (", self.names()[dim], ": ", self.size(dim), ") in Tensor", self.names());

  } else {
    TORCH_CHECK(false,
                "unflatten: Provided sizes ", sizes, " don't multiply up to the size of dim ",
                dim, " (", self.size(dim), ") in the input tensor");
  }
}

Tensor unflatten_impl(const Tensor& self, int64_t dim, IntArrayRef sizes, c10::optional<DimnameList> names) {
  dim = maybe_wrap_dim(dim, self.dim());

  TORCH_CHECK(sizes.size() > 0, "unflatten: sizes must be non-empty");
  TORCH_INTERNAL_ASSERT(!names || names->size() == sizes.size());
  if (self.has_names()) {
    TORCH_CHECK(names, "unflatten: input is a named tensor but no names were given for unflattened sizes");
  }

  DimVector inferred_size;
  try {
    inferred_size = at::infer_size_dv(sizes, self.size(dim));
  } catch (const std::runtime_error& e) {
    // at::infer_size would throw std::runtime_error for invalid size,
    // catch the runtime_error and display the error message in a more user-friendly way
    // for both tensors and named tensors
    handle_unflatten_exception(e, self, dim, sizes, names);
  }

  DimVector shape(self.sizes().begin(), self.sizes().end());
  shape.erase(shape.begin() + dim);
  shape.insert(shape.begin() + dim, inferred_size.begin(), inferred_size.end());

  Tensor result;
  {
    NoNamesGuard guard;
    result = self.view(shape);
  }

  if (names) {
    auto outnames = self.names().vec();
    outnames.erase(outnames.begin() + dim);
    outnames.insert(outnames.begin() + dim, names->begin(), names->end());
    at::internal_set_names_inplace(result, outnames);
  }

  return result;
}

Tensor unflatten(const Tensor& self, int64_t dim, IntArrayRef sizes) {
  return native::unflatten_impl(self, dim, sizes, c10::nullopt);
}

Tensor unflatten(const Tensor& self, Dimname dim, IntArrayRef sizes, DimnameList names) {
  return native::unflatten_impl(self, dimname_to_position(self, dim), sizes, names);
}

Tensor view_as(const Tensor& self, const Tensor& other) {
  return self.view(other.sizes());
}

int64_t numel(const Tensor& self) {
  return self.unsafeGetTensorImpl()->numel();
}

std::vector<Tensor> unbind(const Tensor &self, int64_t dim) {
  dim = maybe_wrap_dim(dim, self.dim());
  int64_t size = self.size(dim);
  std::vector<Tensor> tensors(size);
  for (const auto i : c10::irange(size)) {
    tensors[i] = self.select(dim, i);
  }
  return tensors;
}

std::vector<Tensor> unbind(const Tensor& self, Dimname dim) {
  return at::unbind(self, dimname_to_position(self, dim));
}

std::vector<Tensor> meshgrid(TensorList tensors) {
  TORCH_WARN_ONCE("torch.meshgrid: in an upcoming release, it will be required to pass the "
                  "indexing argument.");
  return native::meshgrid(tensors, /*indexing=*/"ij");
}

std::vector<Tensor> meshgrid(TensorList tensors,
                             c10::string_view indexing) {
  int64_t size = tensors.size();
  TORCH_CHECK(size > 0, "meshgrid expects a non-empty TensorList");

  for(const auto i: c10::irange(size - 1)){
    TORCH_CHECK(tensors[i].dtype() == tensors[i+1].dtype(), "meshgrid expects all tensors to have the same dtype");
    TORCH_CHECK(tensors[i].device() == tensors[i+1].device(), "meshgrid expects all tensors to have the same device");
  }

  // Input tensors is of type TensorList, which is an alias to a
  // constant array slice, which doesn't allow for mutations. We may
  // need to swap our first two elements if indexing is "ij", so we
  // unconditionally create a vector that we can reorder to keep the
  // implementation simple.
  //
  // We are not concerned with the performance of this relative to
  // constructor a grid for each input.
  std::vector<std::reference_wrapper<const Tensor>> tensor_refs(tensors.begin(),
                                                                tensors.end());

  // Whether or not to swap the first two tensors.
  //
  // We only swap if there are at least two* input tensors (obviously)
  // and if indexing is "xy".
  //
  // A reminder about "xy" semantics: "xy" semantics implies that the
  // output grids are in the cartesian coordinate system. Thus the
  // first dimension is the "x" axis (corresponding to column) and the
  // second dimension is the "y" axis (corresponding to row). Tensors,
  // however, generally consider the first axis to be the row and the
  // second axis to be the columns. Thus we flip the two dimensions in
  // contrast to "ij" indexing.
  //
  // It turns out that it's easiest to implement this by just swapping
  // the first two inputs. However, the order of the outputs still
  // must correspond to the order of the inputs. Thus we also must
  // swap the outputs if we swapped the inputs.
  //
  // * Why do we even support this function for exactly one input?
  bool swap_first_and_second_tensors = false;

  if (indexing == "xy") {
    // We can only swap if there are multiple tensors.
    swap_first_and_second_tensors = size >= 2;
    if (swap_first_and_second_tensors) {
      std::swap(tensor_refs[0], tensor_refs[1]);
    }
  } else {
    // Only "xy" and "ij" are supported, and we already checked for
    // "xy" above. Only "ij" remains as a valid mode.
    TORCH_CHECK(indexing == "ij",
                "torch.meshgrid: indexing must be one of \"xy\" or \"ij\", "
                "but received: ", indexing);
  }

  std::vector<int64_t> shape(size);
  for(const auto i: c10::irange(size)){
    TORCH_CHECK(tensor_refs[i].get().dim() <= 1,
                "torch.meshgrid: Expected 0D or 1D tensor in the tensor list but got: ", tensor_refs[i]);
    shape[i] = tensor_refs[i].get().numel();  // treat 0D tensors as if they were a 1D tensor
  }
  std::vector<Tensor> grids;
  std::vector<int64_t> view_shape(size, 1);
  for(const auto i: c10::irange(size)){
    view_shape[i] = -1;  // select this dimension to infer
    grids.push_back(tensor_refs[i].get().view(view_shape).expand(shape));
    view_shape[i] = 1;  // restore to previous value
  }

  // Remember we need to also swap the outputs if we swapped the inputs.
  if (swap_first_and_second_tensors) {
    std::swap(grids[0], grids[1]);
  }
  return grids;
}

// Numpy-style `a.T`: returns the tensor
// with dims reversed
Tensor numpy_T(const Tensor &self) {
  const auto n = self.dim();
  if (n != 2 && n != 0) {
    TORCH_WARN_ONCE(
        "The use of `x.T` on tensors of dimension other than 2 to reverse their shape is deprecated ",
        "and it will throw an error in a future release. Consider `x.mT` to transpose batches of matrices ",
        "or `x.permute(*torch.arange(x.ndim - 1, -1, -1))` to reverse the dimensions of a tensor."
    );
  }
  DimVector transpose_dims;
  for (int64_t i = n - 1; i >= 0; --i) {
    transpose_dims.push_back(i);
  }
  return self.permute(transpose_dims);
}

Tensor matrix_H(const Tensor &self) {
  const auto ndim = self.dim();
  TORCH_CHECK(ndim == 2 || ndim == 0,
      "tensor.H is only supported on matrices (2-D tensors). Got ", ndim, "-D tensor.",
      ndim > 2 ? " For batches of matrices, consider using tensor.mH" : "");
  if (self.is_complex()) {
    return ndim == 0 ? self.conj() : self.transpose(-2, -1).conj();
  } else {
    return ndim == 0 ? self : self.transpose(-2, -1);
  }
}

namespace {
Tensor _adjoint(const Tensor &self, const bool transpose, const char* const name) {
  const auto ndim = self.dim();
  TORCH_CHECK(ndim != 1,
      "tensor.", name, " is only supported on matrices or batches of matrices. Got 1-D tensor.");
  if (transpose || !self.is_complex()) {
    return ndim == 0 ? self : self.transpose(-2, -1);
  } else {
    return ndim == 0 ? self.conj() : self.transpose(-2, -1).conj();
  }
}
} // anonymous namespace

Tensor mT(const Tensor &self) {
  return _adjoint(self, /*transpose=*/true, "mT");
}

Tensor mH(const Tensor &self) {
  return _adjoint(self, /*transpose=*/false, "mH");
}

Tensor adjoint(const Tensor &self) {
  return _adjoint(self, /*transpose=*/false, "adjoint()");
}

Tensor view(const Tensor& self,
            at::IntArrayRef size) {
  return view_impl(self, size);
}

Tensor alias(const Tensor& self) {
  return alias_with_sizes_and_strides(self, self.sizes(), self.strides());
}

Tensor detach(const Tensor& self) {
  // NB: detach() is not the same thing as alias()! The main difference is that
  // detach does not allow metadata change while alias does.
  return Tensor(self.getIntrusivePtr()->shallow_copy_and_detach(
    // NB: The ADInplaceOrView logic will overwrite these with the
    // appropriate values if it runs; otherwise these are the values.
    /*version_counter=*/0,
    /*allow_tensor_metadata_change=*/false));
}

Tensor unfold(const Tensor& self, int64_t d, int64_t size, int64_t step) {
  // some special handling to deal with allow d == 0 when self.dim() == 0
  auto ndim = self.dim();
  d = at::maybe_wrap_dim(d, ndim, /*wrap_scalar=*/true);

  auto sizes = self.sym_sizes().vec();
  auto strides = self.sym_strides().vec();
  auto max_size = self.dim() == 0 ? 1 : sizes[d];
  TORCH_CHECK(max_size >= size, "maximum size for tensor at dimension ", d,
                                " is ", max_size, " but size is ", size);
  TORCH_CHECK(step > 0, "step is ", step, " but must be > 0");
  sizes.push_back(size);
  strides.push_back(self.dim() == 0 ? 1 : strides[d]);
  // The if handles the self.dim() == 0 case
  if (d < ndim) {
    sizes[d] = (sizes[d] - size) / step + 1;
    strides[d] *= step;
  }
  return self.as_strided_symint(sizes, strides);
}

Tensor diag(const Tensor& self, int64_t offset) {
  auto ndim = self.dim();
  TORCH_CHECK(ndim == 1 || ndim == 2, "diag(): Supports 1D or 2D tensors. Got ", self.dim(), "D");
  if (ndim == 1) {
    return at::diag_embed(self, offset);
  } else {
    // We return a copy of the diagonal
    return at::diagonal_copy(self, offset);
  }
}

Tensor& diag_out(const Tensor& self, int64_t offset, Tensor& out) {
  auto ndim = self.dim();
  TORCH_CHECK(ndim == 1 || ndim == 2, "Supports 1D or 2D tensors. Got ", self.dim(), "D");
  if (ndim == 1) {
    TORCH_CHECK(
        canCast(self.scalar_type(), out.scalar_type()),
        "diag: result type ", self.scalar_type(), " can't be cast to the desired out= type ",
        out.scalar_type());
    return at::diag_embed_out(out, self, offset);
  } else {
    return at::diagonal_copy_out(out, self, offset);
  }
}

Tensor diagonal_backward_symint(const Tensor & grad, SymIntArrayRef input_sizes, int64_t offset, int64_t dim1, int64_t dim2) {
  auto grad_input = at::zeros_symint(input_sizes, grad.options());
  auto diag = grad_input.diagonal(offset, dim1, dim2);
  diag.copy_(grad);
  return grad_input;
}

Tensor movedim(const Tensor& self, IntArrayRef src, IntArrayRef dst) {
  TORCH_CHECK(src.size() == dst.size(), "movedim: Invalid source or destination dims: source (",
              src, " dims) should contain the same number of dims as destination (", dst, " dims)");

  size_t self_dim = self.dim();
  DimVector normalized_src(src.size());
  DimVector normalized_dst(dst.size());

  auto wrap_dims = [&self_dim](const IntArrayRef& vec, DimVector& normalized_vec) {
    for (const auto i : c10::irange(vec.size())) {
      normalized_vec[i] = maybe_wrap_dim(vec[i], self_dim);
    }
  };

  wrap_dims(src, normalized_src);
  wrap_dims(dst, normalized_dst);

  auto all_unique = [](const DimVector& dims) {
    DimVector copy = dims;
    std::sort(copy.begin(), copy.end());
    auto duplicate = std::adjacent_find(copy.begin(), copy.end());
    return duplicate == copy.end();
  };
  TORCH_CHECK(all_unique(normalized_src), "movedim: repeated dim in `source` (", src, ")");
  TORCH_CHECK(all_unique(normalized_dst), "movedim: repeated dim in `destination` (", dst, ")");

  // handle the case of scalar tensor as a no-op
  if (self_dim == 0)
    return self.alias();

  // TODO: The algorithm below can probably be optimized.
  // Reference: https://github.com/pytorch/pytorch/pull/41480#discussion_r456100505

  // Algorithm Walkthrough
  // Example Input
  // Variable State:
  //     normalized_src = 0, 1
  //     normalized_dst = 2, 4
  //     self_dim = 5
  DimVector order(self_dim);
  DimVector source_dims(self_dim);
  DimVector destination_dims(self_dim);

  // We initialize two vectors to track update to the dims
  // `order` contains the final order of the dim positions.
  // Variable State:
  //     order = NA, NA, NA, NA, NA
  //     source_dims = 0, 1, 2, 3, 4
  //     destination_dims = 0, 1, 2, 3, 4
  std::iota(source_dims.begin(), source_dims.end(), 0);
  std::iota(destination_dims.begin(), destination_dims.end(), 0);

  // We mark and update position for the dim provided by user
  // i.e. `normalized_src` and `normalized_dims`
  // Variable State:
  //     order = NA, NA, 0, NA, 1
  //     source_dims = -1, -1, 2, 3, 4
  //     destination_dims = 0, 1, -1, 3, -1
  for (const auto i : c10::irange(src.size())) {
      order[normalized_dst[i]] = normalized_src[i];
      source_dims[normalized_src[i]] = -1;
      destination_dims[normalized_dst[i]] = -1;
  }

  // Remove the dims whose position we already know,
  // the ones marked with -1 in previous step
  // Variable State:
  //     source_dims = 2, 3, 4
  //     destination_dims = 0, 1, 3
  auto source_iter = std::remove(source_dims.begin(), source_dims.end(), -1);
  auto destination_iter = std::remove(destination_dims.begin(), destination_dims.end(), -1);

  int64_t rest_dim = self.dim() - src.size();
  TORCH_INTERNAL_ASSERT(std::distance(source_dims.begin(), source_iter)  == rest_dim);
  TORCH_INTERNAL_ASSERT(std::distance(destination_dims.begin(), destination_iter)  == rest_dim);

  // Update the position of the remaining dimensions.
  // `source_dims` now contains the original position
  // `destination_dims` contains the new position it will shifted to
  // after considering the user inputs.
  // Variable State:
  //     order = 2, 3, 0, 4, 1
  for (const auto i : c10::irange(rest_dim)) {
      order[destination_dims[i]] = source_dims[i];
  }

  return self.permute(order);
}

Tensor movedim(const Tensor& self, int64_t src, int64_t dst) {
  return at::movedim(self, IntArrayRef{src}, IntArrayRef{dst});
}

Tensor moveaxis(const Tensor& self, IntArrayRef src, IntArrayRef dst) {
  return at::movedim(self, src, dst);
}

Tensor moveaxis(const Tensor& self, int64_t src, int64_t dst) {
  return at::movedim(self, IntArrayRef{src}, IntArrayRef{dst});
}

Tensor swapaxes(const Tensor& self, int64_t axis0, int64_t axis1) {
  return self.transpose(axis0, axis1);
}

Tensor& swapaxes_(Tensor& self, int64_t axis0, int64_t axis1) {
  return self.transpose_(axis0, axis1);
}

Tensor swapdims(const Tensor& self, int64_t dim0, int64_t dim1) {
  return self.transpose(dim0, dim1);
}

Tensor& swapdims_(Tensor& self, int64_t dim0, int64_t dim1) {
  return self.transpose_(dim0, dim1);
}

Tensor flatten_dense_tensors(TensorList tensors) {
  static auto flatten = [](const Tensor &t) { return t.contiguous().view({-1}); };
  if (tensors.size() == 1)
    return flatten(tensors[0]);
  return at::cat(fmap(tensors, flatten));
}

std::vector<Tensor> unflatten_dense_tensors(const Tensor& flat, TensorList tensors) {
  std::vector<Tensor> outputs;
  outputs.reserve(tensors.size());
  size_t offset = 0;
  for (const auto & tensor : tensors) {
    auto numel = tensor.numel();
    // If unflatten an empty tensor, create a new empty tensor using
    // flat tensor Options.
    // This can avoid the unflattened empty tensor to share the same storage
    // with other unflatten tensors.
    if (numel == 0) {
      outputs.push_back(at::empty({0}, flat.options()));
    } else {
      outputs.push_back(flat.narrow(0, offset, numel).view(tensor.sizes()));
      offset += numel;
    }
  }
  return outputs;
}

at::Tensor slice_scatter(const at::Tensor& self, const at::Tensor& src, int64_t dim, c10::optional<int64_t> start, c10::optional<int64_t> end, int64_t step) {
    auto output = self.clone();
    auto slice = output.slice(dim, start, end, step);
    TORCH_CHECK(slice.sizes() == src.sizes(), "expected src to have a size equal to the slice of self. src size = ", src.sizes(), ", slice size = ", slice.sizes());
    slice.copy_(src);
    return output;
}
at::Tensor select_scatter_symint(const at::Tensor& self, const at::Tensor& src, int64_t dim, c10::SymInt index) {
    auto output = self.clone();
    auto slice = output.select_symint(dim, index);
    TORCH_CHECK(slice.sizes() == src.sizes(), "expected src to have a size equal to the slice of self. src size = ", src.sizes(), ", slice size = ", slice.sizes());
    slice.copy_(src);
    return output;
}
at::Tensor diagonal_scatter(const at::Tensor& self, const at::Tensor& src, int64_t offset, int64_t dim1, int64_t dim2) {
    auto output = self.clone();
    auto slice = output.diagonal(offset, dim1, dim2);
    TORCH_CHECK(slice.sizes() == src.sizes(), "expected src to have a size equal to the slice of self. src size = ", src.sizes(), ", slice size = ", slice.sizes());
    slice.copy_(src);
    return output;
}
at::Tensor as_strided_scatter_symint(const at::Tensor& self, const at::Tensor& src, at::SymIntArrayRef size, at::SymIntArrayRef stride, c10::optional<c10::SymInt> storage_offset) {
    // See Note [as_strided_scatter backward support]
    TORCH_INTERNAL_ASSERT(!self.requires_grad() || self.is_contiguous(), "as_strided_scatter is currently only supported for contiguous inputs");
    auto output = self.clone();
    auto slice = output.as_strided_symint(size, stride, storage_offset);
    TORCH_CHECK(slice.sym_sizes() == src.sym_sizes(), "expected src to have a size equal to the slice of self. src size = ", src.sym_sizes(), ", slice size = ", slice.sym_sizes());
    slice.copy_(src);
    return output;
}

// The default implementation of lift is a no-op.
// If TLS is set appropriately (for wrapper-tensor keys like Functionalize or functorch transforms),
// then we'll dispatch to one of their implementations, which will properly lift the tensor into a wrapper.
at::Tensor lift(const at::Tensor& self) {
    return self;
}

// See notes in native_functions.yaml
at::Tensor lift_fresh(const at::Tensor& self) {
    return self;
}

at::Tensor& _fw_primal_copy_out(const at::Tensor & self, int64_t level, at::Tensor & out) {
  auto tmp = self._fw_primal(level);
  out.copy_(tmp);
  return out;
}


at::Tensor& _make_dual_copy_out(const at::Tensor & primal, const at::Tensor & tangent, int64_t level, at::Tensor & out) {
  auto tmp = at::_make_dual(primal, tangent, level);
  out.copy_(tmp);
  return out;
}


at::Tensor& view_as_real_copy_out(const at::Tensor & self, at::Tensor & out) {
  auto tmp = at::view_as_real(self);
  out.copy_(tmp);
  return out;
}


at::Tensor& view_as_complex_copy_out(const at::Tensor & self, at::Tensor & out) {
  auto tmp = at::view_as_complex(self);
  out.copy_(tmp);
  return out;
}


at::Tensor& _conj_copy_out(const at::Tensor & self, at::Tensor & out) {
  auto tmp = self._conj();
  out.copy_(tmp);
  return out;
}


at::Tensor& _neg_view_copy_out(const at::Tensor & self, at::Tensor & out) {
  auto tmp = self._neg_view();
  out.copy_(tmp);
  return out;
}


at::Tensor& as_strided_copy_out_symint(const at::Tensor & self, at::SymIntArrayRef size, at::SymIntArrayRef stride, c10::optional<c10::SymInt> storage_offset, at::Tensor & out) {
  auto tmp = self.as_strided_symint(size, stride, storage_offset);
  out.copy_(tmp);
  return out;
}


at::Tensor& _sparse_broadcast_to_copy_out(const at::Tensor & self, at::IntArrayRef size, at::Tensor & out) {
  auto tmp = at::_sparse_broadcast_to(self, size);
  out.copy_(tmp);
  return out;
}


at::Tensor& diagonal_copy_out(const at::Tensor & self, int64_t offset, int64_t dim1, int64_t dim2, at::Tensor & out) {
  TORCH_CHECK(
    out.device() == self.device(),
    "diagonal_copy: Expected out and self tensors to be on the same device, but got ",
    "out on ", out.device(), " and self on ", self.device());
  auto result = self.diagonal(offset, dim1, dim2);
  at::native::resize_output(out, result.sizes());
  TORCH_CHECK(
      canCast(result.scalar_type(), out.scalar_type()),
      "diagonal_copy: result type ", result.scalar_type(), " can't be cast to the desired out= type ", out.scalar_type());
  out.copy_(result);
  return out;
}


at::Tensor& expand_copy_SymInt_out(const at::Tensor & self, c10::SymIntArrayRef size, bool implicit, at::Tensor & out) {
  auto tmp = self.expand_symint(size, implicit);
  out.copy_(tmp);
  return out;
}


at::Tensor& expand_copy_out_symint(const at::Tensor & self, at::SymIntArrayRef size, bool implicit, at::Tensor & out) {
  auto tmp = self.expand_symint(size, implicit);
  out.copy_(tmp);
  return out;
}


at::Tensor& narrow_copy_out(const at::Tensor & self, int64_t dim, int64_t start, int64_t length, at::Tensor & out) {
  auto tmp = self.narrow(dim, start, length);
  out.copy_(tmp);
  return out;
}


at::Tensor& permute_copy_out(const at::Tensor & self, at::IntArrayRef dims, at::Tensor & out) {
  auto tmp = self.permute(dims);
  out.copy_(tmp);
  return out;
}


at::Tensor& _reshape_alias_copy_out(const at::Tensor & self, at::IntArrayRef size, at::IntArrayRef stride, at::Tensor & out) {
  auto tmp = self._reshape_alias(size, stride);
  out.copy_(tmp);
  return out;
}


at::Tensor& select_copy_symint_out(const at::Tensor & self, int64_t dim, c10::SymInt index, at::Tensor & out) {
  auto tmp = self.select_symint(dim, index);
  out.copy_(tmp);
  return out;
}


at::Tensor& detach_copy_out(const at::Tensor & self, at::Tensor & out) {
  auto tmp = self.detach();
  out.copy_(tmp);
  return out;
}


at::Tensor& slice_copy_Tensor_out(const at::Tensor & self, int64_t dim, c10::optional<int64_t> start, c10::optional<int64_t> end, int64_t step, at::Tensor & out) {
  auto tmp = self.slice(dim, start, end, step);
  out.copy_(tmp);
  return out;
}


void split_copy_Tensor_out(const at::Tensor & self, int64_t split_size, int64_t dim, at::TensorList  out) {
  auto tmp = self.split(split_size, dim);

  TORCH_CHECK(out.size() == tmp.size(), "split_copy_Tensor_out() expected an out= argument of size ", tmp.size(), ", got size ", out.size());
  for (const auto i : c10::irange(out.size())) {
    out[i].copy_(tmp[i]);
  }
}


void split_with_sizes_copy_out(const at::Tensor & self, at::IntArrayRef split_sizes, int64_t dim, at::TensorList  out) {
  auto tmp = self.split_with_sizes(split_sizes, dim);

  TORCH_CHECK(out.size() == tmp.size(), "split_with_sizes_copy_out() expected an out= argument of size ", tmp.size(), ", got size ", out.size());
  for (const auto i : c10::irange(out.size())) {
    out[i].copy_(tmp[i]);
  }
}


at::Tensor& squeeze_copy_out(const at::Tensor & self, at::Tensor & out) {
  auto tmp = self.squeeze();
  out.copy_(tmp);
  return out;
}


at::Tensor& squeeze_copy_dim_out(const at::Tensor & self, int64_t dim, at::Tensor & out) {
  auto tmp = self.squeeze(dim);
  out.copy_(tmp);
  return out;
}


at::Tensor& t_copy_out(const at::Tensor & self, at::Tensor & out) {
  auto tmp = self.t();
  out.copy_(tmp);
  return out;
}


at::Tensor& transpose_copy_int_out(const at::Tensor & self, int64_t dim0, int64_t dim1, at::Tensor & out) {
  auto tmp = self.transpose(dim0, dim1);
  out.copy_(tmp);
  return out;
}


at::Tensor& unsqueeze_copy_out(const at::Tensor & self, int64_t dim, at::Tensor & out) {
  auto tmp = self.unsqueeze(dim);
  out.copy_(tmp);
  return out;
}


at::Tensor& _indices_copy_out(const at::Tensor & self, at::Tensor & out) {
  auto tmp = self._indices();
  out.copy_(tmp);
  return out;
}


at::Tensor& _values_copy_out(const at::Tensor & self, at::Tensor & out) {
  auto tmp = self._values();
  out.copy_(tmp);
  return out;
}


at::Tensor& indices_copy_out(const at::Tensor & self, at::Tensor & out) {
  auto tmp = self.indices();
  out.copy_(tmp);
  return out;
}


at::Tensor& values_copy_out(const at::Tensor & self, at::Tensor & out) {
  auto tmp = self.values();
  out.copy_(tmp);
  return out;
}


at::Tensor& crow_indices_copy_out(const at::Tensor & self, at::Tensor & out) {
  auto tmp = self.crow_indices();
  out.copy_(tmp);
  return out;
}


at::Tensor& col_indices_copy_out(const at::Tensor & self, at::Tensor & out) {
  auto tmp = self.col_indices();
  out.copy_(tmp);
  return out;
}


void unbind_copy_int_out(const at::Tensor & self, int64_t dim, at::TensorList  out) {
  auto tmp = self.unbind(dim);

  TORCH_CHECK(out.size() == tmp.size(), "unbind_copy_int_out() expected an out= argument of size ", tmp.size(), ", got size ", out.size());
  for (const auto i : c10::irange(out.size())) {
    out[i].copy_(tmp[i]);
  }
}


at::Tensor& view_copy_out_symint(const at::Tensor & self, at::SymIntArrayRef size, at::Tensor & out) {
  auto tmp = self.view_symint(size);
  out.copy_(tmp);
  return out;
}


at::Tensor& view_copy_dtype_out(const at::Tensor & self, at::ScalarType dtype, at::Tensor & out) {
  auto tmp = self.view(dtype);
  out.copy_(tmp);
  return out;
}


at::Tensor& unfold_copy_out(const at::Tensor & self, int64_t dimension, int64_t size, int64_t step, at::Tensor & out) {
  auto tmp = self.unfold(dimension, size, step);
  out.copy_(tmp);
  return out;
}


at::Tensor& alias_copy_out(const at::Tensor & self, at::Tensor & out) {
  auto tmp = self.alias();
  out.copy_(tmp);
  return out;
}

int64_t sparse_dim_strided(const at::Tensor& self) {
  return 0;
}

int64_t dense_dim_strided(const at::Tensor& self) {
  return self.dim();
}

} // namespace native
} // namespace at<|MERGE_RESOLUTION|>--- conflicted
+++ resolved
@@ -1783,17 +1783,8 @@
   return result;
 }
 
-<<<<<<< HEAD
-Tensor select(const Tensor& self, Dimname dim, int64_t index) {
-  return at::select(self, dimname_to_position(self, dim), index);
-}
-
-Tensor select_backward(const Tensor& grad, IntArrayRef input_sizes, int64_t dim, int64_t index) {
-  auto grad_input = at::zeros(input_sizes, grad.options());
-=======
 Tensor select_backward_symint(const Tensor& grad, c10::SymIntArrayRef input_sizes, int64_t dim, c10::SymInt index) {
   auto grad_input = at::zeros_symint(input_sizes, grad.options());
->>>>>>> 842946e1
   grad_input.select_symint(dim, index).copy_(grad);
   return grad_input;
 }
