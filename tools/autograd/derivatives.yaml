# Defines derivative formulas and Python signatures of methods on Variable
#
# Note about possibly confusing nomenclature: An 'output gradient' is the
# gradient of an output of a forward function. Output gradients are used as
# the inputs to backward functions. `grads` is a vector of output gradients,
# and `grad == grads[0]`, in all the derivative formulas in this file.
# An 'input gradient' is the gradient of an input to a forward function.
# Input gradients are the outputs of backward functions, corresponding to the
# input names included in the derivative formulas defined in this file.
# Also, every time we talk computing "gradient" we actually mean computing
# the vector jacobian product using the given 'output gradient' as the vector.
#
# Each entry consists of:
#   - A 'name', which specifies the ATen name of the function you
#     are defining derivatives for, and an argument specification.
#   - An optional 'dispatch' entry which can be used to specify
#     per-autograd dispatch key derivatives. If this entry is not
#     specified, then the gradient entries will be taken as the
#     default gradients (i.e. registered for every backward dispatch
#     key). (see _test_autograd_multiple_dispatch for an example
#     of how to register separate derivates for different dispatch keys).
#     The list of allowed dispatch keys (in addition to 'Default' which
#     represents the Autograd alias key) is torchgen/model.py:AUTOGRAD_KEYS.
#   - One or more gradients entries, mapping differentiable input
#     names to a formula specifying how to compute its gradient.
#     Note that a single gradient entry can specify the gradient
#     formula for multiple input names, by specifying a key
#     "input1, input2" (see atan2 for an example).
#   - An argument can be flagged as 'non_differentiable'.
#   - Optional entry with key 'output_differentiability' and value a list of the
#     same length as the number of outputs from the forward function. The list
#     should contain only booleans, specifying whether each of the output Tensor
#     is differentiable.
#     If it is not specified for a function that returns multiple elements but
#     uses `grad` instead of `grads[idx]`, then all but the first output will
#     be marked as non-differentiable.
#     If None of the output is differentiable, you can also add the function
#     name to `gen_variable_type.py`'s `DONT_REQUIRE_DERIVATIVE` list.
#
# There are two cases for Tensor and TensorList arguments here:
#   - If that argument is differentiable, in the sense that a gradient with respect
#     to that argument could exist. You should either:
#       - Specify the formula for that gradient
#       - Specify not_implemented("function_name") as a formula to say that this is not
#         implement yet (but might be in the future and the user can request that on an issue)
#   - If that argument is not differentiable, because it is not a floating point dtype or the
#     function is not differentiable with respect to that argument  for
#     example. You should either:
#       - Do not specify any formula for this argument
#       - Specify explicitly that this argument is "non_differentiable". Note that in this case,
#         we trust you that this argument will never have requires_grad=True and it will be silently
#         ignored if it does.
#
# If a function has out-of-place and in-place variants, then the derivative
# definition for the in-place variant is optional. It will default to the
# definition for the out-of-place variant. Note that _out variants are never
# differentiable.
#
# Gradient expressions are standard C++ expressions operating on ATen
# variables.  In a gradient expression, the following variables are in
# scope:
#
#   - 'grad', the gradient of the output (often spelled grad_output
#     in Python) which we are going to left-multiply.
#
#     When a function returns multiple *differentiable* outputs,
#     you can refer to the gradients of each outputs using 'grads',
#     e.g., 'grads[0]', 'grads[1]'.
#
#     When a function returns multiple *differentiable* outputs that
#     are named, you can refer to the gradients of each outputs using
#     'grad_{name}', e.g., 'grad_x', 'grad_y'.
#
#     When a function returns *one* differentiable output (the
#     first output) and some more nondifferentiable outputs,
#     you MUST refer to the gradient of the differentiable output with
#     'grad' (this case is special-cased in our code generation).
#
#     Note that the number of differentibale outputs can be modified by the
#     'output_differentiability' entry (see above).
#
#     Across a differentiable function's derivatives set, it is not
#     permitted to mix the use of "grad", "grads", and
#     "grad_{name}". You must be consistent for that differentiable
#     function.
#
#   - Any of the input arguments, tensor or non-tensor, including
#     argument names that only appear in Declarations.yaml, e.g. 'output'.
#
#   - 'result', representing the result of evaluating the forward
#     expression for ATen native function declarations. If the forward
#     expression outputs a tuple, use 'resultX' instead to access the
#     X-th entry
#
#   - 'grad_input_mask', a std::array<bool, n>, specifies which input
#     gradients are actually needed.  For example, in the entry
#     `input0, input1: foo(grad_input_mask)`, `grad_input_mask` is a size
#     two array, where `grad_input_mask[0]` is true if `input0` requires
#     grad, and `grad_input_mask[1]` is true if `input1` requires grad.
#
#     (NB: if your function computes gradient for a list of tensors,
#     the `grad_input_mask` will only have a single entry for the list
#     specifying if either zero or at least one tensor from the list requires
#     grad.  If we want to support more fine-grained signalling,
#     we'll need some alternate variable which is not a std::array)
#
#   - 'retain_variables', a bool which is true if a user has specified
#     that saved variables should be retained in case the backwards is
#     run again later.  This allows an optimization where we can
#     destroy saved buffers if we know variables are not going to be retained,
#     e.g., it is used by _cudnn_rnn
#
# If you need a complex expression, e.g., with local variables,
# write a _backward function in torch/csrc/autograd/FunctionsManual.cpp
# and invoke it from here.  By the way, go read
# https://github.com/zdevito/ATen/issues/163; this describes an
# important hazard that occurs when porting backwards from Python to C++
#
# Double backwards gradient expressions can be somewhat confusing;
# the most important thing to remember is: (1) you need to define a
# derivative formula for every input, including inputs named things
# like 'grad_output', and (2) the gradient to multiply with is always
# called 'grad' (even though it really is a grad-grad).
#
# You can also add forward derivative definition by defining a formula for
# a returned value (in general "result" if the name is not specified). This
# formula works the same way as the backward one and advanced implementations
# should also be placed in the FunctionsManual file.
# This formula should compute a single Jacobian vector product using the (primal)
# value of the argument "foo_p", its forward grad "foo_t" and the result of the
# function as "result".
# Note that the forward derivative can be automatically generated in two cases:
#     - if your function is linear (NOT affine or multi-linear), then you can
#       specify so by just using the string "auto_linear" for the formula.
#     - if your function is applied element wise (and has a single input), you
#       can specify so by just using the string "auto_element_wise" for the formula.
#
# Note that to avoid unpacking overhead, functions taking TensorList as inputs
# will always have their forward grad formula called. This function is responsible
# to check if any computation is needed and should return an undefined Tensor when
# there is nothing to do. You can check "cat_forward" for a full example.
#
# NB: There are a number of gradient definitions in here which are bogus
# (implemented using zeros_like).  These gradients are (hopefully) not
# used by our frontend.  You MUST check the frontend code; search for
# OpName.apply to see if it's still using a legacy Python style API.
#
# Note: Returning views.
# The following cases exist:
#     - If a function returns no view, it can have arbitrary outputs.
#     - If a function return at least one Tensor that is a differentiable view
#       of one of its input:
#         - If there is only one differentiable output, this Tensor is marked as a
#           differentiable view. (alias or transpose for example)
#         - If there are more than one differentiable output, by default all the views are
#           marked as differentiable views and created with allow_rebase_history=false.
#           Meaning that any inplace operation on it will raise an error. (unbind for example)
#
#  Notes about undefined output gradients:
#     All backward functions must support all combinations of undefined output
#     gradient Tensors, where `grad[i].defined() == false`. Depending on the
#     number of input and output grads your derivative formula uses, code
#     generation may automatically add some level of undefined grad support,
#     according to these three cases:
#
#       * 1 input grad and 1 output grad:
#           Complete undefined grad support is automatically added, so you
#           shouldn't have to think about it, unless there is a bug in the code
#           generation.
#
#       * 1 input grad and multiple output grads:
#           Undefined grad support is automatically added ONLY in the case where
#           all output grads are undefined. You will have to add explicit support
#           for cases where a subset of output grads is undefined.
#
#       * multiple input grads:
#           No automatic support, so you will need to add it.
#
#     If your derivative formula uses more than one output grad, it is usually
#     preferable to add undefined grad support in the backward function itself
#     (if you're using one), rather than in the derivative formula in this file.
#
#     Undefined Tensors are created with the default constructor `at::Tensor()`.
#     It is an efficient way to represent a Tensor filled with zeros because
#     the Tensor holds no sizing information and no Storage data is allocated.
#     But consequentially, Tensor operations cannot be performed on them.
#     Therefore, your backward function should treat an undefined output grad as
#     a zero, and it needs to be a special case.
#
#     If all output grads are undefined, then it should be correct for the
#     backward function to return undefined input grads. Since we use the chain
#     rule, output grads equal to zero should result in input grads equal to zero,
#     unless there is some rare special case.
#
#     If a subset of output grads is undefined, then it may be acceptable for
#     the backward function to return undefined input grads--it depends on the
#     specific function, so you'll have to determine that yourself. If returning
#     an undefined Tensor is correct for a given input grad, it is also logically
#     correct to return a defined grad full of zeros, but that would not be
#     preferable since it would be less efficient.
#
# NB: The parameter names here MUST be consistent with the parameter names
# in Decalarations.yaml
- name: abs(Tensor self) -> Tensor
  self: grad * self.sgn()
  result: handle_r_to_c(result.scalar_type(), self_t.conj() * self_p.sgn())

- name: acos(Tensor self) -> Tensor
  self: grad * -((-self * self + 1).rsqrt()).conj()
  result: auto_element_wise

- name: add.Tensor(Tensor self, Tensor other, *, Scalar alpha=1) -> Tensor
  self: handle_r_to_c(self.scalar_type(), grad)
  other: handle_r_to_c(other.scalar_type(), maybe_multiply(grad, alpha.conj()))
  result: self_t + maybe_multiply(other_t, alpha)

- name: add.Scalar(Tensor self, Scalar other, Scalar alpha=1) -> Tensor
  self: handle_r_to_c(self.scalar_type(), grad)
  result: self_t.clone()

- name: addbmm(Tensor self, Tensor batch1, Tensor batch2, *, Scalar beta=1, Scalar alpha=1) -> Tensor
  self: maybe_multiply(grad, beta.conj())
  batch1: maybe_multiply(grad.unsqueeze(0).expand_symint({ batch1.sym_size(0), batch1.sym_size(1), batch2.sym_size(2) }).bmm(batch2.transpose(1, 2).conj()), alpha.conj())
  batch2: maybe_multiply(batch1.transpose(1, 2).conj().bmm(grad.unsqueeze(0).expand_symint({ batch1.sym_size(0), batch1.sym_size(1), batch2.sym_size(2) })), alpha.conj())
  result: maybe_multiply(self_t, beta) + maybe_multiply(batch1_t.bmm(batch2_p).sum(0), alpha) + maybe_multiply(batch1_p.bmm(batch2_t).sum(0), alpha)

- name: addcdiv(Tensor self, Tensor tensor1, Tensor tensor2, *, Scalar value=1) -> Tensor
  self: handle_r_to_c(self.scalar_type(), grad)
  tensor1: handle_r_to_c(tensor1.scalar_type(), grad * (value / tensor2).conj())
  tensor2: handle_r_to_c(tensor2.scalar_type(), -grad * (value * tensor1 / (tensor2 * tensor2)).conj())
  result: self_t + maybe_multiply(tensor1_t / tensor2_p, value) - maybe_multiply(tensor2_t * (tensor1_p / tensor2_p) / tensor2_p, value)

- name: addcmul(Tensor self, Tensor tensor1, Tensor tensor2, *, Scalar value=1) -> Tensor
  self: handle_r_to_c(self.scalar_type(), grad)
  tensor1: handle_r_to_c(tensor1.scalar_type(), grad * (tensor2 * value).conj())
  tensor2: handle_r_to_c(tensor2.scalar_type(), grad * (tensor1 * value).conj())
  result: self_t + maybe_multiply(tensor1_t * tensor2_p, value) + maybe_multiply(tensor2_t * tensor1_p, value)

- name: addmm(Tensor self, Tensor mat1, Tensor mat2, *, Scalar beta=1, Scalar alpha=1) -> Tensor
  self: maybe_multiply(grad, beta.conj())
  mat1: mm_mat1_backward(grad, mat2, mat1.sym_sizes(), mat1.sym_strides(), mat1.layout(), alpha)
  mat2: mm_mat2_backward(grad, mat1, mat2.sym_sizes(), mat2.sym_strides(), mat2.layout(), alpha)
  result: maybe_multiply(self_t, beta) + maybe_multiply(mat1_t.mm(mat2_p), alpha) + maybe_multiply(mat1_p.mm(mat2_t), alpha)

- name: _sparse_addmm(Tensor self, Tensor mat1, Tensor mat2, *, Scalar beta=1, Scalar alpha=1) -> Tensor
  self: maybe_multiply(grad, beta)
  mat1: mm_mat1_sparse_backward(grad, mat1, mat2, alpha)
  mat2: mm_mat2_backward(grad, mat1, mat2.sym_sizes(), mat2.sym_strides(), mat2.layout(), alpha)

- name: addmv(Tensor self, Tensor mat, Tensor vec, *, Scalar beta=1, Scalar alpha=1) -> Tensor
  self: maybe_multiply(grad, beta.conj())
  mat: maybe_multiply(grad.ger(vec.conj()), alpha.conj())
  vec: maybe_multiply(mat.t().conj().mv(grad), alpha.conj())
  result: maybe_multiply(self_t, beta) + maybe_multiply(mat_t.mv(vec_p), alpha) + maybe_multiply(mat_p.mv(vec_t), alpha)

- name: addr(Tensor self, Tensor vec1, Tensor vec2, *, Scalar beta=1, Scalar alpha=1) -> Tensor
  self: maybe_multiply(grad, beta.conj())
  vec1: maybe_multiply(grad.mv(vec2.conj()), alpha.conj())
  vec2: maybe_multiply(grad.t().mv(vec1.conj()), alpha.conj())
  result: maybe_multiply(self_t, beta) + maybe_multiply(vec1_t.outer(vec2_p), alpha) + maybe_multiply(vec1_p.outer(vec2_t), alpha)

- name: affine_grid_generator(Tensor theta, int[] size, bool align_corners) -> Tensor
  theta: affine_grid_generator_backward(grad, size, align_corners)

- name: alias(Tensor(a) self) -> Tensor(a)
  self: grad
  result: self_t

- name: angle(Tensor self) -> Tensor
  self: angle_backward(grad, self)
  result: handle_r_to_c(result.scalar_type(), angle_backward(self_t.conj(), self_p).conj())

# The four items below are necessary because TensorIterator doesn't work on
# Variables (codegen does not unwrap the input Tensor for all() and any() ).
- name: any(Tensor self) -> Tensor
  output_differentiability: [False]

- name: any.dim(Tensor self, int dim, bool keepdim=False) -> Tensor
  output_differentiability: [False]

- name: all(Tensor self) -> Tensor
  output_differentiability: [False]

- name: all.dim(Tensor self, int dim, bool keepdim=False) -> Tensor
  output_differentiability: [False]

- name: acosh(Tensor self) -> Tensor
# Save one rsqrt in the real case by using that for x real and positive sqrt(x*y) = sqrt(x)*sqrt(y) (not true in the complex case)
  self: "self.is_complex() ? grad * ((self + 1).rsqrt() * (self - 1).rsqrt()).conj() : grad * (self * self - 1).rsqrt()"
  result: auto_element_wise

- name: acosh_(Tensor(a!) self) -> Tensor(a!)
  self: not_implemented("inplace version of acosh")

- name: asinh(Tensor self) -> Tensor
  self: grad * (self.pow(2) + 1).rsqrt().conj()
  result: auto_element_wise

- name: asinh_(Tensor(a!) self) -> Tensor(a!)
  self: not_implemented("inplace version of asinh")

- name: atanh(Tensor self) -> Tensor
  self: grad * 1 / (1 - self.pow(2)).conj()
  result: auto_element_wise

- name: atanh_(Tensor(a!) self) -> Tensor(a!)
  self: not_implemented("inplace version of atanh")

- name: as_strided(Tensor(a) self, SymInt[] size, SymInt[] stride, SymInt? storage_offset=None) -> Tensor(a)
  self: as_strided_backward(grad, TensorGeometry(self), size, stride, storage_offset)
  result: auto_linear

- name: as_strided_(Tensor(a!) self, SymInt[] size, SymInt[] stride, SymInt? storage_offset=None) -> Tensor(a!)
  self: as_strided_backward(grad, TensorGeometry(self), size, stride, storage_offset)
  result: auto_linear

- name: asin(Tensor self) -> Tensor
  self: grad * (-self * self + 1).rsqrt().conj()
  result: auto_element_wise

- name: atan(Tensor self) -> Tensor
  self: grad / (self * self + 1).conj()
  result: auto_element_wise

- name: atan2(Tensor self, Tensor other) -> Tensor
  self, other: atan2_backward(grad, self, other, grad_input_mask)
  result: (-self_p * other_t + other_p * self_t) / (self_p.pow(2) + other_p.pow(2))

- name: baddbmm(Tensor self, Tensor batch1, Tensor batch2, *, Scalar beta=1, Scalar alpha=1) -> Tensor
  self: maybe_multiply(grad, beta.conj())
  batch1: maybe_multiply(grad.bmm(batch2.transpose(1, 2).conj()), alpha.conj())
  batch2: maybe_multiply(batch1.transpose(1, 2).conj().bmm(grad), alpha.conj())
  result: maybe_multiply(self_t, beta) + maybe_multiply(batch1_t.bmm(batch2_p), alpha) + maybe_multiply(batch1_p.bmm(batch2_t), alpha)

- name: bernoulli(Tensor self, *, Generator? generator=None) -> Tensor
  self: zeros_like(grad)
  result: auto_element_wise

- name: bernoulli_.Tensor(Tensor(a!) self, Tensor p, *, Generator? generator=None) -> Tensor(a!)
  self: zeros_like(grad)
  p: zeros_like(p)
  result: self_t.zero_()

- name: bernoulli_.float(Tensor(a!) self, float p=0.5, *, Generator? generator=None) -> Tensor(a!)
  self: zeros_like(grad)
  result: self_t.zero_()

- name: bmm(Tensor self, Tensor mat2) -> Tensor
  self: grad.bmm(mat2.transpose(1, 2).conj())
  mat2: self.transpose(1, 2).conj().bmm(grad)
  result: self_t.bmm(mat2_p) + self_p.bmm(mat2_t)

- name: matmul(Tensor self, Tensor other) -> Tensor
  self, other: matmul_backward(grad, self, other, grad_input_mask)

- name: cat(Tensor[] tensors, int dim=0) -> Tensor
  tensors: cat_tensors_backward(grad, to_args_sizes_symint(tensors), to_args_scalartypes(tensors), dim)
  result: cat_jvp(tensors, dim)

- name: cauchy_(Tensor(a!) self, float median=0, float sigma=1, *, Generator? generator=None) -> Tensor(a!)
  self: zeros_like(grad)
  result: self_t.zero_()

- name: ceil(Tensor self) -> Tensor
  self: zeros_like(grad)
  result: auto_element_wise

- name: cholesky(Tensor self, bool upper=False) -> Tensor
  self: cholesky_backward(grad, upper, result)

- name: linalg_cholesky_ex(Tensor self, *, bool upper=False, bool check_errors=False) -> (Tensor L, Tensor info)
  self: cholesky_backward(grad, upper, L)
  L: cholesky_jvp(self_t, L, upper)

- name: cholesky_solve(Tensor self, Tensor input2, bool upper=False) -> Tensor
  self, input2: cholesky_solve_backward(grad, self, input2, result, upper)
  result: cholesky_solve_jvp(result, input2_p, input2_t, self_t, upper)

- name: cholesky_inverse(Tensor self, bool upper=False) -> Tensor
  self: cholesky_inverse_backward(grad, self, upper, result)
  result: cholesky_inverse_jvp(self_p, self_t, result, upper)

# For clamp, gradient is not defined at the boundaries. But empirically it's helpful
# to be able to get gradient on min and max, so we return the subgradient 1 for these cases.
- name: clamp.Tensor(Tensor self, Tensor? min=None, Tensor? max=None) -> Tensor
  self: clamp_backward(grad, self, min, max)
  min, max: clamp_backward_min_max(grad, self, min, max, grad_input_mask)
  result: clamp_jvp(self_p, self_t, min_p, min_t, max_p, max_t)

- name: clamp(Tensor self, Scalar? min=None, Scalar? max=None) -> Tensor
  self: clamp_backward(grad, self, min, max)
  result: auto_element_wise

- name: clamp_min(Tensor self, Scalar min) -> Tensor
  self: where(self >= min, grad, at::scalar_tensor(0., grad.options()))
  result: auto_element_wise

- name: clamp_min.Tensor(Tensor self, Tensor min) -> Tensor
  self: where(self >= min, grad, at::scalar_tensor(0., grad.options()))
  min: where(self < min, grad, at::scalar_tensor(0., grad.options()))
  result: where(self_p >= min_p, self_t, min_t)

- name: clamp_max(Tensor self, Scalar max) -> Tensor
  self: where(self <= max, grad, at::scalar_tensor(0., grad.options()))
  result: auto_element_wise

- name: clamp_max.Tensor(Tensor self, Tensor max) -> Tensor
  self: where(self <= max, grad, at::scalar_tensor(0., grad.options()))
  max: where(self > max, grad, at::scalar_tensor(0., grad.options()))
  result: where(self_p <= max_p, self_t, max_t)

- name: clone(Tensor self, *, MemoryFormat? memory_format=None) -> Tensor
  self: grad
  result: auto_linear

- name: _to_copy(Tensor self, *, ScalarType? dtype=None, Layout? layout=None, Device? device=None, bool? pin_memory=None, bool non_blocking=False, MemoryFormat? memory_format=None) -> Tensor
  self: _to_copy_backward(grad, self.options())
  result: _to_copy(self_t, dtype, layout, device, pin_memory, non_blocking, memory_format)
  # The condition is: if dtype is not nullopt, then isDifferentiableType(*dtype)
  # (If dtype IS nullopt, we rely on the regular check that any input requires grad).
  output_differentiability: ["!dtype || isDifferentiableType(*dtype)"]

- name: _coalesce(Tensor self) -> Tensor
  self: grad

- name: complex(Tensor real, Tensor imag) -> Tensor
  real: at::real(grad)
  imag: at::imag(grad)
  result: at::complex(real_t, imag_t)

- name: polar(Tensor abs, Tensor angle) -> Tensor
  abs, angle: polar_backward(grad, result)
  result: at::complex(abs_t*angle_p.cos() - angle_t*abs_p*angle_p.sin(), abs_t*angle_p.sin() + angle_t*abs_p*angle_p.cos())

- name: _conj(Tensor(a) self) -> Tensor(a)
  self: grad.conj()
  result: self_t.conj()

- name: _neg_view(Tensor(a) self) -> Tensor(a)
  self: grad.neg()
  result: self_t._neg_view()

- name: _conj_physical(Tensor self) -> Tensor
  self: grad.conj_physical()
  result: self_t.conj_physical()

- name: conj_physical_(Tensor(a!) self) -> Tensor(a!)
  self: grad.conj_physical()
  result: self_t.conj_physical_()

- name: copysign.Tensor(Tensor self, Tensor other) -> Tensor
  self: copysign_tensor_self_backward(grad, self, result)
  other: zeros_like(other)
  result: copysign_tensor_self_backward(self_t, self_p, result)

- name: copysign.Scalar(Tensor self, Scalar other) -> Tensor
  self: copysign_tensor_self_backward(grad, self, result)
  result: auto_element_wise

- name: cos(Tensor self) -> Tensor
  self: grad * -self.sin().conj()
  result: auto_element_wise

- name: cosh(Tensor self) -> Tensor
  self: grad * self.sinh().conj()
  result: auto_element_wise

- name: count_nonzero.dim_IntList(Tensor self, int[] dim) -> Tensor
  output_differentiability: [False]

- name: count_nonzero(Tensor self, int? dim=None) -> Tensor
  output_differentiability: [False]

- name: linalg_cross(Tensor self, Tensor other, *, int dim=-1) -> Tensor
  self: at::linalg_cross(other.conj(), grad, dim)
  other: at::linalg_cross(grad, self.conj(), dim)
  result: "at::linalg_cross(self_t, other_p, dim) + at::linalg_cross(self_p, other_t, dim)"

- name: logcumsumexp(Tensor self, int dim) -> Tensor
  self: logcumsumexp_backward(grad, self, result, dim)

- name: cumprod(Tensor self, int dim, *, ScalarType? dtype=None) -> Tensor
  self: cumprod_backward(grad.to(self.scalar_type()), self, dim, result)
  result: "cumprod_jvp(self_t, self_p, result, dim).to(dtype.has_value() ? *dtype : self_p.scalar_type())"

- name: cumsum(Tensor self, int dim, *, ScalarType? dtype=None) -> Tensor
  self: cumsum_backward(grad.to(self.scalar_type()), dim)
  result: auto_linear

- name: cummax(Tensor self, int dim) -> (Tensor values, Tensor indices)
  self: cummaxmin_backward(grad, self, indices, dim)
  values: self_t.gather(dim, indices)

- name: cummin(Tensor self, int dim) -> (Tensor values, Tensor indices)
  self: cummaxmin_backward(grad, self, indices, dim)
  values: self_t.gather(dim, indices)

- name: conv_tbc(Tensor self, Tensor weight, Tensor bias, int pad=0) -> Tensor
  self, weight, bias: "grad.defined() ? conv_tbc_backward(grad, self, weight, bias, pad) : std::tuple<Tensor, Tensor, Tensor>()"

- name: _ctc_loss(Tensor log_probs, Tensor targets, int[] input_lengths, int[] target_lengths, int blank=0, bool zero_infinity=False) -> (Tensor, Tensor)
  log_probs: _ctc_loss_backward(grad, log_probs, targets, input_lengths, target_lengths, result0, result1, blank, zero_infinity)

- name: _ctc_loss.Tensor(Tensor log_probs, Tensor targets, Tensor input_lengths, Tensor target_lengths, int blank=0, bool zero_infinity=False) -> (Tensor, Tensor)
  log_probs: _ctc_loss_backward(grad, log_probs, targets, input_lengths, target_lengths, result0, result1, blank, zero_infinity)

- name: deg2rad(Tensor self) -> Tensor
  self: deg2rad_backward(grad)
  result: auto_element_wise

- name: _linalg_det(Tensor A) -> (Tensor result, Tensor LU, Tensor pivots)
  A: linalg_det_backward(grad, result, A, LU, pivots)
  result: linalg_det_jvp(A_t, result, LU, pivots, A_p.is_contiguous() && !A_p.is_complex())
  output_differentiability: [True, False, False]

- name: _linalg_slogdet(Tensor A) -> (Tensor sign, Tensor logabsdet, Tensor LU, Tensor pivots)
  A: slogdet_backward(grad_sign, grad_logabsdet, A, sign, LU, pivots)
  sign, logabsdet: slogdet_jvp(LU, pivots, A_t, sign, A_p.is_contiguous() && !A_p.is_complex())
  output_differentiability: [True, True, False, False]

- name: block_diag(Tensor[] tensors) -> Tensor
  tensors: block_diag_backward(grad, to_args_sizes(tensors), to_args_scalartypes(tensors))
  result: block_diag_jvp(tensors)

- name: diag_embed(Tensor self, int offset=0, int dim1=-2, int dim2=-1) -> Tensor
  self: grad.diagonal(offset, dim1, dim2)
  result: auto_linear

- name: diag(Tensor self, int diagonal=0) -> Tensor
  self: diag_backward_symint(grad, self.sym_sizes(), diagonal)
  result: auto_linear

- name: diagonal(Tensor(a) self, int offset=0, int dim1=0, int dim2=1) -> Tensor(a)
  self: diagonal_backward_symint(grad, self.sym_sizes(), offset, dim1, dim2)
  result: auto_linear

- name: diagonal_backward(Tensor grad_output, SymInt[] input_sizes, int offset, int dim1, int dim2) -> Tensor
  grad_output: grad.diagonal(offset, dim1, dim2)
  result: auto_linear

- name: dist(Tensor self, Tensor other, Scalar p=2) -> Tensor
  self: norm_backward(grad, self - other, p, result)
  other: -norm_backward(grad, self - other, p, result)
  result: norm_jvp(self_p - other_p, self_t - other_t, p, result, {}, false)

# The backward formula is done in this order to improve numerical stability
# of the higher order derivatives, see https://github.com/pytorch/pytorch/issues/43414
# Note that we don't use "result" because saving it would be BC-breaking when it is used in an inplace operation later
- name: div.Tensor(Tensor self, Tensor other) -> Tensor
  self: div_tensor_self_backward(grad, other, self.scalar_type())
  other: div_tensor_other_backward(grad, self, other)
  result: (self_t - other_t * result) / other_p

- name: div.Scalar(Tensor self, Scalar other) -> Tensor
  self: div_tensor_self_backward(grad, at::lift_fresh(at::scalar_to_tensor(other)), self.scalar_type())
  result: self_t / other

- name: div.Tensor_mode(Tensor self, Tensor other, *, str? rounding_mode) -> Tensor
  self: div_tensor_self_backward(grad, other, self.scalar_type(), rounding_mode)
  other: div_tensor_other_backward(grad, self, other, rounding_mode)
  result: "rounding_mode.has_value() ? result.new_zeros_symint(result.sym_sizes()) : self_t / other_p - other_t * (self_p / other_p) / other_p"

- name: div.Scalar_mode(Tensor self, Scalar other, *, str? rounding_mode) -> Tensor
  self: div_tensor_self_backward(grad, at::lift_fresh(at::scalar_to_tensor(other)), self.scalar_type(), rounding_mode)
  result: "rounding_mode.has_value() ? result.new_zeros_symint(result.sym_sizes()) : self_t / other"

- name: dot(Tensor self, Tensor tensor) -> Tensor
  self: grad * tensor.conj()
  tensor: grad * self.conj()
  result: at::dot(self_t, tensor_p) + at::dot(self_p, tensor_t)

- name: vdot(Tensor self, Tensor other) -> Tensor
  self: grad.conj() * other
  other: grad * self
  result: at::vdot(self_t, other_p) + at::vdot(self_p, other_t)

- name: _fused_dropout(Tensor self, float p, Generator? generator=None) -> (Tensor, Tensor)
  self: _fused_dropout_backward(grad, result1, p)

- name: native_dropout(Tensor input, float p, bool? train) -> (Tensor, Tensor)
  input: "GradMode::is_enabled() ? infinitely_differentiable_native_dropout_backward(grad, result1, (!train.has_value() || !train.value() ? 1 : (p == 1 ? 0.0 : 1.0 / (1.0 - p)))) : native_dropout_backward(grad, result1, (!train.has_value() || !train.value() ? 1 : (p == 1 ? 0.0 : 1.0 / (1.0 - p))))"
  result0: "(!train.has_value() || train.value()) ? (p == 1 ? 0.0 : 1.0 / (1.0 - p)) * input_t * result1 : input_t"

- name: native_dropout_backward(Tensor grad_output, Tensor mask, float scale) -> Tensor
  grad_output: "native_dropout_double_backward(grad, grad_output, mask, scale)"
  mask: 'not_implemented("native_dropout_backward: mask")'

- name: eq_.Scalar(Tensor(a!) self, Scalar other) -> Tensor(a!)
  self: zeros_like(self)
  result: self_t.zero_()

- name: eq_.Tensor(Tensor(a!) self, Tensor other) -> Tensor(a!)
  self: zeros_like(self)
  other: zeros_like(other)
  result: self_t.zero_()

- name: erf(Tensor self) -> Tensor
  self: 2.0 / sqrt(M_PI) * exp(-(self.pow(2))) * grad
  result: auto_element_wise

- name: erfc(Tensor self) -> Tensor
  self: -2.0 / sqrt(M_PI) * exp(-(self.pow(2))) * grad
  result: auto_element_wise

- name: special_erfcx(Tensor self) -> Tensor
  self: (2.0 * self * result - 2.0 / sqrt(M_PI)) * grad
  result: auto_element_wise

- name: erfinv(Tensor self) -> Tensor
  self: 0.5 * sqrt(M_PI) * exp(self.erfinv().pow(2)) * grad
  result: auto_element_wise

- name: exp(Tensor self) -> Tensor
  self: grad * result.conj()
  result: auto_element_wise

- name: exp2(Tensor self) -> Tensor
  self: grad * result * M_LN2
  result: auto_element_wise

- name: expm1(Tensor self) -> Tensor
  self: grad * (result + 1)
  result: auto_element_wise

# TODO: this derivative is not SymInt safe, need sum_to support
- name: expand(Tensor(a) self, SymInt[] size, *, bool implicit=False) -> Tensor(a)
  self: at::sum_to(grad, self.sym_sizes())
  result: auto_linear

- name: exponential_(Tensor(a!) self, float lambd=1, *, Generator? generator=None) -> Tensor(a!)
  self: zeros_like(grad)
  result: self_t.zero_()

- name: fake_quantize_per_tensor_affine_cachemask(Tensor self, float scale, int zero_point, int quant_min, int quant_max) -> (Tensor output, Tensor mask)
  self: fake_quantize_per_tensor_affine_cachemask_backward(grad, mask)

- name: _fake_quantize_per_tensor_affine_cachemask_tensor_qparams(Tensor self, Tensor scale, Tensor zero_point, Tensor fake_quant_enabled, int quant_min, int quant_max) -> (Tensor output, Tensor mask)
  self: fake_quantize_per_tensor_affine_cachemask_backward(grad, mask)

- name: _fake_quantize_learnable_per_tensor_affine(Tensor self, Tensor scale, Tensor zero_point, int quant_min, int quant_max, float grad_factor=1.0) -> Tensor
  self, scale, zero_point: "grad.defined() ? _fake_quantize_learnable_per_tensor_affine_backward(grad, self, scale, zero_point, quant_min, quant_max, grad_factor) : std::tuple<Tensor, Tensor, Tensor>()"

- name: fake_quantize_per_channel_affine_cachemask(Tensor self, Tensor scale, Tensor zero_point, int axis, int quant_min, int quant_max) -> (Tensor output, Tensor mask)
  self: fake_quantize_per_channel_affine_cachemask_backward(grad, mask)

- name: _fake_quantize_learnable_per_channel_affine(Tensor self, Tensor scale, Tensor zero_point, int axis, int quant_min, int quant_max, float grad_factor=1.0) -> Tensor
  self, scale, zero_point: "grad.defined() ? _fake_quantize_learnable_per_channel_affine_backward(grad, self, scale, zero_point, axis, quant_min, quant_max, grad_factor) : std::tuple<Tensor, Tensor, Tensor>()"

- name: _fused_moving_avg_obs_fq_helper(Tensor self, Tensor observer_on, Tensor fake_quant_on, Tensor(a!) running_min, Tensor(b!) running_max, Tensor(c!) scale, Tensor(d!) zero_point, float averaging_const, int quant_min, int quant_max, int ch_axis, bool per_row_fake_quant=False, bool symmetric_quant=False) -> (Tensor output, Tensor mask)
  self: fake_quantize_per_tensor_affine_cachemask_backward(grad, mask)

- name: fill.Scalar(Tensor self, Scalar value) -> Tensor
  self: zeros_like(grad)
  result: at::fill(self_t, 0)

- name: fill.Tensor(Tensor self, Tensor value) -> Tensor
  self: zeros_like(grad)
  value: grad.sum()
  result: at::fill(self_t, value_t)

- name: fill_.Scalar(Tensor(a!) self, Scalar value) -> Tensor(a!)
  self: zeros_like(grad)
  result: self_t.fill_(0)

- name: fill_.Tensor(Tensor(a!) self, Tensor value) -> Tensor(a!)
  self: zeros_like(grad)
  value: grad.sum()
  result: self_t.fill_(value_t)

- name: floor(Tensor self) -> Tensor
  self: zeros_like(grad)
  result: auto_element_wise

- name: fmod.Scalar(Tensor self, Scalar other) -> Tensor
  self: grad
  result: auto_element_wise

- name: fmod.Tensor(Tensor self, Tensor other) -> Tensor
  self: grad
  other: -grad * self.div(other, /*rounding_mode=*/"trunc")
  result: self_t - other_t * self_p.div(other_p, /*rounding_mode=*/"trunc")

- name: frac(Tensor self) -> Tensor
  self: grad
  result: self_t

- name: frexp.Tensor(Tensor self) -> (Tensor mantissa, Tensor exponent)
  self: grad / exponent.exp2()
  mantissa: self_t / exponent.exp2()

- name: gather(Tensor self, int dim, Tensor index, *, bool sparse_grad=False) -> Tensor
  self: gather_backward(grad, self, dim, index, sparse_grad)
  index: non_differentiable
  result: auto_linear

- name: ge_.Scalar(Tensor(a!) self, Scalar other) -> Tensor(a!)
  self: zeros_like(self)
  result: self_t.zero_()

- name: ge_.Tensor(Tensor(a!) self, Tensor other) -> Tensor(a!)
  self: zeros_like(self)
  other: zeros_like(other)
  result: self_t.zero_()

- name: geometric_(Tensor(a!) self, float p, *, Generator? generator=None) -> Tensor(a!)
  self: zeros_like(grad)
  result: self_t.zero_()

- name: geqrf(Tensor self) -> (Tensor a, Tensor tau)
  self: not_implemented("geqrf")

- name: indices(Tensor(a) self) -> Tensor(a)
  output_differentiability: [False]

- name: _indices(Tensor(a) self) -> Tensor(a)
  output_differentiability: [False]

- name: grid_sampler_2d(Tensor input, Tensor grid, int interpolation_mode, int padding_mode, bool align_corners) -> Tensor
  input, grid: "grad.defined() ? grid_sampler_2d_backward(grad, input, grid, interpolation_mode, padding_mode, align_corners, grad_input_mask) : std::tuple<Tensor, Tensor>()"

- name: grid_sampler_3d(Tensor input, Tensor grid, int interpolation_mode, int padding_mode, bool align_corners) -> Tensor
  input, grid: "grad.defined() ? grid_sampler_3d_backward(grad, input, grid, interpolation_mode, padding_mode, align_corners, grad_input_mask) : std::tuple<Tensor, Tensor>()"

# See NOTE [ grid_sample CPU fallback ]
- name: _grid_sampler_2d_cpu_fallback(Tensor input, Tensor grid, int interpolation_mode, int padding_mode, bool align_corners) -> Tensor
  input, grid: "grad.defined() ? _grid_sampler_2d_cpu_fallback_backward(grad, input, grid, interpolation_mode, padding_mode, align_corners) : std::tuple<Tensor, Tensor>()"

- name: gt_.Scalar(Tensor(a!) self, Scalar other) -> Tensor(a!)
  self: zeros_like(self)
  result: self_t.zero_()

- name: gt_.Tensor(Tensor(a!) self, Tensor other) -> Tensor(a!)
  self: zeros_like(self)
  other: zeros_like(other)
  result: self_t.zero_()

- name: hardsigmoid(Tensor self) -> Tensor
  self: hardsigmoid_backward(grad, self)
  result: auto_element_wise

- name: histc(Tensor self, int bins=100, Scalar min=0, Scalar max=0) -> Tensor
  output_differentiability: [False]

- name: hardswish(Tensor self) -> Tensor
  self: hardswish_backward(grad, self)
  result: auto_element_wise

- name: hardswish_backward(Tensor grad_output, Tensor self) -> Tensor
  grad_output: hardswish_backward(grad, self)
  self: at::where(at::logical_and(-3.0 < self, self < 3.0), grad * grad_output / 3.0, at::zeros({}, self.options()))
  result: "hardswish_backward(grad_output_t, self_p)
         + at::where(at::logical_and(-3.0 < self_p, self_p < 3.0), self_t * grad_output_p / 3.0, at::zeros({}, self_p.options()))"

- name: hypot(Tensor self, Tensor other) -> Tensor
  self: grad * self / result
  other: grad * other / result
  result: self_t * self_p / result + other_t * other_p / result

- name: i0(Tensor self) -> Tensor
  self: grad * at::special_i1(self)
  result: auto_element_wise

- name: special_i0e(Tensor self) -> Tensor
  self: grad * (at::special_i1e(self) - self.sgn() * result)
  result: auto_element_wise

- name: special_i1(Tensor self) -> Tensor
  self: i1_backward(grad, self, result)
  result: auto_element_wise

- name: special_i1e(Tensor self) -> Tensor
  self: i1e_backward(grad, self, result)
  result: auto_element_wise

- name: igamma(Tensor self, Tensor other) -> Tensor
  self: 'not_implemented("igamma: input")'
  other: grad * exp((self - 1) * log(other) - other - lgamma(self))

- name: igammac(Tensor self, Tensor other) -> Tensor
  self: 'not_implemented("igammac: input")'
  other: -grad * exp((self - 1) * log(other) - other - lgamma(self))

- name: index.Tensor(Tensor self, Tensor?[] indices) -> Tensor
  self: index_backward(grad.new_zeros_symint(self.sym_sizes(), self.options()), indices, grad)
  result: auto_linear

- name: index_add(Tensor self, int dim, Tensor index, Tensor source, *, Scalar alpha=1) -> Tensor
  self: grad
  # The case source.dim() == 0  is necessary to support scalar tensors of the form
  # source.dim() == 0 and index.dim() == 1 and index.size() == (1,),
  # This is because source is not broadcastable to index, as source.dim() < index.dim()
  source: "maybe_multiply(source.dim() > 0 ? grad.index_select(dim, index).expand_as(source) : grad.index_select(dim, index.squeeze(0)), alpha)"
  index: non_differentiable
  result: at::index_add(self_t, dim, index, maybe_multiply(source_t, alpha))

- name: index_reduce(Tensor self, int dim, Tensor index, Tensor source, str reduce, *, bool include_self=True) -> Tensor
  self, source: index_reduce_backward(grad, self, dim, index, source, reduce, include_self, result)
  index: non_differentiable

- name: index_copy(Tensor self, int dim, Tensor index, Tensor source) -> Tensor
  self: grad.index_fill(dim, index, 0)
  # The case source.dim() == 0 is necessary to support scalar tensors of the form
  # source.dim() == 0 and index.dim() == 1 and index.size() == (1,),
  # This is because source is not broadcastable to index, as source.dim() < index.dim()
  source: "source.dim() > 0 ? grad.index_select(dim, index).expand_as(source) : grad.index_select(dim, index.squeeze(0))"
  index: non_differentiable
  result: self_t.index_copy(dim, index, source_t)

- name: index_fill.int_Scalar(Tensor self, int dim, Tensor index, Scalar value) -> Tensor
  self: grad.index_fill(dim, index, 0)
  index: non_differentiable
  result: self_t.index_fill(dim, index, 0)

- name: index_fill.int_Tensor(Tensor self, int dim, Tensor index, Tensor value) -> Tensor
  self: grad.index_fill(dim, index, 0)
  value: grad.index_select(dim, std::get<0>(at::_unique(index, /*sorted=*/false))).sum()
  index: non_differentiable
  result: self_t.index_fill(dim, index, value_t)

- name: index_put(Tensor self, Tensor?[] indices, Tensor values, bool accumulate=False) -> Tensor
  self: "accumulate ? grad : grad.index_put(indices, zeros_like(values), false)"
  values: grad.index(indices)
  result: self_t.index_put(indices, values_t, accumulate)

- name: _index_put_impl_(Tensor(a!) self, Tensor?[] indices, Tensor values, bool accumulate=False, bool unsafe=False) -> Tensor(a!)
  self: "accumulate ? grad : grad.index_put(indices, zeros_like(values), false)"
  values: grad.index(indices)
  result: at::_index_put_impl_(self_t, indices, values_t, accumulate, unsafe)

- name: index_select(Tensor self, int dim, Tensor index) -> Tensor
  self: index_select_backward_symint(grad, self.sym_sizes(), dim, index)
  index: non_differentiable
  result: auto_linear

- name: linalg_inv_ex(Tensor A, *, bool check_errors=False) -> (Tensor inverse, Tensor info)
  A: -at::matmul(inverse.mH(), at::matmul(grad, inverse.mH()))
  inverse: -at::matmul(at::matmul(inverse, A_t), inverse)
  output_differentiability: [True, False]

- name: linalg_pinv.atol_rtol_tensor(Tensor self, *, Tensor? atol=None, Tensor? rtol=None, bool hermitian=False) -> Tensor
  self: pinv_backward(grad, result, self)
  result: pinv_jvp(self_p, result, self_t)

- name: isnan(Tensor self) -> Tensor
  self: non_differentiable

- name: kthvalue(Tensor self, int k, int dim=-1, bool keepdim=False) -> (Tensor values, Tensor indices)
  self: value_selecting_reduction_backward_symint(grad, dim, indices, self.sym_sizes(), keepdim)
  values: gather_with_keepdimed_indices(self_t, dim, indices, keepdim)

- name: le_.Scalar(Tensor(a!) self, Scalar other) -> Tensor(a!)
  self: zeros_like(self)
  result: self_t.zero_()

- name: le_.Tensor(Tensor(a!) self, Tensor other) -> Tensor(a!)
  self: zeros_like(self)
  other: zeros_like(other)
  result: self_t.zero_()

- name: lerp.Scalar(Tensor self, Tensor end, Scalar weight) -> Tensor
  self: "weight.isComplex() ? grad * (1 - weight.conj().toComplexDouble()) : grad * (1 - weight.toDouble())"
  end: grad * weight.conj()
  result: at::lerp(self_t, end_t, weight)

- name: lerp.Tensor(Tensor self, Tensor end, Tensor weight) -> Tensor
  self: grad * (1 - weight).conj()
  end: grad * weight.conj()
  weight: grad * (end - self).conj()
  result: at::lerp(self_t, end_t, weight_p) + weight_t * (end_p - self_p)

- name: lgamma(Tensor self) -> Tensor
  self: grad * digamma(self)
  result: auto_element_wise

- name: digamma(Tensor self) -> Tensor
  self: grad * polygamma(1, self)
  result: auto_element_wise

- name: polygamma(int n, Tensor self) -> Tensor
  self: grad * polygamma(n + 1, self)
  result: auto_element_wise

- name: polygamma_(Tensor(a!) self, int n) -> Tensor(a!)
  self: grad * polygamma(n + 1, self)
  result: self_t.mul_(polygamma(n + 1, original_self_p))

- name: log(Tensor self) -> Tensor
  self: grad.div(self.conj())
  result: auto_element_wise

- name: log10(Tensor self) -> Tensor
  self: grad / (self.conj() * 2.3025850929940456)
  result: auto_element_wise

- name: log1p(Tensor self) -> Tensor
  self: log1p_backward(grad, self)
  result: auto_element_wise

- name: log2(Tensor self) -> Tensor
  self: grad / (self.conj() * 0.6931471805599453)
  result: auto_element_wise

- name: logaddexp(Tensor self, Tensor other) -> Tensor
  self: grad / (1 + exp(other - self))
  other: grad / (1 + exp(self - other))
  result: self_t / (1 + exp(other_p - self_p)) + other_t / (1 + exp(self_p - other_p))

- name: logaddexp2(Tensor self, Tensor other) -> Tensor
  self: grad / (1 + pow(2, other - self))
  other: grad / (1 + pow(2, self - other))
  result: self_t / (1 + pow(2, other_p - self_p)) + other_t / (1 + pow(2, self_p - other_p))

# Note [Gradient formula for xlogy at x = 0, y <= 0]
# x * log(y) is not defined at y <= 0, so we cannot even talk about differentiability
# Now, xlogy(0, y) = 0 by definition.
# This does not make it differentiable as it's not defined in a neighbourhood of a point
# (0, y) when y <= 0.
# Now, when a function is non-differentiable, sometimes we return "a relatively sensible value"
# In this case, as per the discussion in https://github.com/pytorch/pytorch/issues/80770, we choose
# this value to be zero, which is the directional derivative along the line {x = 0}.
- name: xlogy.Tensor(Tensor self, Tensor other) -> Tensor
  self: at::xlogy(grad, other).masked_fill((self == 0.) & (other <= 0.), 0.)
  other: grad * self / other
  result: at::xlogy(self_t, other_p).masked_fill((self_p == 0.) & (other_p <= 0.), 0.) + other_t * self_p / other_p

- name: xlogy.Scalar_Self(Scalar self, Tensor other) -> Tensor
  other: grad * self / other
  result: auto_element_wise

- name: xlogy.Scalar_Other(Tensor self, Scalar other) -> Tensor
  self: "other.toDouble() > 0.
          ? at::xlogy(grad,  other)
          : at::xlogy(grad,  other).masked_fill(self == 0., 0.)"
  result: auto_element_wise

# See Note [Gradient formula for xlogy at x = 0, y <= 0]
# Same here but with y <= -1
- name: special_xlog1py(Tensor self, Tensor other) -> Tensor
  self: at::special_xlog1py(grad,  other).masked_fill((self == 0.) & (other <= -1.), 0.)
  other: grad * self / (other + 1)
  result: at::special_xlog1py(self_t,  other_p).masked_fill((self_p == 0.) & (other_p <= -1.), 0.) + other_t * self_p / (other_p + 1)

- name: special_xlog1py.self_scalar(Scalar self, Tensor other) -> Tensor
  other: grad * self / (other + 1)
  result: auto_element_wise

- name: special_xlog1py.other_scalar(Tensor self, Scalar other) -> Tensor
  self: "other.toDouble() > -1.
          ? at::special_xlog1py(grad,  other)
          : at::special_xlog1py(grad,  other).masked_fill(self == 0., 0.)"
  result: auto_element_wise

- name: special_zeta(Tensor self, Tensor other) -> Tensor
  self: not_implemented("zeta")
  other:  grad * -self * special_zeta(self + 1., other)

- name: special_zeta.self_scalar(Scalar self, Tensor other) -> Tensor
  other:  grad * -self * special_zeta(self.toDouble() + 1., other)

- name: special_zeta.other_scalar(Tensor self, Scalar other) -> Tensor
  self: not_implemented("zeta")

- name: log_normal_(Tensor(a!) self, float mean=1, float std=2, *, Generator? generator=None) -> Tensor(a!)
  self: zeros_like(grad)
  result: self_t.zero_()

- name: logsumexp(Tensor self, int[1] dim, bool keepdim=False) -> Tensor
  self: logsumexp_backward(grad, self, result, dim, keepdim)
  result: logsumexp_jvp(self_p, self_t, dim, keepdim)

- name: linalg_lstsq(Tensor self, Tensor b, float? rcond=None, *, str? driver=None) -> (Tensor solution, Tensor residuals, Tensor rank, Tensor singular_values)
  self, b: linalg_lstsq_backward(grad, self, b, rcond, driver, grad_input_mask)
  solution: linalg_lstsq_jvp(self_p, b_p, self_t, b_t)
  output_differentiability: [True, False, False, False]

- name: lt_.Scalar(Tensor(a!) self, Scalar other) -> Tensor(a!)
  self: zeros_like(self)
  result: self_t.zero_()

- name: lt_.Tensor(Tensor(a!) self, Tensor other) -> Tensor(a!)
  self: zeros_like(self)
  other: zeros_like(other)
  result: self_t.zero_()

- name: linalg_lu_factor_ex(Tensor A, *, bool pivot=True, bool check_errors=False) -> (Tensor LU, Tensor pivots, Tensor info)
  A: lu_factor_ex_backward(grad, LU, pivots, pivot)
  LU: lu_factor_ex_jvp(A_t, LU, pivots, pivot)
  output_differentiability: [True, False, False]

- name: linalg_lu(Tensor A, *, bool pivot=True) -> (Tensor P, Tensor L, Tensor U)
  A: linalg_lu_backward(grad_L, grad_U, P, L, U, pivot)
  L: std::get<0>(linalg_lu_jvp(A_t, P, L, U, pivot))
  U: std::get<1>(linalg_lu_jvp(A_t, P, L, U, pivot))
  output_differentiability: [False, True, True]

- name: linalg_lu_solve(Tensor LU, Tensor pivots, Tensor B, *, bool left=True, bool adjoint=False) -> Tensor
  LU: linalg_lu_solve_LU(grad, LU, pivots, result, left, adjoint)
  B: "at::linalg_lu_solve(LU, pivots, grad, left, !adjoint)"
  result: linalg_lu_solve_jvp(result, LU_p, pivots, LU_t, B_t, left, adjoint)

- name: lu_unpack(Tensor LU_data, Tensor LU_pivots, bool unpack_data=True, bool unpack_pivots=True) -> (Tensor P, Tensor L, Tensor U)
  LU_data: lu_unpack_backward(grad_L, grad_U, LU_data.sym_size(-2), LU_data.sym_size(-1))
  LU_pivots: non_differentiable
  L: "LU_data_t.sym_size(-2) >= LU_data_t.sym_size(-1) ? LU_data_t.tril(-1) : LU_data_t.narrow_symint(-1, 0, LU_data_t.sym_size(-2)).tril(-1)"
  U: "LU_data_t.sym_size(-1) >= LU_data_t.sym_size(-2) ? LU_data_t.triu() : LU_data_t.narrow_symint(-2, 0, LU_data_t.sym_size(-1)).triu()"
  output_differentiability: [False, True, True]

- name: masked_fill.Scalar(Tensor self, Tensor mask, Scalar value) -> Tensor
  self: grad.masked_fill(mask, 0)
  mask: non_differentiable
  result: self_t.masked_fill(mask, 0)

- name: masked_fill.Tensor(Tensor self, Tensor mask, Tensor value) -> Tensor
  self: grad.masked_fill(mask, 0)
  value: masked_fill_backward(grad, mask)
  mask: non_differentiable
  result: self_t.masked_fill(mask, value_t)

- name: masked_scatter(Tensor self, Tensor mask, Tensor source) -> Tensor
  self: grad.masked_fill(mask, 0)
  source: masked_scatter_backward(grad, mask, source.sym_sizes())
  mask: non_differentiable
  result: self_t.masked_scatter(mask, source_t)

- name: masked_select(Tensor self, Tensor mask) -> Tensor
  self: masked_select_backward(grad, self, mask)
  mask: non_differentiable
  result: auto_linear

- name: linalg_matrix_exp(Tensor self) -> Tensor
  self: linalg_matrix_exp_differential(self, grad, /*adjoint*/ true)
  result: linalg_matrix_exp_differential(self_p, self_t, /*adjoint*/ false)

- name: max.dim(Tensor self, int dim, bool keepdim=False) -> (Tensor values, Tensor indices)
  self: value_selecting_reduction_backward_symint(grad, dim, indices, self.sym_sizes(), keepdim)
  values: gather_with_keepdimed_indices(self_t, dim, indices, keepdim)

- name: max(Tensor self) -> Tensor
  self: evenly_distribute_backward(grad, self, result)
  result: evenly_read_jvp(self_t, self_p, result)

- name: maximum(Tensor self, Tensor other) -> Tensor
  self: at::where(self == other, grad / 2, grad).masked_fill_(self < other, 0)
  other: at::where(self == other, grad / 2, grad).masked_fill_(self > other, 0)
  result: other_t + at::where(self_p == other_p, at::scalar_tensor(0.5, result.options()), (self_p > other_p).to(result.scalar_type())) * (self_t - other_t)

- name: fmax(Tensor self, Tensor other) -> Tensor
  self: grad.masked_fill((self >= other).logical_or_(other.isnan()).logical_not_(), 0)
  other: grad.masked_fill((self >= other).logical_or_(other.isnan()), 0)
  result: other_t + (self_p > other_p).logical_or_(other_p.isnan()) * (self_t - other_t)

- name: mean(Tensor self, *, ScalarType? dtype=None) -> Tensor
  self: grad.expand_symint(self.sym_sizes()) / self.sym_numel()
  result: auto_linear

- name: mean.dim(Tensor self, int[1]? dim, bool keepdim=False, *, ScalarType? dtype=None) -> Tensor
  self: mean_backward(grad, self.sym_sizes(), dim, self.sym_numel(), keepdim)
  result: auto_linear

- name: median(Tensor self) -> Tensor
  self: evenly_distribute_backward(grad, self, result)
  result: evenly_read_jvp(self_t, self_p, result)

- name: nanmedian(Tensor self) -> Tensor
  self: evenly_distribute_backward(grad, self, result)
  result: evenly_read_jvp(self_t, self_p, result)

# This is in theory incorrect in the following case:
#   sorted list: [..., a, b, b, ..., b, b, c, ...] with median = b and the value
#                            |                     at middle position of the
#                            |                     list between two `b`s. E.g.,
#                            |
#                            ^the middle position
# The gradient exists and is essentially 0 in this case.
#
# In case where the middle position is at the boundary of `b` range, e.g.,
#   sorted list: [..., a, b, b, ..., b, b, c, ...]
#                                       |
#                                       ^the middle position
# The backward implementation is correct in the sense that it returns the
# subgradient on one side.
- name: median.dim(Tensor self, int dim, bool keepdim=False) -> (Tensor values, Tensor indices)
  self: value_selecting_reduction_backward_symint(grad, dim, indices, self.sym_sizes(), keepdim)
  values: gather_with_keepdimed_indices(self_t, dim, indices, keepdim)

- name: nanmedian.dim(Tensor self, int dim, bool keepdim=False) -> (Tensor values, Tensor indices)
  self: value_selecting_reduction_backward_symint(grad, dim, indices, self.sym_sizes(), keepdim)
  values: gather_with_keepdimed_indices(self_t, dim, indices, keepdim)

- name: min.dim(Tensor self, int dim, bool keepdim=False) -> (Tensor values, Tensor indices)
  self: value_selecting_reduction_backward_symint(grad, dim, indices, self.sym_sizes(), keepdim)
  values: gather_with_keepdimed_indices(self_t, dim, indices, keepdim)

- name: min(Tensor self) -> Tensor
  self: evenly_distribute_backward(grad, self, result)
  result: evenly_read_jvp(self_t, self_p, result)

- name: minimum(Tensor self, Tensor other) -> Tensor
  self: at::where(self == other, grad / 2, grad).masked_fill_(self > other, 0)
  other: at::where(self == other, grad / 2, grad).masked_fill_(self < other, 0)
  result: other_t + at::where(self_p == other_p, at::scalar_tensor(0.5, result.options()), (self_p < other_p).to(result.scalar_type())) * (self_t - other_t)

- name: fmin(Tensor self, Tensor other) -> Tensor
  self: grad.masked_fill((self <= other).logical_or_(other.isnan()).logical_not_(), 0)
  other: grad.masked_fill((self <= other).logical_or_(other.isnan()), 0)
  result: other_t + (self_p <= other_p).logical_or_(other_p.isnan()) * (self_t - other_t)

- name: amax(Tensor self, int[1] dim=[], bool keepdim=False) -> Tensor
  self: scale_grad_by_count(restore_reduced_dims(grad, dim, keepdim), restore_reduced_dims(result, dim, keepdim) == self, dim)
  result: amaxamin_jvp(self_p, self_t, result, dim, keepdim)

- name: amin(Tensor self, int[1] dim=[], bool keepdim=False) -> Tensor
  self: scale_grad_by_count(restore_reduced_dims(grad, dim, keepdim), restore_reduced_dims(result, dim, keepdim) == self, dim)
  result: amaxamin_jvp(self_p, self_t, result, dim, keepdim)

- name: mm(Tensor self, Tensor mat2) -> Tensor
  self: mm_mat1_backward(grad, mat2, self.sym_sizes(), self.sym_strides(), self.layout(), 1)
  mat2: mm_mat2_backward(grad, self, mat2.sym_sizes(), mat2.sym_strides(), mat2.layout(), 1)
  result: at::mm(self_t, mat2_p) + at::mm(self_p, mat2_t)

- name: mode(Tensor self, int dim=-1, bool keepdim=False) -> (Tensor values, Tensor indices)
  self: value_selecting_reduction_backward_symint(grad, dim, indices, self.sym_sizes(), keepdim)
  values: gather_with_keepdimed_indices(self_t, dim, indices, keepdim)

- name: mul.Tensor(Tensor self, Tensor other) -> Tensor
  self: mul_tensor_backward(grad, other, self.scalar_type())
  other: mul_tensor_backward(grad, self, other.scalar_type())
  result: other_t * self_p + self_t * other_p

- name: mul.Scalar(Tensor self, Scalar other) -> Tensor
  self: mul_tensor_backward(grad, at::lift_fresh(at::scalar_to_tensor(other)), self.scalar_type())
  result: self_t * other

- name: mv(Tensor self, Tensor vec) -> Tensor
  self: grad.ger(vec.conj())
  vec: self.conj().t().mv(grad)
  result: mv(self_t, vec_p) + mv(self_p, vec_t)

- name: mvlgamma(Tensor self, int p) -> Tensor
  self: mvlgamma_backward(grad, self, p)
  result: auto_element_wise

- name: nan_to_num(Tensor self, float? nan=None, float? posinf=None, float? neginf=None) -> Tensor
  self: grad * at::isfinite(self)
  result: auto_element_wise

- name: native_batch_norm(Tensor input, Tensor? weight, Tensor? bias, Tensor? running_mean, Tensor? running_var, bool training, float momentum, float eps) -> (Tensor, Tensor, Tensor)
  input, weight, bias: "grad.defined() ? native_batch_norm_backward(grad, input, weight, running_mean, running_var, result1, result2, training, eps, grad_input_mask) : std::tuple<Tensor, Tensor, Tensor>()"
  result0: batch_norm_jvp(input_p, input_t, weight_p, weight_t, bias_p, bias_t, running_mean, running_var, result1, result2, training, eps)

- name: native_batch_norm_backward(Tensor grad_out, Tensor input, Tensor? weight, Tensor? running_mean, Tensor? running_var, Tensor? save_mean, Tensor? save_invstd, bool train, float eps, bool[3] output_mask) -> (Tensor, Tensor, Tensor)
  input, weight, grad_out: batchnorm_double_backward(input, weight, grads[0], grads[1], grads[2], grad_out, running_mean, running_var, train, eps, save_mean, save_invstd, grad_input_mask)
  save_mean: not_implemented("native_batch_norm_backward save_mean")
  save_invstd: not_implemented("native_batch_norm_backward save_invstd")

- name: native_layer_norm(Tensor input, SymInt[] normalized_shape, Tensor? weight, Tensor? bias, float eps) -> (Tensor, Tensor, Tensor)
  input, weight, bias: "grad.defined() ? native_layer_norm_backward_symint(grad, input, normalized_shape, result1, result2, weight, bias, grad_input_mask) : std::tuple<Tensor, Tensor, Tensor>()"
  result0: layer_norm_jvp(input_p, input_t, weight_p, weight_t, bias_p, bias_t, result1, result2, normalized_shape)

- name: native_layer_norm_backward(Tensor grad_out, Tensor input, SymInt[] normalized_shape, Tensor mean, Tensor rstd, Tensor? weight, Tensor? bias, bool[3] output_mask) -> (Tensor, Tensor, Tensor)
  input, weight, grad_out: layer_norm_double_backward(input, weight, grads[0], grads[1], grads[2], grad_out, mean, rstd, normalized_shape, grad_input_mask)
  bias: Tensor()
  mean: not_implemented("native_layer_norm_backward mean")
  rstd: not_implemented("native_layer_norm_backward rstd")

- name: native_group_norm(Tensor input, Tensor? weight, Tensor? bias, SymInt N, SymInt C, SymInt HxW, int group, float eps) -> (Tensor, Tensor, Tensor)
  input, weight, bias: "GradMode::is_enabled() || grads[1].defined() || grads[2].defined() ? infinitely_differentiable_native_group_norm_backward(grads[0], grads[1], grads[2], input, result1, result2, weight, N, C, HxW, group, eps, grad_input_mask) : (grads[0].defined() ? native_group_norm_backward_symint(grads[0].is_contiguous() ? grads[0] : grads[0].contiguous(), input.is_contiguous() ? input : input.contiguous(), result1, result2, weight, N, C, HxW, group, grad_input_mask) : std::tuple<Tensor, Tensor, Tensor>())"
  result0: group_norm_jvp(input_p, input_t, weight_p, weight_t, bias_p, bias_t, result1, result2, group)
  result1: group_norm_mean_jvp(input_t, result1, group)
  result2: group_norm_invstd_jvp(input_p, input_t, result1, result2, group)

- name: ne_.Scalar(Tensor(a!) self, Scalar other) -> Tensor(a!)
  self: zeros_like(self)
  result: self_t.zero_()

- name: ne_.Tensor(Tensor(a!) self, Tensor other) -> Tensor(a!)
  self: zeros_like(self)
  other: zeros_like(other)
  result: self_t.zero_()

- name: neg(Tensor self) -> Tensor
  self: grad.neg()
  result: auto_element_wise

- name: nextafter(Tensor self, Tensor other) -> Tensor
  self: not_implemented("nextafter")
  other: not_implemented("nextafter")

- name: norm.Scalar(Tensor self, Scalar p=2) -> Tensor
  self: norm_backward(grad, self, p, result)
  result: norm_jvp(self_p, self_t, p, result)

- name: norm.ScalarOpt_dim(Tensor self, Scalar? p, int[1] dim, bool keepdim=False) -> Tensor
  self: norm_backward(grad, self, p, result, dim, keepdim)
  result: norm_jvp(self_p, self_t, p, result, dim, keepdim)

- name: norm.ScalarOpt_dtype(Tensor self, Scalar? p, *, ScalarType dtype) -> Tensor
  self: norm_backward(grad, self.to(grad.scalar_type()), p, result)
  result: norm_jvp(self_p, self_t, p, result)

- name: norm.ScalarOpt_dim_dtype(Tensor self, Scalar? p, int[1] dim, bool keepdim, *, ScalarType dtype) -> Tensor
  self: norm_backward(grad, self.to(grad.scalar_type()), p, result, dim, keepdim)
  result: norm_jvp(self_p, self_t, p, result, dim, keepdim)

- name: linalg_vector_norm(Tensor self, Scalar ord=2, int[1]? dim=None, bool keepdim=False, *, ScalarType? dtype=None) -> Tensor
  self: linalg_vector_norm_backward(grad, self, ord, result, dim, keepdim)
  result: linalg_vector_norm_jvp(self_p, self_t, ord, result, dim, keepdim)

- name: _pdist_forward(Tensor self, float p=2) -> Tensor
  self: _pdist_backward(grad, self, p, result)

- name: _pdist_backward(Tensor grad, Tensor self, float p, Tensor pdist) -> Tensor
  grad: not_implemented("_pdist_backward")
  self: not_implemented("_pdist_backward")
  pdist: not_implemented("_pdist_backward")

- name: _euclidean_dist(Tensor x1, Tensor x2) -> Tensor
  x1, x2: _euclidean_dist_backward(grad, x1, x2, result)

- name: _cdist_forward(Tensor x1, Tensor x2, float p, int? compute_mode) -> Tensor
  x1: _cdist_backward(grad.contiguous(), x1, x2, p, result)
  x2: _cdist_backward(grad.mT().contiguous(), x2, x1, p, result.mT().contiguous())

- name: _cdist_backward(Tensor grad, Tensor x1, Tensor x2, float p, Tensor cdist) -> Tensor
  grad: not_implemented("_cdist_backward")
  x1: not_implemented("_cdist_backward")
  x2: not_implemented("_cdist_backward")
  cdist: not_implemented("_cdist_backward")

- name: normal_(Tensor(a!) self, float mean=0, float std=1, *, Generator? generator=None) -> Tensor(a!)
  self: zeros_like(grad)
  result: self_t.zero_()

- name: normal.Tensor_float(Tensor mean, float std=1, *, Generator? generator=None) -> Tensor
  mean: at::zeros_symint(mean.sym_sizes(), grad.options())
  result: auto_element_wise

- name: normal.float_Tensor(float mean, Tensor std, *, Generator? generator=None) -> Tensor
  std: at::zeros_symint(std.sym_sizes(), grad.options())
  result: auto_element_wise

- name: normal.Tensor_Tensor(Tensor mean, Tensor std, *, Generator? generator=None) -> Tensor
  mean: at::zeros_symint(mean.sym_sizes(), grad.options())
  std: at::zeros_symint(std.sym_sizes(), grad.options())
  result: zeros_like(mean_t)

- name: linalg_householder_product(Tensor input, Tensor tau) -> Tensor
  input, tau: householder_product_backward(grad, result, input, tau)
  result: householder_product_jvp(input_t, tau_t, result, input_p, tau_p)

- name: ormqr(Tensor self, Tensor input2, Tensor input3, bool left=True, bool transpose=False) -> Tensor
  self: not_implemented("ormqr")
  input2: not_implemented("ormqr")
  input3: not_implemented("ormqr")

- name: permute(Tensor(a) self, int[] dims) -> Tensor(a)
  self: permute_backwards(grad, dims)
  result: auto_linear

- name: poisson(Tensor self, Generator? generator=None) -> Tensor
  self: zeros_like(self)
  result: auto_element_wise

- name: pow.Tensor_Scalar(Tensor self, Scalar exponent) -> Tensor
  self: pow_backward(grad, self, exponent)
  result: auto_element_wise

- name: pow.Tensor_Tensor(Tensor self, Tensor exponent) -> Tensor
  self: pow_backward_self(grad, self, exponent)
  exponent: pow_backward_exponent(grad, self, exponent, result)
  result: (pow_backward_self(self_t.conj(), self_p, exponent_p) + pow_backward_exponent(exponent_t.conj(), self_p, exponent_p, result)).conj()

- name: pow.Scalar(Scalar self, Tensor exponent) -> Tensor
  exponent: pow_backward_exponent(grad, self, exponent, result)
  result: auto_element_wise

- name: prod(Tensor self, *, ScalarType? dtype=None) -> Tensor
  self: prod_backward(grad, self.to(grad.scalar_type()), result)
  result: (prod_backward(at::ones({}, result.options()).expand_as(result), self_p.to(result.scalar_type()), result) * self_t.conj()).sum().conj()

- name: prod.dim_int(Tensor self, int dim, bool keepdim=False, *, ScalarType? dtype=None) -> Tensor
  self: prod_backward(grad, self.to(grad.scalar_type()), result, dim, keepdim)
  result: (prod_backward(at::ones({}, result.options()).expand_as(result), self_p.to(result.scalar_type()), result, dim, keepdim) * self_t.conj()).sum(dim, keepdim).conj()

- name: put(Tensor self, Tensor index, Tensor source, bool accumulate=False) -> Tensor
  self: "accumulate ? grad : grad.put(index, zeros_like(source), false)"
  index: non_differentiable
  source: grad.take(index).reshape_as(source)
  result: self_t.put(index, source_t, accumulate)

- name: linalg_qr(Tensor A, str mode='reduced') -> (Tensor Q, Tensor R)
  A: linalg_qr_backward(grad_Q, grad_R, Q, R, mode)
  Q, R: linalg_qr_jvp(A_t, Q, R, mode)

- name: rad2deg(Tensor self) -> Tensor
  self: rad2deg_backward(grad)
  result: auto_element_wise

- name: random_.from(Tensor(a!) self, int from, int? to, *, Generator? generator=None) -> Tensor(a!)
  self: zeros_like(grad)
  result: self_t.zero_()

- name: random_.to(Tensor(a!) self, int to, *, Generator? generator=None) -> Tensor(a!)
  self: zeros_like(grad)
  result: self_t.zero_()

- name: random_(Tensor(a!) self, *, Generator? generator=None) -> Tensor(a!)
  self: zeros_like(grad)
  result: self_t.zero_()

- name: reciprocal(Tensor self) -> Tensor
  self: -grad * (result * result).conj()
  result: auto_element_wise

- name: remainder.Scalar(Tensor self, Scalar other) -> Tensor
  self: grad
  result: auto_element_wise

- name: remainder.Tensor(Tensor self, Tensor other) -> Tensor
  self: grad
  other: -grad * self.div(other, /*rounding_mode=*/"floor")
  result: self_t - other_t * self_p.div(other_p, /*rounding_mode=*/"floor")

- name: renorm(Tensor self, Scalar p, int dim, Scalar maxnorm) -> Tensor
  self: renorm_backward(grad, self, p, dim, maxnorm)

- name: repeat(Tensor self, SymInt[] repeats) -> Tensor
  self: repeat_backward(grad, repeats, self.sym_sizes())
  result: auto_linear

- name: special_entr(Tensor self) -> Tensor
  self: grad * (-(1 + self.log()))
  result: auto_element_wise

- name: special_ndtri(Tensor self) -> Tensor
  self: grad * std::sqrt(2 * M_PI) * (result.square() / 2).exp()
  result: auto_element_wise

- name: special_log_ndtr(Tensor self) -> Tensor
  self: grad / std::sqrt(2 * M_PI) * (result + self.pow(2) / 2).neg().exp()
  result: auto_element_wise

# [Note: Sometimes view derivatives]
# The following situation applies to other operations as well.
# TODO: This note is only referenced once by to_dense. Make this
# more generic if it's been referenced more than once.
#
# DO NOT define a backward for reshape!
# reshape is special in that it sometimes returns a view, and sometimes not.
# Defining a backward will make codegen spit out the forward call as
#     as_variable(baseType->reshape(self)),
# making it impossible (hard) to detect when it is actually a view.
# - name: reshape(Tensor self, IntArrayRef shape)

- name: _reshape_alias(Tensor(a) self, SymInt[] size, SymInt[] stride) -> Tensor(a)
  self: grad.reshape_symint(self.sym_sizes())
  result: auto_linear

- name: round(Tensor self) -> Tensor
  self: zeros_like(grad)
  result: auto_element_wise

- name: round.decimals(Tensor self, *, int decimals) -> Tensor
  self: zeros_like(grad)
  result: auto_element_wise

- name: rsqrt(Tensor self) -> Tensor
  self: -0.5 * grad * result.pow(3).conj()
  result: auto_element_wise

- name: scatter.src(Tensor self, int dim, Tensor index, Tensor src) -> Tensor
  self: grad.scatter(dim, index, 0)
  index: non_differentiable
  src: grad.gather(dim, index)
  result: self_t.scatter(dim, index, src_t)

- name: scatter.value(Tensor self, int dim, Tensor index, Scalar value) -> Tensor
  self: grad.scatter(dim, index, 0)
  index: non_differentiable
  result: self_t.scatter(dim, index, 0)

- name: scatter_add(Tensor self, int dim, Tensor index, Tensor src) -> Tensor
  self: grad
  index: non_differentiable
  src: grad.gather(dim, index)
  result: scatter_add(self_t, dim, index, src_t)

- name: select.int(Tensor(a) self, int dim, int index) -> Tensor(a)
  dispatch:
    Default:
      self: select_backward_symint(grad, self.sym_sizes(), dim, index)
      result: auto_linear
    AutogradNestedTensor:
      self: _nested_select_backward(grad, self, dim, index)

- name: select_backward(Tensor grad_output, SymInt[] input_sizes, int dim, int index) -> Tensor
  grad_output: grad.select(dim, index)
  result: auto_linear

- name: sigmoid(Tensor self) -> Tensor
  self: sigmoid_backward(grad, result)
  result: auto_element_wise

- name: logit(Tensor self, float? eps=None) -> Tensor
  self: "GradMode::is_enabled() ? infinitely_differentiable_logit_backward(grad, self, eps) : logit_backward(grad, self, eps)"
  result: auto_element_wise

- name: sign(Tensor self) -> Tensor
  self: zeros_like(grad)
  result: auto_element_wise

- name: sgn(Tensor self) -> Tensor
  self: sgn_backward(self, grad, result)
  # Cannot use auto_element_wise here because the Jacobian is *not* Hermitian (in fact, it is symmetric)
  # The function is not holomorphic, so there's no reason for its Jacobian to be Hermitian
  # auto_element_wise has a name that's a bit deceiving in the complex case
  result: sgn_backward(self_p, self_t, result)

- name: sin(Tensor self) -> Tensor
  self: grad * self.cos().conj()
  result: auto_element_wise

- name: sinc(Tensor self) -> Tensor
  self: sinc_backward(grad, self)
  result: auto_element_wise

- name: sinh(Tensor self) -> Tensor
  self: grad * self.cosh().conj()
  result: auto_element_wise

- name: slice.Tensor(Tensor(a) self, int dim=0, SymInt? start=None, SymInt? end=None, SymInt step=1) -> Tensor(a)
  self: slice_backward_wrapper(grad, self.sym_sizes(), dim, start, end, step)
  result: auto_linear

- name: slice_backward(Tensor grad_output, SymInt[] input_sizes, int dim, SymInt start, SymInt end, SymInt step) -> Tensor
  grad_output: grad.slice_symint(dim, start, end, step)
  result: auto_linear

- name: slice_scatter(Tensor self, Tensor src, int dim=0, SymInt? start=None, SymInt? end=None, SymInt step=1) -> Tensor
  self: slice_scatter_symint(grad, zeros_like(src), dim, start, end, step)
  src: grad.slice_symint(dim, start, end, step)
  result: auto_linear

- name: select_scatter(Tensor self, Tensor src, int dim, int index) -> Tensor
  self: select_scatter(grad, zeros_like(src), dim, index)
  src: grad.select(dim, index)
  result: auto_linear

- name: diagonal_scatter(Tensor self, Tensor src, int offset=0, int dim1=0, int dim2=1) -> Tensor
  self: diagonal_scatter(grad, zeros_like(src), offset, dim1, dim2)
  src: grad.diagonal(offset, dim1, dim2)
  result: auto_linear

- name: as_strided_scatter(Tensor self, Tensor src, SymInt[] size, SymInt[] stride, SymInt? storage_offset=None) -> Tensor
  self: as_strided_scatter_backward(grad, TensorGeometry(self), TensorGeometry(src), size, stride, storage_offset)
  # See Note [as_strided_scatter backward support]
  src: grad.contiguous().as_strided_symint(size, stride, storage_offset)
  result: auto_linear

- name: _linalg_solve_ex(Tensor A, Tensor B, *, bool left=True, bool check_errors=False) -> (Tensor result, Tensor LU, Tensor pivots, Tensor info)
  A, B: linalg_solve_backward(grad, result, A, LU, pivots, left, grad_input_mask[1])
  result: "linalg_solve_jvp(A_t, B_t, result, LU, pivots, left, A_p.is_contiguous() && !A_p.is_complex())"
  output_differentiability: [True, False, False, False]  # LU is an auxiliary tensor not exposed to the user

- name: sort(Tensor self, int dim=-1, bool descending=False) -> (Tensor values, Tensor indices)
  self: value_selecting_reduction_backward_symint(grad, dim, indices, self.sym_sizes(), true)
  output_differentiability: [True, False]
  values: gather_with_keepdimed_indices(self_t, dim, indices, true)

- name: sort.stable(Tensor self, *, bool? stable, int dim=-1, bool descending=False) -> (Tensor values, Tensor indices)
  self: value_selecting_reduction_backward_symint(grad, dim, indices, self.sym_sizes(), true)
  output_differentiability: [True, False]
  values: gather_with_keepdimed_indices(self_t, dim, indices, true)

- name: split.Tensor(Tensor(a -> *) self, int split_size, int dim=0) -> Tensor(a)[]
  self: split_backward(grads, split_size, dim, self.sizes(), self.options())
  result: auto_linear

- name: unsafe_split.Tensor(Tensor self, int split_size, int dim=0) -> Tensor[]
  self: split_backward(grads, split_size, dim, self.sizes(), self.options())
  result: auto_linear

- name: split_with_sizes(Tensor(a -> *) self, int[] split_sizes, int dim=0) -> Tensor(a)[]
  self: split_with_sizes_backward(grads, split_sizes, dim, self.sizes(), self.options())
  result: auto_linear

- name: unsafe_split_with_sizes(Tensor self, int[] split_sizes, int dim=0) -> Tensor[]
  self: split_with_sizes_backward(grads, split_sizes, dim, self.sizes(), self.options())
  result: auto_linear

- name: sqrt(Tensor self) -> Tensor
  self: grad / (2 * result.conj())
  result: auto_element_wise

- name: squeeze(Tensor(a) self) -> Tensor(a)
  self: unsqueeze_to(grad, self.sym_sizes())
  result: auto_linear

- name: squeeze.dim(Tensor(a) self, int dim) -> Tensor(a)
<<<<<<< HEAD
  self: unsqueeze_to(grad, dim, self.sym_sizes())
  result: auto_linear
=======
  dispatch:
    Default:
      self: unsqueeze_to(grad, dim, self.sym_sizes())
      result: auto_linear
    AutogradNestedTensor:
      self: grad.unsqueeze(dim)
>>>>>>> afc99638

- name: squeeze_(Tensor(a!) self) -> Tensor(a!)
  self: unsqueeze_to(grad, self.sym_sizes())
  result: auto_linear

- name: squeeze_.dim(Tensor(a!) self, int dim) -> Tensor(a!)
  self: unsqueeze_to(grad, dim, self.sym_sizes())
  result: auto_linear

- name: std.correction(Tensor self, int[1]? dim, *, int? correction, bool keepdim=False) -> Tensor
  self: std_backward(result, grad, self, dim, correction, keepdim)
  # pointwise (variance) + sum + sqrt
  result: (at::real(var_backward(self_t.conj(), self_p, dim, correction, true).sum(dim.value_or(IntArrayRef({})), keepdim)) / (2. * result)).masked_fill_(result == 0, 0)

- name: std_mean.correction(Tensor self, int[1]? dim, *, int? correction, bool keepdim=False) -> (Tensor, Tensor)
  self: std_mean_backward(grads[0], grads[1], self, result0, dim, correction, keepdim)
  result0: (at::real(var_backward(self_t.conj(), self_p, dim, correction, true).sum(dim.value_or(IntArrayRef({})), keepdim)) / (2. * result0)).masked_fill_(result0 == 0, 0)
  # linear
  result1: mean(self_t, dim.value_or(IntArrayRef({})), keepdim)

- name: sub.Tensor(Tensor self, Tensor other, *, Scalar alpha=1) -> Tensor
  self: handle_r_to_c(self.scalar_type(), grad)
  other: handle_r_to_c(other.scalar_type(), maybe_multiply(-grad, alpha.conj()))
  result: self_t - maybe_multiply(other_t, alpha)

- name: sub.Scalar(Tensor self, Scalar other, Scalar alpha=1) -> Tensor
  self: handle_r_to_c(self.scalar_type(), grad)
  result: auto_element_wise

- name: rsub.Tensor(Tensor self, Tensor other, *, Scalar alpha=1) -> Tensor
  self: handle_r_to_c(self.scalar_type(), maybe_multiply(-grad, alpha.conj()))
  other: handle_r_to_c(other.scalar_type(), grad)
  result: -maybe_multiply(self_t, alpha) + other_t

- name: rsub.Scalar(Tensor self, Scalar other, Scalar alpha=1) -> Tensor
  self: handle_r_to_c(self.scalar_type(), maybe_multiply(-grad, alpha.conj()))
  result: auto_element_wise

- name: sum(Tensor self, *, ScalarType? dtype=None) -> Tensor
  self: grad.expand_symint(self.sym_sizes())
  result: auto_linear

- name: sum.dim_IntList(Tensor self, int[1]? dim, bool keepdim=False, *, ScalarType? dtype=None) -> Tensor
  dispatch:
    Default:
      self: sum_backward(grad, self.sym_sizes(), dim, keepdim)
      result: auto_linear
    AutogradNestedTensor:
      # TODO: replace this function once semantics for nested tensor expand have been settled on
      self: _nested_sum_backward(grad, self, dim, keepdim)

- name: nansum(Tensor self, int[1]? dim=None, bool keepdim=False, *, ScalarType? dtype=None) -> Tensor
  self: nansum_backward(grad.to(self.scalar_type()), self, dim, keepdim)
  result: at::where(self_p.isnan(), 0, self_t).sum(dim, keepdim, dtype)

# We never call _linalg_svd with compute_uv=False in an autograd context, so we don't even consider it here
- name: _linalg_svd(Tensor A, bool full_matrices=False, bool compute_uv=True, *, str? driver=None) -> (Tensor U, Tensor S, Tensor Vh)
  A: "svd_backward(full_matrices && grad_U.defined() ? grad_U.narrow_symint(-1, 0, S.sym_size(-1)) : grad_U,
                   grad_S,
                   full_matrices && grad_Vh.defined() ? grad_Vh.narrow_symint(-2, 0, S.sym_size(-1)) : grad_Vh,
                   full_matrices ? U.narrow_symint(-1, 0, S.sym_size(-1)) : U,
                   S,
                   full_matrices ? Vh.narrow_symint(-2, 0, S.sym_size(-1)) : Vh)"
  U, S, Vh: linalg_svd_jvp(A_t, U, S, Vh, full_matrices)

- name: symeig(Tensor self, bool eigenvectors=False, bool upper=True) -> (Tensor eigenvalues, Tensor eigenvectors)
  self: linalg_eig_backward(grads[0], grads[1], eigenvalues, eigenvectors_return, /*is_hermitian=*/true, /*symeig_eigenvector=*/eigenvectors)

- name: _linalg_eigh(Tensor A, str UPLO="L", bool compute_v=True) -> (Tensor eigenvalues, Tensor eigenvectors)
  A: linalg_eig_backward(grads[0], grads[1], eigenvalues, eigenvectors, /*is_hermitian=*/true)
  eigenvalues, eigenvectors: linalg_eig_jvp(A_t, eigenvalues, eigenvectors, /*is_hermitian=*/true)

- name: linalg_eig(Tensor self) -> (Tensor eigenvalues, Tensor eigenvectors)
  self: handle_r_to_c(self.scalar_type(), linalg_eig_backward(grads[0], grads[1], eigenvalues, eigenvectors, /*is_hermitian=*/false))
  eigenvalues, eigenvectors: linalg_eig_jvp(self_t, eigenvalues, eigenvectors, /*is_hermitian=*/false)

- name: t(Tensor(a) self) -> Tensor(a)
  self: grad.t()
  result: auto_linear

- name: t_(Tensor(a!) self) -> Tensor(a!)
  self: grad.t()
  result: auto_linear

- name: one_hot(Tensor self, int num_classes=-1) -> Tensor
  self: non_differentiable

- name: flip(Tensor self, int[] dims) -> Tensor
  self: grad.flip(dims)
  result: auto_linear

- name: roll(Tensor self, int[1] shifts, int[1] dims=[]) -> Tensor
  self: grad.roll(fmap(reverse_list(shifts), [](int64_t i){return -i;}), reverse_list(dims))
  result: auto_linear

- name: rot90(Tensor self, int k=1, int[] dims=[0,1]) -> Tensor
  self: grad.rot90(-k, dims)
  result: auto_linear

- name: take(Tensor self, Tensor index) -> Tensor
  self: take_backward(grad, self, index)
  index: non_differentiable
  result: auto_linear

- name: tan(Tensor self) -> Tensor
  self: grad * (1 + result.pow(2)).conj()
  result: auto_element_wise

- name: tanh(Tensor self) -> Tensor
  self: tanh_backward(grad, result)
  result: auto_element_wise

- name: topk(Tensor self, int k, int dim=-1, bool largest=True, bool sorted=True) -> (Tensor values, Tensor indices)
  self: value_selecting_reduction_backward_symint(grad, dim, indices, self.sym_sizes(), true)
  output_differentiability: [True, False]
  values: gather(self_t, dim, indices)

- name: trace(Tensor self) -> Tensor
  self: trace_backward_symint(grad, self.sym_sizes())
  result: auto_linear

- name: transpose.int(Tensor(a) self, int dim0, int dim1) -> Tensor(a)
  self: grad.transpose(dim0, dim1)
  result: auto_linear

- name: transpose_(Tensor(a!) self, int dim0, int dim1) -> Tensor(a!)
  self: grad.transpose(dim0, dim1)
  result: auto_linear

- name: triangular_solve(Tensor self, Tensor A, bool upper=True, bool transpose=False, bool unitriangular=False) -> (Tensor solution, Tensor cloned_coefficient)
  self, A: triangular_solve_backward(grad_solution, grad_cloned_coefficient, self, A, solution, upper, transpose, unitriangular, grad_input_mask)
  solution: triangular_solve_jvp(solution, A_p, A_t, self_t, upper, transpose, unitriangular)
  cloned_coefficient: A_t

- name: linalg_solve_triangular(Tensor self, Tensor B, *, bool upper, bool left=True, bool unitriangular=False) -> Tensor
  self, B: linalg_solve_triangular_backward(grad, self, result, upper, left, unitriangular, grad_input_mask)
  result: linalg_solve_triangular_forward_AD(self_t, B_t, self_p, result, upper, left, unitriangular)

- name: tril(Tensor self, int diagonal=0) -> Tensor
  self: grad.tril(diagonal)
  result: auto_linear

- name: triu(Tensor self, int diagonal=0) -> Tensor
  self: grad.triu(diagonal)
  result: auto_linear

- name: trunc(Tensor self) -> Tensor
  self: zeros_like(grad)
  result: auto_element_wise

# DO NOT define a backward for to_dense
# See [Note: Sometimes view derivatives]
# - name: to_dense(Tensor self, ScalarType? dtype=None) -> Tensor
#
- name: _to_dense(Tensor self, ScalarType? dtype=None) -> Tensor
  self: to_dense_backward(grad, self)

- name: to_sparse(Tensor self) -> Tensor
  self: grad.to_dense()

- name: to_sparse.sparse_dim(Tensor self, int sparse_dim) -> Tensor
  self: grad.to_dense()

- name: to_mkldnn(Tensor self, ScalarType? dtype=None) -> Tensor
  self: to_mkldnn_backward(grad, self)

- name: unfold(Tensor(a) self, int dimension, int size, int step) -> Tensor(a)
  self: unfold_backward_symint(grad, self.sym_sizes(), dimension, size, step)
  result: auto_linear

- name: unfold_backward(Tensor grad_in, SymInt[] input_sizes, int dim, int size, int step) -> Tensor
  grad_in: grad.unfold(dim, size, step)
  result: auto_linear

- name: uniform_(Tensor(a!) self, float from=0, float to=1, *, Generator? generator=None) -> Tensor(a!)
  self: zeros_like(grad)
  result: self_t.zero_()

- name: _unique(Tensor self, bool sorted=True, bool return_inverse=False) -> (Tensor, Tensor)
  output_differentiability: [True, False]
  self: not_implemented("_unique")

- name: unique_dim(Tensor self, int dim, bool sorted=True, bool return_inverse=False, bool return_counts=False) -> (Tensor, Tensor, Tensor)
  output_differentiability: [True, False, False]
  self: not_implemented("unique_dim")

- name: unique_consecutive(Tensor self, bool return_inverse=False, bool return_counts=False, int? dim=None) -> (Tensor, Tensor, Tensor)
  output_differentiability: [True, False, False]
  self: not_implemented("unique_consecutive")

- name: unique_dim_consecutive(Tensor self, int dim, bool return_inverse=False, bool return_counts=False) -> (Tensor, Tensor, Tensor)
  output_differentiability: [True, False, False]
  self: not_implemented("unique_dim_consecutive")

- name: _unique2(Tensor self, bool sorted=True, bool return_inverse=False, bool return_counts=False) -> (Tensor, Tensor, Tensor)
  output_differentiability: [True, False, False]
  self: not_implemented("_unique2")

- name: _unsafe_view(Tensor self, SymInt[] size) -> Tensor
  self: grad.reshape_symint(self.sym_sizes())
  result: auto_linear

- name: lift(Tensor self) -> Tensor
  self: grad
  result: auto_linear

- name: lift_fresh(Tensor(a) self) -> Tensor(a)
  self: grad
  result: auto_linear

- name: unsqueeze(Tensor(a) self, int dim) -> Tensor(a)
  self: grad.squeeze(dim)
  result: auto_linear

- name: unsqueeze_(Tensor(a!) self, int dim) -> Tensor(a!)
  self: grad.squeeze(dim)
  result: auto_linear

- name: var.correction(Tensor self, int[1]? dim, *, int? correction, bool keepdim=False) -> Tensor
  self: var_backward(grad, self, dim, correction, keepdim)
  # pointwise + sum
  result: at::real(var_backward(self_t.conj(), self_p, dim, correction, true).sum(dim.value_or(IntArrayRef({})), keepdim))

- name: var_mean.correction(Tensor self, int[1]? dim, *, int? correction, bool keepdim=False) -> (Tensor, Tensor)
  self: var_mean_backward(grads[0], grads[1], self, dim, correction, keepdim)
  result0: at::real(var_backward(self_t.conj(), self_p, dim, correction, true).sum(dim.value_or(IntArrayRef({})), keepdim))
  # linear
  result1: mean(self_t, dim.value_or(IntArrayRef({})), keepdim)

- name: view(Tensor(a) self, SymInt[] size) -> Tensor(a)
  dispatch:
    Default:
      self: grad.reshape_symint(self.sym_sizes())
      result: auto_linear
    AutogradNestedTensor:
      self: grad.reshape_as(self)
      result: auto_linear

- name: view.dtype(Tensor(a) self, ScalarType dtype) -> Tensor(a)
  output_differentiability: [False]

- name: view_as_real(Tensor(a) self) -> Tensor(a)
  self: at::view_as_complex(grad.contiguous()) # gx0 + 1j * gx1
  result: at::view_as_real(self_t)

- name: view_as_complex(Tensor(a) self) -> Tensor(a)
  self: at::view_as_real(grad.contiguous().resolve_conj()) # [gx, gy]
  result: at::view_as_complex(self_t)

- name: where.self(Tensor condition, Tensor self, Tensor other) -> Tensor
  condition: non_differentiable
  self: where(condition, grad, 0)
  other: where(condition, 0, grad)
  result: where(condition, self_t, other_t)

# weight_norm_cuda_interface_backward does not have an explicitly defined derivative, so if we do happen
# to be running backward with create_graph=True, fall back to a backward function that uses
# differentiable ops.
- name: _weight_norm_interface(Tensor v, Tensor g, int dim=0) -> (Tensor, Tensor)
  v, g: "grad.defined() ? (GradMode::is_enabled() ? _weight_norm_differentiable_backward(grad.contiguous(), v, g, result1, dim) : _weight_norm_interface_backward(grad.contiguous(), v, g, result1, dim)) : std::tuple<Tensor, Tensor>()"

- name: zero_(Tensor(a!) self) -> Tensor(a!)
  self: zeros_like(grad)
  result: auto_linear

- name: sparse_mask(Tensor self, Tensor mask) -> Tensor
  self: grad.to_dense().sparse_mask(mask).to_dense()
  mask: non_differentiable

- name: _sparse_coo_tensor_with_dims_and_tensors(SymInt sparse_dim, SymInt dense_dim, SymInt[] size, Tensor indices, Tensor values, *, ScalarType? dtype=None, Layout? layout=None, Device? device=None, bool? pin_memory=False) -> Tensor
  values: sparse_constructor_values_backward(grad, indices)

- name: _sparse_sum.dim(Tensor self, int[1] dim) -> Tensor
  self: at::_sparse_sum_backward(grad, self, dim)

- name: _standard_gamma(Tensor self, Generator? generator=None) -> Tensor
  self: grad * _standard_gamma_grad(self, result)

- name: _standard_gamma_grad(Tensor self, Tensor output) -> Tensor
  self: not_implemented("_standard_gamma_grad")

- name: values(Tensor(a) self) -> Tensor(a)
  dispatch:
    Default:
      self: at::_sparse_coo_tensor_unsafe_symint(self.indices(), grad, self.sym_sizes())._coalesced_(true)
    AutogradNestedTensor:
      self: at::_nested_view_from_buffer(grad.contiguous(), self._nested_tensor_size(), self._nested_tensor_strides(), self._nested_tensor_offsets())

# Why is _values() not differentiable?
# See NOTE [ Sparse: autograd and API ]
- name: _values(Tensor(a) self) -> Tensor(a)
  output_differentiability: [False]

# NN
- name: _trilinear(Tensor i1, Tensor i2, Tensor i3, int[] expand1, int[] expand2, int[] expand3, int[] sumdim, int unroll_dim=1) -> Tensor
  i1, i2, i3: _trilinear_backward(grad, i1, i2, i3, expand1, expand2, expand3, sumdim, grad_input_mask)
  result: "_trilinear(i1_t, i2_p, i3_p, expand1, expand2, expand3, sumdim, unroll_dim) +
           _trilinear(i1_p, i2_t, i3_p, expand1, expand2, expand3, sumdim, unroll_dim) +
           _trilinear(i1_p, i2_p, i3_t, expand1, expand2, expand3, sumdim, unroll_dim)"

- name: constant_pad_nd(Tensor self, int[] pad, Scalar value=0) -> Tensor
  self: constant_pad_nd_backward(grad, pad)
  result: constant_pad_nd(self_t, pad, 0)

- name: binary_cross_entropy(Tensor self, Tensor target, Tensor? weight=None, int reduction=Mean) -> Tensor
  self: binary_cross_entropy_backward(grad, self, target, weight, reduction)
  target: binary_cross_entropy_target_backward(grad, self, target, weight, reduction)
  result: "apply_loss_reduction(
               binary_cross_entropy_backward(self_t, self_p, target_p, weight, at::Reduction::None)
             + binary_cross_entropy_target_backward(target_t, self_p, target_p, weight, at::Reduction::None),
           reduction)"

- name: binary_cross_entropy_backward(Tensor grad_output, Tensor self, Tensor target, Tensor? weight=None, int reduction=Mean) -> Tensor
  self: binary_cross_entropy_double_backward(grad_output, grad, self, target, weight, reduction)
  target: binary_cross_entropy_double_backward_target(grad, grad_output, self, target, weight, reduction)
  grad_output: binary_cross_entropy_double_backward_grad_output(grad, self, target, weight, reduction)
  result: " binary_cross_entropy_double_backward(grad_output_p, self_t, self_p, target_p, weight, reduction)
          + binary_cross_entropy_double_backward_target(target_t, grad_output_p, self_p, target_p, weight, reduction)
          + binary_cross_entropy_double_backward_grad_output(grad_output_t, self_p, target_p, weight, reduction)"

- name: binary_cross_entropy_with_logits(Tensor self, Tensor target, Tensor? weight=None, Tensor? pos_weight=None, int reduction=Mean) -> Tensor
  self: binary_cross_entropy_with_logits_backward(grad, self, target, weight, pos_weight, reduction)
  target: binary_cross_entropy_with_logits_target_backward(grad, self, target, weight, pos_weight, reduction)
  result: "apply_loss_reduction(
               binary_cross_entropy_with_logits_backward(self_t, self_p, target_p, weight, pos_weight, at::Reduction::None)
             + binary_cross_entropy_with_logits_target_backward(target_t, self_p, target_p, weight, pos_weight, at::Reduction::None),
           reduction)"

- name: embedding(Tensor weight, Tensor indices, int padding_idx=-1, bool scale_grad_by_freq=False, bool sparse=False) -> Tensor
  indices: non_differentiable
  weight: embedding_backward_symint(grad, indices, weight.sym_size(0), padding_idx, scale_grad_by_freq, sparse)
  result: auto_linear

- name: embedding_dense_backward(Tensor grad_output, Tensor indices, SymInt num_weights, int padding_idx, bool scale_grad_by_freq) -> Tensor
  grad_output: embedding_dense_double_backward(grad, indices, padding_idx)
  indices: non_differentiable
  result: auto_linear

- name: _embedding_bag(Tensor weight, Tensor indices, Tensor offsets, bool scale_grad_by_freq=False, int mode=0, bool sparse=False, Tensor? per_sample_weights=None, bool include_last_offset=False, int padding_idx=-1) -> (Tensor, Tensor, Tensor, Tensor)
  indices: non_differentiable
  offsets: non_differentiable
  weight: _embedding_bag_backward_symint(grad, indices, offsets, result1, result2, result3, weight.sym_size(0), scale_grad_by_freq, mode, sparse, per_sample_weights, padding_idx)
  per_sample_weights: _embedding_bag_per_sample_weights_backward(grad, weight, indices, offsets, result1, mode, padding_idx)

- name: _embedding_bag_dense_backward(Tensor grad, Tensor indices, Tensor offset2bag, Tensor bag_size, Tensor maximum_indices, SymInt num_weights, bool scale_grad_by_freq, int mode, Tensor? per_sample_weights, int padding_idx=-1) -> Tensor
  indices: non_differentiable
  offset2bag: non_differentiable
  bag_size: non_differentiable
  maximum_indices: non_differentiable

- name: embedding_renorm_(Tensor(a!) self, Tensor indices, float max_norm, float norm_type) -> Tensor(a!)
  indices: non_differentiable
  self: not_implemented("embedding_renorm")

- name: mse_loss(Tensor self, Tensor target, int reduction=Mean) -> Tensor
  self: mse_loss_backward(grad, self, target, reduction)
  target: mse_loss_backward(grad, target, self, reduction)
  result: apply_loss_reduction(mse_loss_backward(self_t.conj(), self_p, target_p, at::Reduction::None).conj() + mse_loss_backward(target_t.conj(), target_p, self_p, at::Reduction::None).conj(), reduction)

- name: multi_margin_loss(Tensor self, Tensor target, Scalar p=1, Scalar margin=1, Tensor? weight=None, int reduction=Mean) -> Tensor
  self: multi_margin_loss_backward(grad, self, target, p, margin, weight, reduction)
  target: non_differentiable

- name: multilabel_margin_loss_forward(Tensor self, Tensor target, int reduction) -> (Tensor output, Tensor is_target)
  self: multilabel_margin_loss_backward(grad, self, target, reduction, is_target)
  target: non_differentiable

- name: nll_loss_forward(Tensor self, Tensor target, Tensor? weight, int reduction, int ignore_index) -> (Tensor output, Tensor total_weight)
  self: nll_loss_backward(grad, self, target, weight, reduction, ignore_index, total_weight)
  target: non_differentiable
  output: std::get<0>(nll_loss_forward(self_t, target, weight, reduction, ignore_index))

- name: nll_loss2d_forward(Tensor self, Tensor target, Tensor? weight, int reduction, int ignore_index) -> (Tensor output, Tensor total_weight)
  self: nll_loss2d_backward(grad, self, target, weight, reduction, ignore_index, total_weight)
  target: non_differentiable
  output: std::get<0>(nll_loss2d_forward(self_t, target, weight, reduction, ignore_index))

- name: smooth_l1_loss(Tensor self, Tensor target, int reduction=Mean, float beta=1.0) -> Tensor
  self: smooth_l1_loss_backward(grad, self, target, reduction, beta)
  target: smooth_l1_loss_backward(grad, target, self, reduction, beta)
  result: apply_loss_reduction(smooth_l1_loss_backward(self_t.conj(), self_p, target_p, at::Reduction::None, beta).conj() + smooth_l1_loss_backward(target_t.conj(), target_p, self_p, at::Reduction::None, beta).conj(), reduction)

- name: huber_loss(Tensor self, Tensor target, int reduction=Mean, float delta=1.0) -> Tensor
  self: huber_loss_backward(grad, self, target, reduction, delta)
  target: huber_loss_backward(grad, target, self, reduction, delta)
  result: apply_loss_reduction(huber_loss_backward(self_t.conj(), self_p, target_p, at::Reduction::None, delta).conj() + huber_loss_backward(target_t.conj(), target_p, self_p, at::Reduction::None, delta).conj(), reduction)

- name: soft_margin_loss(Tensor self, Tensor target, int reduction=Mean) -> Tensor
  self: soft_margin_loss_backward(grad, self, target, reduction)
  result: apply_loss_reduction(soft_margin_loss_backward(self_t.conj(), self_p, target, at::Reduction::None).conj(), reduction)

- name: relu(Tensor self) -> Tensor
  self: threshold_backward(grad, result, 0)
  result: auto_element_wise

- name: silu(Tensor self) -> Tensor
  self: "GradMode::is_enabled() ? infinitely_differentiable_silu_backward(grad, self) : silu_backward(grad, self)"
  result: auto_element_wise

- name: mish(Tensor self) -> Tensor
  self: "GradMode::is_enabled() ? infinitely_differentiable_mish_backward(grad, self) : mish_backward(grad, self)"
  result: auto_element_wise

- name: elu(Tensor self, Scalar alpha=1, Scalar scale=1, Scalar input_scale=1) -> Tensor
  self: elu_backward(grad, alpha, scale, input_scale, /* is_result */ false, self)
  result: auto_element_wise

- name: elu_(Tensor(a!) self, Scalar alpha=1, Scalar scale=1, Scalar input_scale=1) -> Tensor(a!)
  self: elu_backward(grad, alpha, scale, input_scale, /* is_result */ true, result)
  result: self_t.copy_(elu_backward(original_self_t, alpha, scale, input_scale, /* is_result */ true, result))

- name: celu(Tensor self, Scalar alpha=1.0) -> Tensor
  self: elu_backward(grad, alpha, 1, 1.0/alpha.toFloat(), /* is_result */ false, self)
  result: auto_element_wise

- name: celu_(Tensor(a!) self, Scalar alpha=1.0) -> Tensor(a!)
  self: elu_backward(grad, alpha, 1, 1.0/alpha.toFloat(), /* is_result */ true, result)
  result: self_t.copy_(elu_backward(original_self_t, alpha, 1, 1.0/alpha.toFloat(), /* is_result */ true, result))

- name: gelu(Tensor self, *, str approximate='none') -> Tensor
  self: gelu_backward(grad, self, approximate)
  result: auto_element_wise

- name: gelu_backward(Tensor grad_output, Tensor self, *, str approximate='none') -> Tensor
  grad_output: gelu_backward(grad, self, approximate)
  self: gelu_double_backward(grad, grad_output, self, approximate)
  result: gelu_backward(grad_output_t, self_p, approximate) + gelu_double_backward(self_t, grad_output_p, self_p, approximate)

- name: glu(Tensor self, int dim=-1) -> Tensor
  # TODO: glu_backward can benefit from forward result,
  # and forward ad/forward over reverse ad for that matter
  self: glu_backward(grad, self, dim)
  result: glu_jvp(result, self_p, self_t, dim)

- name: hardshrink(Tensor self, Scalar lambd=0.5) -> Tensor
  self: hardshrink_backward(grad, self, lambd)
  result: auto_element_wise

- name: hardshrink_backward(Tensor grad_out, Tensor self, Scalar lambd) -> Tensor
  grad_out: hardshrink_backward(grad, self, lambd)
  self: zeros_like(grad)
  result: at::where((self_p > lambd).logical_or(self_p < -lambd), grad_out_t, at::zeros({}, result.options()).expand_as(result))

- name: hardtanh(Tensor self, Scalar min_val=-1, Scalar max_val=1) -> Tensor
  self: hardtanh_backward(grad, self, min_val, max_val)
  result: auto_element_wise

- name: leaky_relu(Tensor self, Scalar negative_slope=0.01) -> Tensor
  self: leaky_relu_backward(grad, self, negative_slope, false)
  result: auto_element_wise

- name: leaky_relu_(Tensor(a!) self, Scalar negative_slope=0.01) -> Tensor(a!)
  self: leaky_relu_backward(grad, result, negative_slope, true)
  result: self_t.copy_(leaky_relu_backward(original_self_t.conj(), result, negative_slope, true).conj())

- name: log_sigmoid_forward(Tensor self) -> (Tensor output, Tensor buffer)
  self: log_sigmoid_backward(grad, self, buffer)
  output: log_sigmoid_backward(self_t.conj(), self_p, buffer).conj()

- name: _log_softmax(Tensor self, int dim, bool half_to_float) -> Tensor
  self: _log_softmax_backward_data(grad, result, dim, self.scalar_type())
  result: self_t - logsumexp_jvp(self_p, self_t, {dim}, true)

- name: _sparse_log_softmax(Tensor self, int dim, bool half_to_float) -> Tensor
  self: _sparse_log_softmax_backward_data(grad, result, dim, self)

- name: _masked_softmax(Tensor self, Tensor mask, int? dim=None, int? mask_type=None) -> Tensor
  self: _masked_softmax_backward(grad, result, mask, dim)
  mask: non_differentiable

- name: prelu(Tensor self, Tensor weight) -> Tensor
  self, weight: "grad.defined() ? prelu_backward(grad, self, weight) : std::tuple<Tensor, Tensor>()"
  result: prelu_jvp(self_p, self_t, weight_p, weight_t)

- name: prelu_backward(Tensor grad_output, Tensor self, Tensor weight) -> (Tensor, Tensor)
  grad_output, self, weight: prelu_double_backward(grads[0], grads[1], grad_output, self, weight)
  result0: prelu_backward_self_jvp(self_p, weight_p, weight_t, grad_output_p, grad_output_t)
  result1: prelu_backward_weight_jvp(weight_p, self_p, self_t, grad_output_p, grad_output_t)

- name: rrelu_with_noise(Tensor self, Tensor noise, Scalar lower=0.125, Scalar upper=0.3333333333333333, bool training=False, Generator? generator=None) -> Tensor
  self: rrelu_with_noise_backward(grad, self, noise, lower, upper, training, false)
  result: auto_element_wise


- name: rrelu_with_noise_(Tensor(a!) self, Tensor noise, Scalar lower=0.125, Scalar upper=0.3333333333333333, bool training=False, Generator? generator=None) -> Tensor(a!)
  self: rrelu_with_noise_backward(grad, result, noise, lower, upper, training, true)

- name: _softmax(Tensor self, int dim, bool half_to_float) -> Tensor
  self: _softmax_backward_data(grad, result, dim, self.scalar_type())
  result: result * (self_t - logsumexp_jvp(self_p, self_t, {dim}, true))

- name: _sparse_softmax(Tensor self, int dim, bool half_to_float) -> Tensor
  self: _sparse_softmax_backward_data(grad, result, dim, self)

- name: _sparse_sparse_matmul(Tensor self, Tensor other) -> Tensor
  self: sparse_sparse_matmul_backward(grad, self, other, 0)
  other: sparse_sparse_matmul_backward(grad, self, other, 1)

- name: softplus(Tensor self, Scalar beta=1, Scalar threshold=20) -> Tensor
  self: softplus_backward(grad, self, beta, threshold)
  result: auto_element_wise

- name: softshrink(Tensor self, Scalar lambd=0.5) -> Tensor
  self: softshrink_backward(grad, self, lambd)
  result: auto_element_wise

- name: threshold(Tensor self, Scalar threshold, Scalar value) -> Tensor
  self: threshold_backward(grad, self, threshold)
  result: auto_element_wise

- name: threshold_(Tensor(a!) self, Scalar threshold, Scalar value) -> Tensor(a!)
  self: threshold_backward(grad, self, threshold)
  result: self_t.copy_(threshold_backward(self_t.conj(), original_self_p, threshold).conj())

- name: reflection_pad1d(Tensor self, int[2] padding) -> Tensor
  self: reflection_pad1d_backward(grad, self, padding)
  result: auto_linear

- name: reflection_pad2d(Tensor self, int[4] padding) -> Tensor
  self: reflection_pad2d_backward(grad, self, padding)
  result: auto_linear

- name: reflection_pad3d(Tensor self, int[6] padding) -> Tensor
  self: reflection_pad3d_backward(grad, self, padding)
  result: auto_linear

- name: replication_pad1d(Tensor self, int[2] padding) -> Tensor
  self: replication_pad1d_backward(grad, self, padding)
  result: auto_linear

- name: replication_pad2d(Tensor self, int[4] padding) -> Tensor
  self: replication_pad2d_backward(grad, self, padding)
  result: auto_linear

- name: replication_pad3d(Tensor self, int[6] padding) -> Tensor
  self: replication_pad3d_backward(grad, self, padding)
  result: auto_linear

- name: upsample_linear1d(Tensor self, SymInt[1] output_size, bool align_corners, float? scales=None) -> Tensor
  self: upsample_linear1d_backward_symint(grad, output_size, self.sym_sizes(), align_corners, scales)
  result: auto_linear

- name: upsample_bilinear2d(Tensor self, SymInt[2] output_size, bool align_corners, float? scales_h=None, float? scales_w=None) -> Tensor
  self: upsample_bilinear2d_backward_symint(grad, output_size, self.sym_sizes(), align_corners, scales_h, scales_w)
  result: auto_linear

- name: _upsample_bilinear2d_aa(Tensor self, SymInt[2] output_size, bool align_corners, float? scales_h=None, float? scales_w=None) -> Tensor
  self: _upsample_bilinear2d_aa_backward_symint(grad, output_size, self.sym_sizes(), align_corners, scales_h, scales_w)
  result: auto_linear

- name: upsample_bicubic2d(Tensor self, SymInt[2] output_size, bool align_corners, float? scales_h=None, float? scales_w=None) -> Tensor
  self: upsample_bicubic2d_backward_symint(grad, output_size, self.sym_sizes(), align_corners, scales_h, scales_w)
  result: auto_linear

- name: _upsample_bicubic2d_aa(Tensor self, SymInt[2] output_size, bool align_corners, float? scales_h=None, float? scales_w=None) -> Tensor
  self: _upsample_bicubic2d_aa_backward_symint(grad, output_size, self.sym_sizes(), align_corners, scales_h, scales_w)

- name: upsample_trilinear3d(Tensor self, SymInt[3] output_size, bool align_corners, float? scales_d=None, float? scales_h=None, float? scales_w=None) -> Tensor
  self: upsample_trilinear3d_backward_symint(grad, output_size, self.sym_sizes(), align_corners, scales_d, scales_h, scales_w)
  result: auto_linear

- name: upsample_nearest1d(Tensor self, SymInt[1] output_size, float? scales=None) -> Tensor
  self: upsample_nearest1d_backward_symint(grad, output_size, self.sym_sizes(), scales)
  result: auto_linear

- name: _upsample_nearest_exact1d(Tensor self, SymInt[1] output_size, float? scales=None) -> Tensor
  self: _upsample_nearest_exact1d_backward_symint(grad, output_size, self.sym_sizes(), scales)
  result: auto_linear

- name: upsample_nearest2d(Tensor self, SymInt[2] output_size, float? scales_h=None, float? scales_w=None) -> Tensor
  self: upsample_nearest2d_backward_symint(grad, output_size, self.sym_sizes(), scales_h, scales_w)
  result: auto_linear

- name: _upsample_nearest_exact2d(Tensor self, SymInt[2] output_size, float? scales_h=None, float? scales_w=None) -> Tensor
  self: _upsample_nearest_exact2d_backward_symint(grad, output_size, self.sym_sizes(), scales_h, scales_w)
  result: auto_linear

- name: upsample_nearest3d(Tensor self, SymInt[3] output_size, float? scales_d=None, float? scales_h=None, float? scales_w=None) -> Tensor
  self: upsample_nearest3d_backward_symint(grad, output_size, self.sym_sizes(), scales_d, scales_h, scales_w)
  result: auto_linear

- name: _upsample_nearest_exact3d(Tensor self, SymInt[3] output_size, float? scales_d=None, float? scales_h=None, float? scales_w=None) -> Tensor
  self: _upsample_nearest_exact3d_backward_symint(grad, output_size, self.sym_sizes(), scales_d, scales_h, scales_w)
  result: auto_linear

- name: upsample_linear1d.vec(Tensor input, SymInt[]? output_size, bool align_corners, float[]? scale_factors) -> Tensor
  input: upsample_linear1d_backward_symint(grad, output_size, input.sym_sizes(), align_corners, scale_factors)
  result: auto_linear

- name: upsample_bilinear2d.vec(Tensor input, SymInt[]? output_size, bool align_corners, float[]? scale_factors) -> Tensor
  input: upsample_bilinear2d_backward_symint(grad, output_size, input.sym_sizes(), align_corners, scale_factors)
  result: auto_linear

- name: _upsample_bilinear2d_aa.vec(Tensor input, SymInt[]? output_size, bool align_corners, float[]? scale_factors) -> Tensor
  input: _upsample_bilinear2d_aa_backward_symint(grad, output_size, input.sym_sizes(), align_corners, scale_factors)
  result: auto_linear

- name: upsample_trilinear3d.vec(Tensor input, SymInt[]? output_size, bool align_corners, float[]? scale_factors) -> Tensor
  input: upsample_trilinear3d_backward_symint(grad, output_size, input.sym_sizes(), align_corners, scale_factors)
  result: auto_linear

- name: upsample_bicubic2d.vec(Tensor input, SymInt[]? output_size, bool align_corners, float[]? scale_factors) -> Tensor
  input: upsample_bicubic2d_backward_symint(grad, output_size, input.sym_sizes(), align_corners, scale_factors)
  result: auto_linear

- name: _upsample_bicubic2d_aa.vec(Tensor input, SymInt[]? output_size, bool align_corners, float[]? scale_factors) -> Tensor
  input: _upsample_bicubic2d_aa_backward_symint(grad, output_size, input.sym_sizes(), align_corners, scale_factors)

- name: upsample_nearest1d.vec(Tensor input, SymInt[]? output_size, float[]? scale_factors) -> Tensor
  input: upsample_nearest1d_backward_symint(grad, output_size, input.sym_sizes(), scale_factors)
  result: auto_linear

- name: _upsample_nearest_exact1d.vec(Tensor input, SymInt[]? output_size, float[]? scale_factors) -> Tensor
  input: _upsample_nearest_exact1d_backward_symint(grad, output_size, input.sym_sizes(), scale_factors)
  result: auto_linear

- name: upsample_nearest2d.vec(Tensor input, SymInt[]? output_size, float[]? scale_factors) -> Tensor
  input: upsample_nearest2d_backward_symint(grad, output_size, input.sym_sizes(), scale_factors)
  result: auto_linear

- name: _upsample_nearest_exact2d.vec(Tensor input, SymInt[]? output_size, float[]? scale_factors) -> Tensor
  input: _upsample_nearest_exact2d_backward_symint(grad, output_size, input.sym_sizes(), scale_factors)
  result: auto_linear

- name: upsample_nearest3d.vec(Tensor input, SymInt[]? output_size, float[]? scale_factors) -> Tensor
  input: upsample_nearest3d_backward_symint(grad, output_size, input.sym_sizes(), scale_factors)
  result: auto_linear

- name: _upsample_nearest_exact3d.vec(Tensor input, SymInt[]? output_size, float[]? scale_factors) -> Tensor
  input: _upsample_nearest_exact3d_backward_symint(grad, output_size, input.sym_sizes(), scale_factors)
  result: auto_linear

- name: pixel_shuffle(Tensor self, int upscale_factor) -> Tensor
  self: pixel_unshuffle(grad, upscale_factor)
  result: auto_linear

- name: pixel_unshuffle(Tensor self, int downscale_factor) -> Tensor
  self: pixel_shuffle(grad, downscale_factor)
  result: auto_linear

- name: _adaptive_avg_pool2d(Tensor self, SymInt[2] output_size) -> Tensor
  self: _adaptive_avg_pool2d_backward(grad, self)
  result: auto_linear

- name: _adaptive_avg_pool3d(Tensor self, SymInt[3] output_size) -> Tensor
  self: _adaptive_avg_pool3d_backward(grad, self)
  result: auto_linear

- name: adaptive_max_pool2d(Tensor self, int[2] output_size) -> (Tensor, Tensor)
  self: adaptive_max_pool2d_backward(grad, self, result1)
  result0: gather(self_t.flatten(-2), -1, result1.flatten(-2)).view_as(result1)
  output_differentiability: [True, False]

- name: adaptive_max_pool3d(Tensor self, int[3] output_size) -> (Tensor, Tensor)
  self: adaptive_max_pool3d_backward(grad, self, result1)
  result0: gather(self_t.flatten(-3), -1, result1.flatten(-3)).view_as(result1)
  output_differentiability: [True, False]

- name: avg_pool2d(Tensor self, int[2] kernel_size, int[2] stride=[], int[2] padding=0, bool ceil_mode=False, bool count_include_pad=True, int? divisor_override=None) -> Tensor
  self: avg_pool2d_backward(grad, self, kernel_size, stride, padding, ceil_mode, count_include_pad, divisor_override)
  result: auto_linear

- name: avg_pool3d(Tensor self, int[3] kernel_size, int[3] stride=[], int[3] padding=0, bool ceil_mode=False, bool count_include_pad=True, int? divisor_override=None) -> Tensor
  self: avg_pool3d_backward(grad, self, kernel_size, stride, padding, ceil_mode, count_include_pad, divisor_override)
  result: auto_linear

- name: fractional_max_pool2d(Tensor self, int[2] kernel_size, int[2] output_size, Tensor random_samples) -> (Tensor, Tensor)
  self: fractional_max_pool2d_backward(grad, self, kernel_size, output_size, result1)
  result0: gather(self_t.flatten(-2), -1, result1.flatten(-2)).view_as(result1)
  output_differentiability: [True, False]

- name: fractional_max_pool3d(Tensor self, int[3] kernel_size, int[3] output_size, Tensor random_samples) -> (Tensor, Tensor)
  self: fractional_max_pool3d_backward(grad, self, kernel_size, output_size, result1)
  result0: gather(self_t.flatten(-3), -1, result1.flatten(-3)).view_as(result1)
  output_differentiability: [True, False]

- name: linear(Tensor input, Tensor weight, Tensor? bias=None) -> Tensor
  input, weight, bias: linear_backward(input, grad, weight, grad_input_mask)

#mps
- name: _mps_max_pool2d(Tensor self, int[2] kernel_size, int[2] stride=[], int[2] padding=0, int[2] dilation=1, bool ceil_mode=False) -> Tensor
  self: mps_max_pool2d_backward(grad, self, kernel_size, stride, padding, dilation, ceil_mode)

- name: _mps_convolution(Tensor self, Tensor weight, Tensor? bias, int[] padding, int[] stride, int[] dilation, int groups) -> Tensor
  self, weight, bias: "grad.defined() ? mps_convolution_backward(self, grad, weight, padding, stride, dilation, groups, grad_input_mask) : std::tuple<Tensor, Tensor, Tensor>()"

- name: mps_convolution_backward(Tensor self, Tensor grad_output, Tensor weight, int[] padding, int[] stride, int[] dilation, int groups, bool[3] output_mask) -> (Tensor, Tensor, Tensor)
  grad_output, self, weight: _convolution_double_backward(grads[0], grads[1], grads[2], grad_output, weight, self, stride, padding, dilation, false, std::vector<int64_t>(padding.size(), 0), groups, grad_input_mask)

- name: max_pool2d_with_indices(Tensor self, int[2] kernel_size, int[2] stride=[], int[2] padding=0, int[2] dilation=1, bool ceil_mode=False) -> (Tensor, Tensor)
  self: max_pool2d_with_indices_backward(grad, self, kernel_size, stride, padding, dilation, ceil_mode, result1)
  result0: gather(self_t.flatten(-2), -1, result1.flatten(-2)).view_as(result1)
  output_differentiability: [True, False]

- name: max_pool3d_with_indices(Tensor self, int[3] kernel_size, int[3] stride=[], int[3] padding=0, int[3] dilation=1, bool ceil_mode=False) -> (Tensor, Tensor)
  self: max_pool3d_with_indices_backward(grad, self, kernel_size, stride, padding, dilation, ceil_mode, result1)
  result0: gather(self_t.flatten(-3), -1, result1.flatten(-3)).view_as(result1)
  output_differentiability: [True, False]

- name: max_unpool2d(Tensor self, Tensor indices, int[2] output_size) -> Tensor
  self: max_pool_double_backward(grad, indices, 2)
  indices: non_differentiable
  result: auto_linear

- name: max_unpool3d(Tensor self, Tensor indices, int[3] output_size, int[3] stride, int[3] padding) -> Tensor
  self: max_pool_double_backward(grad, indices, 3)
  indices: non_differentiable
  result: auto_linear

- name: convolution(Tensor input, Tensor weight, Tensor? bias, int[] stride, int[] padding, int[] dilation, bool transposed, int[] output_padding, int groups) -> Tensor
  input, weight, bias: "grad.defined() ? convolution_backward_symint(grad, input, weight, bias->sym_sizes(), stride, padding, dilation, transposed, output_padding, groups, grad_input_mask) : std::tuple<Tensor, Tensor, Tensor>()"
  result: convolution_jvp(input_p, input_t, weight_p, weight_t, bias_p, bias_t, stride, padding, dilation, transposed, output_padding, groups)

# TorchScript serializes calls to _convolution so this entry is present until that is changed to use convolution.
# Note that the benchmark, deterministic, cudnn_enabled, and allow_tf32 flags are queried from the global context
# by convolution_backward instead of being passed along from the forward pass.
- name: _convolution(Tensor input, Tensor weight, Tensor? bias, int[] stride, int[] padding, int[] dilation, bool transposed, int[] output_padding, int groups, bool benchmark, bool deterministic, bool cudnn_enabled, bool allow_tf32) -> Tensor
  input, weight, bias: "grad.defined() ? convolution_backward_symint(grad, input, weight, bias->sym_sizes(), stride, padding, dilation, transposed, output_padding, groups, grad_input_mask) : std::tuple<Tensor, Tensor, Tensor>()"
  result: _convolution_jvp(input_p, input_t, weight_p, weight_t, bias_p, bias_t, stride, padding, dilation, transposed, output_padding, groups, benchmark, deterministic, cudnn_enabled, allow_tf32)

- name: convolution_backward(Tensor grad_output, Tensor input, Tensor weight, SymInt[]? bias_sizes, int[] stride, int[] padding, int[] dilation, bool transposed, int[] output_padding, int groups, bool[3] output_mask) -> (Tensor, Tensor, Tensor)
  grad_output, input, weight: _convolution_double_backward(grads[0], grads[1], grads[2], grad_output, weight, input, stride, padding, dilation, transposed, output_padding, groups, grad_input_mask)
  result0: std::get<0>(convolution_backward_symint(grad_output_p, input_p, weight_t, bias_sizes, stride, padding, dilation, transposed, output_padding, groups, {true, false, false})) + std::get<0>(convolution_backward_symint(grad_output_t, input_p, weight_p, bias_sizes, stride, padding, dilation, transposed, output_padding, groups, {true, false, false}))
  result1: std::get<1>(convolution_backward_symint(grad_output_p, input_t, weight_p, bias_sizes, stride, padding, dilation, transposed, output_padding, groups, {false, true, false})) + std::get<1>(convolution_backward_symint(grad_output_t, input_p, weight_p, bias_sizes, stride, padding, dilation, transposed, output_padding, groups, {false, true, false}))
  result2: convolution_backward_jvp_grad_bias(grad_output_t, result2)

- name: convolution_overrideable(Tensor input, Tensor weight, Tensor? bias, int[] stride, int[] padding, int[] dilation, bool transposed, int[] output_padding, int groups) -> Tensor
  input, weight, bias: "grad.defined() ? convolution_backward_overrideable(grad, input, weight, stride, padding, dilation, transposed, output_padding, groups, grad_input_mask) : std::tuple<Tensor, Tensor, Tensor>()"

- name: convolution_backward_overrideable(Tensor grad_output, Tensor input, Tensor weight, int[] stride, int[] padding, int[] dilation, bool transposed, int[] output_padding, int groups, bool[3] output_mask) -> (Tensor grad_input, Tensor grad_weight, Tensor grad_bias)
  grad_output, input, weight: _convolution_double_backward(grads[0], grads[1], grads[2], grad_output, weight, input, stride, padding, dilation, transposed, output_padding, groups, grad_input_mask)

- name: slow_conv_transpose2d(Tensor self, Tensor weight, int[2] kernel_size, Tensor? bias=None, int[2] stride=1, int[2] padding=0, int[2] output_padding=0, int[2] dilation=1) -> Tensor
  self, weight, bias: "grad.defined() ? convolution_backward_symint(grad, self, weight, bias->sym_sizes(), stride, padding, dilation, true, output_padding, 1, grad_input_mask) : std::tuple<Tensor, Tensor, Tensor>()"

- name: slow_conv_transpose3d(Tensor self, Tensor weight, int[3] kernel_size, Tensor? bias=None, int[3] stride=1, int[3] padding=0, int[3] output_padding=0, int[3] dilation=1) -> Tensor
  self, weight, bias: "grad.defined() ? convolution_backward_symint(grad, self, weight, bias->sym_sizes(), stride, padding, dilation, true, output_padding, 1, grad_input_mask) : std::tuple<Tensor, Tensor, Tensor>()"

- name: _slow_conv2d_forward(Tensor self, Tensor weight, int[2] kernel_size, Tensor? bias, int[2] stride, int[2] padding) -> Tensor
  self, weight, bias: "grad.defined() ? _slow_conv2d_backward(grad, self, weight, kernel_size, stride, padding, grad_input_mask) : std::tuple<Tensor, Tensor, Tensor>()"

- name: _slow_conv2d_backward.output_mask(Tensor grad_output, Tensor self, Tensor weight, int[2] kernel_size, int[2] stride, int[2] padding, bool[3] output_mask) -> (Tensor grad_input, Tensor grad_weight, Tensor grad_bias)
  grad_output, self, weight: _convolution_double_backward(grads[0], grads[1], grads[2], grad_output, weight, self, stride, padding, {{1, 1}}, false, {{0, 0}}, 1, grad_input_mask)

- name: _conv_depthwise2d(Tensor self, Tensor weight, int[2] kernel_size, Tensor? bias, int[2] stride, int[2] padding, int[2] dilation) -> Tensor
  self, weight, bias: "grad.defined() ? convolution_backward_symint(grad.contiguous(), self, weight, bias->sym_sizes(), stride, padding, dilation, /*transposed=*/ false, /*output_padding=*/ {{0, 0}}, /*groups=*/ 1, grad_input_mask) : std::tuple<Tensor, Tensor, Tensor>()"

- name: conv_depthwise3d(Tensor self, Tensor weight, int[3] kernel_size, Tensor? bias, int[3] stride, int[3] padding, int[3] dilation) -> Tensor
  self, weight, bias: "grad.defined() ? convolution_backward_symint(grad.contiguous(), self, weight, bias->sym_sizes(), stride, padding, dilation, /*transposed=*/ false, /*output_padding=*/ {{0, 0, 0}}, /*groups=*/ 1, grad_input_mask) : std::tuple<Tensor, Tensor, Tensor>()"

- name: slow_conv3d_forward(Tensor self, Tensor weight, int[3] kernel_size, Tensor? bias, int[3] stride, int[3] padding) -> Tensor
  self, weight, bias: "grad.defined() ? convolution_backward_symint(grad, self, weight, bias->sym_sizes(), stride, padding, /*dilation=*/ {{1, 1, 1}}, false, /*output_padding=*/ {{0, 0, 0}}, 1, grad_input_mask) : std::tuple<Tensor, Tensor, Tensor>()"

- name: slow_conv_dilated2d(Tensor self, Tensor weight, int[2] kernel_size, Tensor? bias=None, int[2] stride=1, int[2] padding=0, int[2] dilation=1) -> Tensor
  self, weight, bias: "grad.defined() ? convolution_backward_symint(grad, self, weight, bias->sym_sizes(), stride, padding, dilation, false, std::vector<int64_t>(padding.size(), 0), 1, grad_input_mask) : std::tuple<Tensor, Tensor, Tensor>()"

- name: slow_conv_dilated3d(Tensor self, Tensor weight, int[3] kernel_size, Tensor? bias=None, int[3] stride=1, int[3] padding=0, int[3] dilation=1) -> Tensor
  self, weight, bias: "grad.defined() ? convolution_backward_symint(grad, self, weight, bias->sym_sizes(), stride, padding, dilation, false, std::vector<int64_t>(padding.size(), 0), 1, grad_input_mask) : std::tuple<Tensor, Tensor, Tensor>()"

- name: col2im(Tensor self, SymInt[2] output_size, int[2] kernel_size, int[2] dilation, int[2] padding, int[2] stride) -> Tensor
  self: im2col(grad, kernel_size, dilation, padding, stride)
  result: auto_linear

- name: im2col(Tensor self, int[2] kernel_size, int[2] dilation, int[2] padding, int[2] stride) -> Tensor
  self: col2im_symint(grad, {self.sym_size(-2), self.sym_size(-1)}, kernel_size, dilation, padding, stride)
  result: auto_linear

- name: _adaptive_avg_pool2d_backward(Tensor grad_output, Tensor self) -> Tensor
  grad_output: _adaptive_avg_pool2d_symint(grad, {grad_output.sym_size(-2), grad_output.sym_size(-1)})
  self: zeros_like(self)
  result: _adaptive_avg_pool2d_backward(grad_output_t, self_p)

- name: _adaptive_avg_pool3d_backward(Tensor grad_output, Tensor self) -> Tensor
  grad_output: _adaptive_avg_pool3d_symint(grad, { grad_output.sym_size(-3), grad_output.sym_size(-2), grad_output.sym_size(-1) })
  self: zeros_like(self)
  result: _adaptive_avg_pool3d_backward(grad_output_t, self_p)

- name: adaptive_max_pool2d_backward(Tensor grad_output, Tensor self, Tensor indices) -> Tensor
  grad_output: max_pool_double_backward(grad, indices, 2)
  self: zeros_like(self)
  result: auto_linear

- name: adaptive_max_pool3d_backward(Tensor grad_output, Tensor self, Tensor indices) -> Tensor
  grad_output: max_pool_double_backward(grad, indices, 3)
  self: zeros_like(self)
  result: auto_linear

- name: avg_pool2d_backward(Tensor grad_output, Tensor self, int[2] kernel_size, int[2] stride, int[2] padding, bool ceil_mode, bool count_include_pad, int? divisor_override) -> Tensor
  grad_output: avg_pool2d(grad, kernel_size, stride, padding, ceil_mode, count_include_pad, divisor_override)
  self: zeros_like(self)
  result: avg_pool2d_backward(grad_output_t, self_p, kernel_size, stride, padding, ceil_mode, count_include_pad, divisor_override)

- name: avg_pool3d_backward(Tensor grad_output, Tensor self, int[3] kernel_size, int[3] stride, int[3] padding, bool ceil_mode, bool count_include_pad, int? divisor_override) -> Tensor
  grad_output: avg_pool3d(grad, kernel_size, stride, padding, ceil_mode, count_include_pad, divisor_override)
  self: zeros_like(self)
  result: avg_pool3d_backward(grad_output_t, self_p, kernel_size, stride, padding, ceil_mode, count_include_pad, divisor_override)

- name: elu_backward(Tensor grad_output, Scalar alpha, Scalar scale, Scalar input_scale, bool is_result, Tensor self_or_result) -> Tensor
  grad_output: elu_backward(grad, alpha, scale, input_scale, is_result, self_or_result)
  self_or_result: elu_double_backward(grad, grad_output, alpha, scale, input_scale, is_result, self_or_result)
  result: elu_backward(grad_output_t, alpha, scale, input_scale, is_result, self_or_result_p) + elu_double_backward(self_or_result_t, grad_output_p, alpha, scale, input_scale, is_result, self_or_result_p)

- name: fractional_max_pool2d_backward(Tensor grad_output, Tensor self, int[2] kernel_size, int[2] output_size, Tensor indices) -> Tensor
  grad_output: max_pool_double_backward(grad, indices, 2)
  self: zeros_like(self)
  result: auto_linear

- name: fractional_max_pool3d_backward(Tensor grad_output, Tensor self, int[3] kernel_size, int[3] output_size, Tensor indices) -> Tensor
  grad_output: max_pool_double_backward(grad, indices, 3)
  self: zeros_like(self)
  result: auto_linear

- name: glu_backward(Tensor grad_output, Tensor self, int dim) -> Tensor
  grad_output: glu_double_backward_grad_output(grad, self, dim)
  self: glu_double_backward(grad, grad_output, self, dim)
  result: glu_backward_jvp(result, grad_output_p, self_p, grad_output_t, self_t, dim)

- name: hardtanh_backward(Tensor grad_output, Tensor self, Scalar min_val, Scalar max_val) -> Tensor
  grad_output: hardtanh_backward(grad, self, min_val, max_val)
  self: zeros_like(grad)
  result: at::where((self_p > min_val).logical_and(self_p < max_val), grad_output_t, at::zeros({}, result.options()).expand_as(result))

- name: log_sigmoid_backward(Tensor grad_output, Tensor self, Tensor buffer) -> Tensor
  grad_output: log_sigmoid_backward(grad, self, buffer)
  self: log_sigmoid_double_backward(grad * grad_output, self)

- name: _log_softmax_backward_data(Tensor grad_output, Tensor output, int dim, ScalarType input_dtype) -> Tensor
  grad_output: grad.to(output.dtype()) - (grad.to(output.dtype()) * output.exp()).sum(dim, true)
  output: (-grad_output.sum(dim, true) * output.exp() * grad.to(output.dtype())).to(output.dtype())

- name: leaky_relu_backward(Tensor grad_output, Tensor self, Scalar negative_slope, bool self_is_result) -> Tensor
  # self_is_result is always false here since double backward call is an out-of-place call, self is input itself
  grad_output: leaky_relu_backward(grad, self, negative_slope, false)
  self: zeros_like(grad)
  # leaky_relu_backward(grad_output, self, negative_slope, false)
  # computes grad_output * at::where(self_p > 0, 1, negative_slope)
  # so the jvp formula is the following:
  # grad_output_t * at::where(self_p > 0, self_p.new_ones([]), negative_slope);
  #
  # leaky_relu_backward(grad_output, result, negative_slope, true)
  # computes grad_output * at::where(result > 0, 1, negative_slope)
  # under the assumption that `negative_slope` is positive (otherwise,
  # it is not possible to compute the gradient).
  #
  # so the jvp formula is the following:
  # grad_output_t * at::where(result_p > 0, result_p.new_ones([]), negative_slope);
  # with the assumption that negative_slope is positive.
  #
  # Combined together that results in the following optimized kernel which
  # also checks the assumption that negative_slope is positive when self_is_result
  # is True:
  result: leaky_relu_backward(grad_output_t, self_p, negative_slope, self_is_result)

- name: max_pool2d_with_indices_backward(Tensor grad_output, Tensor self, int[2] kernel_size, int[2] stride, int[2] padding, int[2] dilation, bool ceil_mode, Tensor indices) -> Tensor
  grad_output: max_pool_double_backward(grad, indices, 2)
  self: zeros_like(self)
  indices: non_differentiable
  result: auto_linear

- name: max_pool3d_with_indices_backward(Tensor grad_output, Tensor self, int[3] kernel_size, int[3] stride, int[3] padding, int[3] dilation, bool ceil_mode, Tensor indices) -> Tensor
  grad_output: max_pool_double_backward(grad, indices, 3)
  self: zeros_like(self)
  indices: non_differentiable
  result: auto_linear

- name: mse_loss_backward(Tensor grad_output, Tensor self, Tensor target, int reduction) -> Tensor
  grad_output: mse_loss_backward(grad, self, target, reduction)
  self: mse_loss_double_backward(grad * grad_output, self, reduction)
  target: -mse_loss_double_backward(grad * grad_output, target, reduction)
  result: "  mse_loss_double_backward(self_t * grad_output_p, self_p, reduction)
           - mse_loss_double_backward(target_t * grad_output_p, target_p, reduction)
           + mse_loss_backward(grad_output_t, self_p, target_p, reduction)
          "

- name: nll_loss_backward(Tensor grad_output, Tensor self, Tensor target, Tensor? weight, int reduction, int ignore_index, Tensor total_weight) -> Tensor
  grad_output: nll_loss(grad, target, weight, reduction, ignore_index)
  self: zeros_like(grad)
  target: non_differentiable

- name: nll_loss2d_backward(Tensor grad_output, Tensor self, Tensor target, Tensor? weight, int reduction, int ignore_index, Tensor total_weight) -> Tensor
  grad_output: nll_loss2d(grad, target, weight, reduction, ignore_index)
  self: zeros_like(grad)
  target: non_differentiable

- name: rrelu_with_noise_backward(Tensor grad_output, Tensor self, Tensor noise, Scalar lower, Scalar upper, bool training, bool self_is_result) -> Tensor
  # self_is_result is always false here since double backward call is an out-of-place call, self is input itself
  grad_output: rrelu_with_noise_backward(grad, self, noise, lower, upper, training, false)
  self: zeros_like(grad)
  result: rrelu_with_noise_backward(grad_output_t, self_p, noise, lower, upper, training, false)

- name: reflection_pad1d_backward(Tensor grad_output, Tensor self, int[2] padding) -> Tensor
  grad_output: reflection_pad1d(grad, padding)
  self: zeros_like(self)
  result: reflection_pad1d_backward(grad_output_t, self_p, padding)

- name: reflection_pad2d_backward(Tensor grad_output, Tensor self, int[4] padding) -> Tensor
  grad_output: reflection_pad2d(grad, padding)
  self: zeros_like(self)
  result: reflection_pad2d_backward(grad_output_t, self_p, padding)

- name: reflection_pad3d_backward(Tensor grad_output, Tensor self, int[6] padding) -> Tensor
  grad_output: reflection_pad3d(grad, padding)
  self: zeros_like(self)
  result: reflection_pad3d_backward(grad_output_t, self_p, padding)

- name: replication_pad1d_backward(Tensor grad_output, Tensor self, int[2] padding) -> Tensor
  grad_output: replication_pad1d(grad, padding)
  self: zeros_like(self)
  result: replication_pad1d_backward(grad_output_t, self_p, padding)

- name: replication_pad2d_backward(Tensor grad_output, Tensor self, int[4] padding) -> Tensor
  grad_output: replication_pad2d(grad, padding)
  self: zeros_like(self)
  result: replication_pad2d_backward(grad_output_t, self_p, padding)

- name: replication_pad3d_backward(Tensor grad_output, Tensor self, int[6] padding) -> Tensor
  grad_output: replication_pad3d(grad, padding)
  self: zeros_like(self)
  result: replication_pad3d_backward(grad_output_t, self_p, padding)

- name: sparse_sampled_addmm(Tensor self, Tensor mat1, Tensor mat2, *, Scalar beta=1, Scalar alpha=1) -> Tensor
  self: maybe_multiply(grad, beta.conj())
  mat1: maybe_multiply(grad.sparse_mask(self).mm(mat2.mH()), alpha.conj())
  mat2: maybe_multiply(mat1.mH().mm(grad.sparse_mask(self)), alpha.conj())

- name: smooth_l1_loss_backward(Tensor grad_output, Tensor self, Tensor target, int reduction, float beta) -> Tensor
  grad_output: smooth_l1_loss_backward(grad, self, target, reduction, beta)
  self: smooth_l1_loss_double_backward(grad * grad_output, self, target, reduction, beta)
  target: -smooth_l1_loss_double_backward(grad * grad_output, self, target, reduction, beta)
  result: "  smooth_l1_loss_double_backward(self_t * grad_output_p, self_p, target_p, reduction, beta)
           - smooth_l1_loss_double_backward(target_t * grad_output_p, self_p, target_p, reduction, beta)
           + smooth_l1_loss_backward(grad_output_t, self_p, target_p, reduction, beta)
          "

- name: huber_loss_backward(Tensor grad_output, Tensor self, Tensor target, int reduction, float delta) -> Tensor
  grad_output: huber_loss_double_backward_grad_output(grad, grad_output, self, target, reduction, delta)
  self: huber_loss_double_backward(grad * grad_output, self, target, reduction, delta)
  target: -huber_loss_double_backward(grad * grad_output, self, target, reduction, delta)

- name: softplus_backward(Tensor grad_output, Tensor self, Scalar beta, Scalar threshold) -> Tensor
  grad_output: softplus_backward(grad, self, beta, threshold)
  self: softplus_double_backward(grad * grad_output, self, beta, threshold)
  result: "softplus_backward(grad_output_t, self_p, beta, threshold)
         + softplus_double_backward(self_t * grad_output_p, self_p, beta, threshold)"

- name: _softmax_backward_data(Tensor grad_output, Tensor output, int dim, ScalarType input_dtype) -> Tensor
  grad_output: _softmax_backward_data(grad.to(output.dtype()), output, dim, input_dtype)
  output: softmax_double_backward(grad.to(output.dtype()), grad_output, dim, output).to(output.dtype())

- name: soft_margin_loss_backward(Tensor grad_output, Tensor self, Tensor target, int reduction) -> Tensor
  grad_output: soft_margin_loss_double_backward_grad_output(grad, grad_output, self, target, reduction)
  self: soft_margin_loss_double_backward(grad * grad_output, self, target, reduction)

- name: softshrink_backward(Tensor grad_output, Tensor self, Scalar lambd) -> Tensor
  grad_output: softshrink_backward(grad, self, lambd)
  self: zeros_like(grad)
  result: at::where((self_p > lambd).logical_or(self_p < -lambd), grad_output_t, at::zeros({}, result.options()).expand_as(result))

- name: threshold_backward(Tensor grad_output, Tensor self, Scalar threshold) -> Tensor
  grad_output: threshold_backward(grad, self, threshold)
  self: zeros_like(grad)
  result: zeros_like(self_t) + threshold_backward(grad_output_t, self_p, threshold)

- name: upsample_linear1d_backward(Tensor grad_output, SymInt[1] output_size, SymInt[3] input_size, bool align_corners, float? scales=None) -> Tensor
  grad_output: upsample_linear1d_symint(grad, output_size, align_corners, scales)
  result: auto_linear

- name: upsample_bilinear2d_backward(Tensor grad_output, SymInt[2] output_size, SymInt[4] input_size, bool align_corners, float? scales_h=None, float? scales_w=None) -> Tensor
  grad_output: upsample_bilinear2d_symint(grad, output_size, align_corners, scales_h, scales_w)
  result: auto_linear

- name: _upsample_bilinear2d_aa_backward(Tensor grad_output, SymInt[2] output_size, SymInt[4] input_size, bool align_corners, float? scales_h=None, float? scales_w=None) -> Tensor
  grad_output: _upsample_bilinear2d_aa_symint(grad, output_size, align_corners, scales_h, scales_w)
  result: auto_linear

- name: upsample_bicubic2d_backward(Tensor grad_output, SymInt[2] output_size, SymInt[4] input_size, bool align_corners, float? scales_h=None, float? scales_w=None) -> Tensor
  grad_output: upsample_bicubic2d_symint(grad, output_size, align_corners, scales_h, scales_w)
  result: auto_linear

- name: _upsample_bicubic2d_aa_backward(Tensor grad_output, SymInt[2] output_size, SymInt[4] input_size, bool align_corners, float? scales_h=None, float? scales_w=None) -> Tensor
  grad_output: _upsample_bicubic2d_aa_symint(grad, output_size, align_corners, scales_h, scales_w)

- name: upsample_trilinear3d_backward(Tensor grad_output, SymInt[3] output_size, SymInt[5] input_size, bool align_corners, float? scales_d=None, float? scales_h=None, float? scales_w=None) -> Tensor
  grad_output: upsample_trilinear3d_symint(grad, output_size, align_corners, scales_d, scales_h, scales_w)
  result: auto_linear

- name: upsample_nearest1d_backward(Tensor grad_output, SymInt[1] output_size, SymInt[3] input_size, float? scales=None) -> Tensor
  grad_output: upsample_nearest1d_symint(grad, output_size, scales)
  result: auto_linear

- name: _upsample_nearest_exact1d_backward(Tensor grad_output, SymInt[1] output_size, SymInt[3] input_size, float? scales=None) -> Tensor
  grad_output: _upsample_nearest_exact1d_symint(grad, output_size, scales)
  result: auto_linear

- name: upsample_nearest2d_backward(Tensor grad_output, SymInt[2] output_size, SymInt[4] input_size, float? scales_h=None, float? scales_w=None) -> Tensor
  grad_output: upsample_nearest2d_symint(grad, output_size, scales_h, scales_w)
  result: auto_linear

- name: _upsample_nearest_exact2d_backward(Tensor grad_output, SymInt[2] output_size, SymInt[4] input_size, float? scales_h=None, float? scales_w=None) -> Tensor
  grad_output: _upsample_nearest_exact2d_symint(grad, output_size, scales_h, scales_w)
  result: auto_linear

- name: upsample_nearest3d_backward(Tensor grad_output, SymInt[3] output_size, SymInt[5] input_size, float? scales_d=None, float? scales_h=None, float? scales_w=None) -> Tensor
  grad_output: upsample_nearest3d_symint(grad, output_size, scales_d, scales_h, scales_w)
  result: auto_linear

- name: _upsample_nearest_exact3d_backward(Tensor grad_output, SymInt[3] output_size, SymInt[5] input_size, float? scales_d=None, float? scales_h=None, float? scales_w=None) -> Tensor
  grad_output: _upsample_nearest_exact3d_symint(grad, output_size, scales_d, scales_h, scales_w)
  result: auto_linear

- name: upsample_linear1d_backward.vec(Tensor grad_output, SymInt[]? output_size, SymInt[] input_size, bool align_corners, float[]? scale_factors) -> Tensor
  grad_output: upsample_linear1d_symint(grad, output_size, align_corners, scale_factors)
  result: auto_linear

- name: upsample_bilinear2d_backward.vec(Tensor grad_output, SymInt[]? output_size, SymInt[] input_size, bool align_corners, float[]? scale_factors) -> Tensor
  grad_output: upsample_bilinear2d_symint(grad, output_size, align_corners, scale_factors)
  result: auto_linear

- name: _upsample_bilinear2d_aa_backward.vec(Tensor grad_output, SymInt[]? output_size, SymInt[] input_size, bool align_corners, float[]? scale_factors) -> Tensor
  grad_output: _upsample_bilinear2d_aa_symint(grad, output_size, align_corners, scale_factors)
  result: auto_linear

- name: upsample_trilinear3d_backward.vec(Tensor grad_output, SymInt[]? output_size, SymInt[] input_size, bool align_corners, float[]? scale_factors) -> Tensor
  grad_output: upsample_trilinear3d_symint(grad, output_size, align_corners, scale_factors)
  result: auto_linear

- name: upsample_bicubic2d_backward.vec(Tensor grad_output, SymInt[]? output_size, SymInt[] input_size, bool align_corners, float[]? scale_factors) -> Tensor
  grad_output: upsample_bicubic2d_symint(grad, output_size, align_corners, scale_factors)
  result: auto_linear

- name: _upsample_bicubic2d_aa_backward.vec(Tensor grad_output, SymInt[]? output_size, SymInt[] input_size, bool align_corners, float[]? scale_factors) -> Tensor
  grad_output: _upsample_bicubic2d_aa_symint(grad, output_size, align_corners, scale_factors)

- name: upsample_nearest1d_backward.vec(Tensor grad_output, SymInt[]? output_size, SymInt[] input_size, float[]? scale_factors) -> Tensor
  grad_output: upsample_nearest1d_symint(grad, output_size, scale_factors)
  result: auto_linear

- name: _upsample_nearest_exact1d_backward.vec(Tensor grad_output, SymInt[]? output_size, SymInt[] input_size, float[]? scale_factors) -> Tensor
  grad_output: _upsample_nearest_exact1d_symint(grad, output_size, scale_factors)
  result: auto_linear

- name: upsample_nearest2d_backward.vec(Tensor grad_output, SymInt[]? output_size, SymInt[] input_size, float[]? scale_factors) -> Tensor
  grad_output: upsample_nearest2d_symint(grad, output_size, scale_factors)
  result: auto_linear

- name: _upsample_nearest_exact2d_backward.vec(Tensor grad_output, SymInt[]? output_size, SymInt[] input_size, float[]? scale_factors) -> Tensor
  grad_output: _upsample_nearest_exact2d_symint(grad, output_size, scale_factors)
  result: auto_linear

- name: upsample_nearest3d_backward.vec(Tensor grad_output, SymInt[]? output_size, SymInt[] input_size, float[]? scale_factors) -> Tensor
  grad_output: upsample_nearest3d_symint(grad, output_size, scale_factors)
  result: auto_linear

- name: _upsample_nearest_exact3d_backward.vec(Tensor grad_output, SymInt[]? output_size, SymInt[] input_size, float[]? scale_factors) -> Tensor
  grad_output: _upsample_nearest_exact3d_symint(grad, output_size, scale_factors)
  result: auto_linear

- name: sigmoid_backward(Tensor grad_output, Tensor output) -> Tensor
  grad_output: sigmoid_backward(grad, output.conj())
  output: grad.conj() * grad_output * (-2 * output.conj() + 1)
  result: sigmoid_backward(grad_output_t, output_p) + output_t.conj() * grad_output_p * (-2 * output_p.conj() + 1)

- name: tanh_backward(Tensor grad_output, Tensor output) -> Tensor
  grad_output: tanh_backward(grad, output.conj())
  output: grad.conj() * (-2 * output.conj() * grad_output)
  result: tanh_backward(grad_output_t, output_p) + output_t.conj() * (-2 * output_p.conj() * grad_output_p)

# cudnn
- name: _cudnn_ctc_loss(Tensor log_probs, Tensor targets, int[] input_lengths, int[] target_lengths, int blank, bool deterministic, bool zero_infinity) -> (Tensor, Tensor)
  log_probs: _cudnn_ctc_loss_backward(grad, result0, result1, zero_infinity)

- name: _cudnn_ctc_loss.Tensor(Tensor log_probs, Tensor targets, Tensor input_lengths, Tensor target_lengths, int blank, bool deterministic, bool zero_infinity) -> (Tensor, Tensor)
  log_probs: _cudnn_ctc_loss_backward(grad, result0, result1, zero_infinity)

- name: cudnn_convolution_transpose(Tensor self, Tensor weight, int[] padding, int[] output_padding, int[] stride, int[] dilation, int groups, bool benchmark, bool deterministic, bool allow_tf32) -> Tensor
  self, weight: "_cudnn_convolution_backward(self, grad, weight, padding, output_padding, stride, dilation, true, groups, {grad_input_mask[0], grad_input_mask[1]})"

- name: _mps_convolution_transpose(Tensor self, Tensor weight, int[] padding, int[] output_padding, int[] stride, int[] dilation, int groups) -> Tensor
  self, weight: "grad.defined() ? mps_convolution_transpose_backward(self, grad, weight, padding, output_padding, stride, dilation, groups, grad_input_mask) : std::tuple<Tensor, Tensor>()"

- name: cudnn_convolution(Tensor self, Tensor weight, int[] padding, int[] stride, int[] dilation, int groups, bool benchmark, bool deterministic, bool allow_tf32) -> Tensor
  self, weight: "_cudnn_convolution_backward(self, grad, weight, padding, std::vector<int64_t>(padding.size(), 0), stride, dilation, false, groups, {grad_input_mask[0], grad_input_mask[1]})"

- name: cudnn_grid_sampler(Tensor self, Tensor grid) -> Tensor output
  self, grid: "grad.defined() ? cudnn_grid_sampler_backward(self, grid, grad) : std::tuple<Tensor, Tensor>()"

- name: cudnn_affine_grid_generator(Tensor theta, int N, int C, int H, int W) -> Tensor grid
  theta: cudnn_affine_grid_generator_backward(grad, N, C, H, W)

# NB: Why is the backwards here so complicated?  CuDNN cannot be used to compute
# backward in evaluation mode, because the math for backward in evaluation mode
# is different (since the forward math is different), and CuDNN does not support
# it.  And in any case, you shouldn't be using this bn in evaluation mode,
# because it should be merged into the previous convolution (left for future
# work.)
# NB2: The quotes around the gradient are needed to appease YAML parsing rules.
- name: cudnn_batch_norm(Tensor input, Tensor weight, Tensor? bias, Tensor? running_mean, Tensor? running_var, bool training, float exponential_average_factor, float epsilon) -> (Tensor, Tensor, Tensor, Tensor)
  input, weight, bias: "grad.defined() ? (training ? cudnn_batch_norm_backward(input, grad.contiguous(input.suggest_memory_format()), weight, running_mean, running_var, result1, result2, epsilon, retain_variables ? result3.clone() : result3) : native_batch_norm_backward(grad, input, weight, running_mean, running_var, result1, result2, training, epsilon, grad_input_mask)) : std::tuple<Tensor, Tensor, Tensor>()"
  result0: batch_norm_jvp(input_p, input_t, weight_p, weight_t, bias_p, bias_t, running_mean, running_var, result1, result2, training, epsilon)

# HACK: save_mean and save_var are going to be passed in as
# requires_grad variables (even though we'll never backprop through
# them) so we need to prevent the unpacking from triggering an error.
- name: cudnn_batch_norm_backward(Tensor input, Tensor grad_output, Tensor weight, Tensor? running_mean, Tensor? running_var, Tensor? save_mean, Tensor? save_var, float epsilon, Tensor reserveSpace) -> (Tensor, Tensor, Tensor)
  save_mean: not_implemented("cudnn_batch_norm_backward save_mean")
  save_var: not_implemented("cudnn_batch_norm_backward save_var")
  reserveSpace: not_implemented("cudnn_batch_norm_backward reserveSpace")
  input, weight, grad_output: batchnorm_double_backward(input, weight, grads[0], grads[1], grads[2], grad_output, running_mean, running_var, true, epsilon, save_mean, save_var, grad_input_mask)

# nnpack

- name: _nnpack_spatial_convolution(Tensor input, Tensor weight, Tensor? bias, int[2] padding, int[2] stride=1) -> Tensor
  # NNPACK does not support strided convolutions in the backwards path, which is the reason why we are using the closest available function that does here.
  input, weight, bias: "grad.defined() ? convolution_backward_symint(grad, input, weight, bias->sym_sizes(), stride, padding, std::vector<int64_t>(padding.size(), 1), false, std::vector<int64_t>(padding.size(), 0), 1, grad_input_mask) : std::tuple<Tensor, Tensor, Tensor>()"

#LSTM MPS
- name: _lstm_mps(Tensor input, Tensor[] hx, Tensor[] params, bool has_biases, int num_layers, float dropout, bool train, bool bidirectional, bool batch_first) -> (Tensor, Tensor, Tensor, Tensor, Tensor)
  output_differentiability: [True, True, True, False, False]
  input, hx, params: "lstm_mps_backward(grads[0], grads[1], grads[2], result3, result4, input, hx, params, has_biases, num_layers, dropout, train, bidirectional, batch_first)"

- name: lstm_mps_backward(Tensor grad_y, Tensor? grad_hy, Tensor? grad_cy, Tensor z_state, Tensor cell_state_fwd, Tensor input, Tensor[] hx, Tensor[] params, bool has_biases, int num_layers, float dropout, bool train, bool bidirectional, bool batch_first) -> (Tensor, Tensor[], Tensor[])



# Only frst three of _cudnn_rnn outputs can have gradients.
# _cudnn_rnn outputs: (output, hy, cy, reserve, weight_buf)
- name: _cudnn_rnn(Tensor input, Tensor[] weight, int weight_stride0, Tensor? weight_buf, Tensor hx, Tensor? cx, int mode, SymInt hidden_size, SymInt proj_size, int num_layers, bool batch_first, float dropout, bool train, bool bidirectional, SymInt[] batch_sizes, Tensor? dropout_state) -> (Tensor, Tensor, Tensor, Tensor, Tensor)
  dropout_state: non_differentiable
  output_differentiability: [True, True, True, False, False]
  input, hx, cx, weight: "_cudnn_rnn_backward_symint(input, weight, weight_stride0, result4, hx, cx, result0, grads[0], grads[1], grads[2], mode, hidden_size, proj_size, num_layers, batch_first, dropout, train, bidirectional, batch_sizes, dropout_state, retain_variables ? result3.clone() : result3, grad_input_mask)"

- name: _cudnn_rnn_backward(Tensor input, Tensor[] weight, int weight_stride0, Tensor weight_buf, Tensor hx, Tensor? cx, Tensor output, Tensor? grad_output, Tensor? grad_hy, Tensor? grad_cy, int mode, SymInt hidden_size, SymInt proj_size, int num_layers, bool batch_first, float dropout, bool train, bool bidirectional, SymInt[] batch_sizes, Tensor? dropout_state, Tensor reserve, bool[4] output_mask) -> (Tensor, Tensor, Tensor, Tensor[])
  dropout_state: non_differentiable
  input: not_implemented("_cudnn_rnn_backward", kCudnnDoubleBackwardMsg)
  weight: not_implemented_list("_cudnn_rnn_backward", kCudnnDoubleBackwardMsg)
  hx: not_implemented("_cudnn_rnn_backward", kCudnnDoubleBackwardMsg)
  cx: not_implemented("_cudnn_rnn_backward", kCudnnDoubleBackwardMsg)
  output: not_implemented("_cudnn_rnn_backward", kCudnnDoubleBackwardMsg)
  grad_output: not_implemented("_cudnn_rnn_backward", kCudnnDoubleBackwardMsg)
  grad_hy: not_implemented("_cudnn_rnn_backward", kCudnnDoubleBackwardMsg)
  grad_cy: not_implemented("_cudnn_rnn_backward", kCudnnDoubleBackwardMsg)

# miopen

- name: miopen_convolution_transpose(Tensor self, Tensor weight, Tensor? bias, int[] padding, int[] output_padding, int[] stride, int[] dilation, int groups, bool benchmark, bool deterministic) -> Tensor
  self, weight, bias: "grad.defined() ? convolution_backward_symint(grad, self, weight, bias->sym_sizes(), stride, padding, dilation, true, output_padding, groups, grad_input_mask) : std::tuple<Tensor, Tensor, Tensor>()"

- name: miopen_convolution(Tensor self, Tensor weight, Tensor? bias, int[] padding, int[] stride, int[] dilation, int groups, bool benchmark, bool deterministic) -> Tensor
  self, weight, bias: "grad.defined() ? convolution_backward_symint(grad, self, weight, bias->sym_sizes(), stride, padding, dilation, false, std::vector<int64_t>(padding.size(), 0), groups, grad_input_mask) : std::tuple<Tensor, Tensor, Tensor>()"

- name: miopen_depthwise_convolution(Tensor self, Tensor weight, Tensor? bias, int[] padding, int[] stride, int[] dilation, int groups, bool benchmark, bool deterministic) -> Tensor
  self, weight, bias: "grad.defined() ? convolution_backward_symint(grad, self, weight, bias->sym_sizes(), stride, padding, dilation, false, std::vector<int64_t>(padding.size(), 0), groups, grad_input_mask) : std::tuple<Tensor, Tensor, Tensor>()"

- name: miopen_batch_norm(Tensor input, Tensor weight, Tensor? bias, Tensor? running_mean, Tensor? running_var, bool training, float exponential_average_factor, float epsilon) -> (Tensor, Tensor, Tensor)
  input, weight, bias: "grad.defined() ? (training ? miopen_batch_norm_backward(input, grad.contiguous(), weight, running_mean, running_var, result1, result2, epsilon) : native_batch_norm_backward(grad, input, weight, running_mean, running_var, result1, result2, training, epsilon, grad_input_mask)) : std::tuple<Tensor, Tensor, Tensor>()"

- name: miopen_batch_norm_backward(Tensor input, Tensor grad_output, Tensor weight, Tensor? running_mean, Tensor? running_var, Tensor? save_mean, Tensor? save_var, float epsilon) -> (Tensor, Tensor, Tensor)
  save_mean: not_implemented("miopen_batch_norm_backward save_mean")
  save_var: not_implemented("miopen_batch_norm_backward save_var")
  input, weight, grad_output: batchnorm_double_backward(input, weight, grads[0], grads[1], grads[2], grad_output, running_mean, running_var, true, epsilon, save_mean, save_var, grad_input_mask)

- name: miopen_rnn(Tensor input, Tensor[] weight, int weight_stride0, Tensor hx, Tensor? cx, int mode, int hidden_size, int num_layers, bool batch_first, float dropout, bool train, bool bidirectional, int[] batch_sizes, Tensor? dropout_state) -> (Tensor, Tensor, Tensor, Tensor, Tensor)
  dropout_state: non_differentiable
  output_differentiability: [True, True, True, False, False]
  input, hx, cx, weight: "miopen_rnn_backward(input, weight, weight_stride0, result4, hx, cx, result0, grads[0], grads[1], grads[2], mode, hidden_size, num_layers, batch_first, dropout, train, bidirectional, batch_sizes, dropout_state, retain_variables ? result3.clone() : result3, grad_input_mask)"

- name: miopen_rnn_backward(Tensor input, Tensor[] weight, int weight_stride0, Tensor weight_buf, Tensor hx, Tensor? cx, Tensor output, Tensor? grad_output, Tensor? grad_hy, Tensor? grad_cy, int mode, int hidden_size, int num_layers, bool batch_first, float dropout, bool train, bool bidirectional, int[] batch_sizes, Tensor? dropout_state, Tensor reserve, bool[4] output_mask) -> (Tensor, Tensor, Tensor, Tensor[])
  dropout_state: non_differentiable

# mkldnn
- name: mkldnn_convolution(Tensor self, Tensor weight, Tensor? bias, int[] padding, int[] stride, int[] dilation, int groups) -> Tensor
  self, weight, bias: "grad.defined() ? convolution_backward_symint(grad, self, weight, bias->sym_sizes(), stride, padding, dilation, /*transposed=*/ false, /*output_padding=*/ std::vector<int64_t>(padding.size(), 0), groups, grad_input_mask) : std::tuple<Tensor, Tensor, Tensor>()"

- name: mkldnn_linear(Tensor self, Tensor weight, Tensor? bias=None) -> Tensor
  self, weight, bias: mkldnn_linear_backward(self, grad, weight, grad_input_mask)

- name: mkldnn_max_pool2d(Tensor self, int[2] kernel_size, int[2] stride=[], int[2] padding=0, int[2] dilation=1, bool ceil_mode=False) -> Tensor
  self: mkldnn_max_pool2d_backward(grad, result, self, kernel_size, stride, padding, dilation, ceil_mode)

- name: mkldnn_max_pool3d(Tensor self, int[3] kernel_size, int[3] stride=[], int[3] padding=0, int[3] dilation=1, bool ceil_mode=False) -> Tensor
  self: mkldnn_max_pool3d_backward(grad, result, self, kernel_size, stride, padding, dilation, ceil_mode)

- name: mkldnn_adaptive_avg_pool2d(Tensor self, int[2] output_size) -> Tensor
  self: mkldnn_adaptive_avg_pool2d_backward(grad, self)

- name: _mkldnn_reshape(Tensor self, int[] shape) -> Tensor
  self: grad.reshape_symint(self.sym_sizes())

# Nested Tensor
- name: _nested_tensor_from_tensor_list(Tensor[] list, ScalarType? dtype=None, Layout? layout=None, Device? device=None, bool? pin_memory=None) -> Tensor
  list: "grad.defined()? at::unbind(grad) : std::vector<Tensor>(list.size())"

- name: _nested_tensor_from_mask(Tensor t, Tensor mask, bool mask_check=True) -> Tensor
  t: grad.to_padded_tensor_symint(0, t.sym_sizes())
  mask: non_differentiable

- name: _nested_from_padded(Tensor padded, Tensor cpu_nested_shape_example, bool fuse_transform_0213=False) -> Tensor
  padded: _nested_from_padded_backward(grad, padded, fuse_transform_0213)
  cpu_nested_shape_example: non_differentiable

- name: to_padded_tensor(Tensor self, float padding, SymInt[]? output_size=None) -> Tensor
  self: at::_nested_from_padded(grad, self._nested_tensor_size())
  padding: non_differentiable

- name:  _nested_view_from_buffer(Tensor(a) self, Tensor nested_size, Tensor nested_strides, int[] offsets) -> Tensor(a)
  self: grad.values()
  nested_size: non_differentiable
  nested_strides: non_differentiable

# fft
- name: _fft_r2c(Tensor self, int[] dim, int normalization, bool onesided) -> Tensor
  self: fft_r2c_backward(grad, dim, normalization, onesided, self.sym_size(dim.back()))
  result: auto_linear

- name: _fft_c2r(Tensor self, int[] dim, int normalization, int last_dim_size) -> Tensor
  self: fft_c2r_backward(grad, dim, normalization)
  result: auto_linear

- name: _fft_c2c(Tensor self, SymInt[] dim, int normalization, bool forward) -> Tensor
  self: _fft_c2c_symint(grad, dim, normalization, !forward)
  result: auto_linear

- name: unbind.int(Tensor(a -> *) self, int dim=0) -> Tensor(a)[]
  self: unbind_backward(grads, dim)
  result: auto_linear

- name: stack(Tensor[] tensors, int dim=0) -> Tensor
  tensors: stack_tensors_backward(grad, dim, to_args_scalartypes(tensors))
  result: stack_jvp(tensors, dim)

# fused RNN kernels

# Only frst two of _thnn_fused_lstm_cell outputs can have gradients.
# _thnn_fused_lstm_cell outputs: (hy, cy, workspace)
- name: _thnn_fused_lstm_cell(Tensor input_gates, Tensor hidden_gates, Tensor cx, Tensor? input_bias=None, Tensor? hidden_bias=None) -> (Tensor, Tensor, Tensor)
  output_differentiability: [True, True, False]
  input_gates, hidden_gates, cx, input_bias, hidden_bias: "GradMode::is_enabled() ? _thnn_differentiable_lstm_cell_backward(grads[0], grads[1], input_gates, hidden_gates, input_bias, hidden_bias, cx, result1) : _thnn_fused_lstm_cell_backward(grads[0], grads[1], cx, result1, result2, input_bias.defined())"

- name: _thnn_fused_gru_cell(Tensor input_gates, Tensor hidden_gates, Tensor hx, Tensor? input_bias=None, Tensor? hidden_bias=None) -> (Tensor, Tensor)
  input_gates, hidden_gates, hx, input_bias, hidden_bias: "grad.defined() ? (GradMode::is_enabled() ? _thnn_differentiable_gru_cell_backward(grad, input_gates, hidden_gates, hx, input_bias, hidden_bias) : _thnn_fused_gru_cell_backward(grad, result1, input_bias.defined())) : std::tuple<Tensor, Tensor, Tensor, Tensor, Tensor>()"

# PackedSequence helpers
- name: _pack_padded_sequence(Tensor input, Tensor lengths, bool batch_first) -> (Tensor, Tensor)
  input: _pack_padded_sequence_backward_symint(grad, input.sym_sizes(), result1, batch_first)

# TH wrappers
- name: eq.Scalar(Tensor self, Scalar other) -> Tensor
  output_differentiability: [False]

- name: eq.Tensor(Tensor self, Tensor other) -> Tensor
  output_differentiability: [False]

- name: ge.Scalar(Tensor self, Scalar other) -> Tensor
  output_differentiability: [False]

- name: ge.Tensor(Tensor self, Tensor other) -> Tensor
  output_differentiability: [False]

- name: gt.Scalar(Tensor self, Scalar other) -> Tensor
  output_differentiability: [False]

- name: gt.Tensor(Tensor self, Tensor other) -> Tensor
  output_differentiability: [False]

- name: le.Scalar(Tensor self, Scalar other) -> Tensor
  output_differentiability: [False]

- name: le.Tensor(Tensor self, Tensor other) -> Tensor
  output_differentiability: [False]

- name: lt.Scalar(Tensor self, Scalar other) -> Tensor
  output_differentiability: [False]

- name: lt.Tensor(Tensor self, Tensor other) -> Tensor
  output_differentiability: [False]

- name: ne.Scalar(Tensor self, Scalar other) -> Tensor
  output_differentiability: [False]

- name: ne.Tensor(Tensor self, Tensor other) -> Tensor
  output_differentiability: [False]

- name: multinomial(Tensor self, int num_samples, bool replacement=False, *, Generator? generator=None) -> Tensor
  output_differentiability: [False]

- name: nonzero(Tensor self) -> Tensor
  output_differentiability: [False]

- name: segment_reduce(Tensor data, str reduce, *, Tensor? lengths=None, Tensor? indices=None, Tensor? offsets=None, int axis=0, bool unsafe=False, Scalar? initial=None) -> Tensor
  data: _segment_reduce_backward(grad, result, data, reduce, lengths, offsets, axis, initial)

- name: _pin_memory(Tensor self, Device? device=None) -> Tensor
  self: grad

- name: _new_zeros_with_same_feature_meta(Tensor self, Tensor other, *, int self_num_batch_dims=0) -> Tensor
  self: non_differentiable
  other: non_differentiable
  output_differentiability: [False]

- name: _test_warn_in_autograd(Tensor self) -> Tensor
  self: warn_backwards(grad)

- name: _test_autograd_multiple_dispatch.fullcoverage(Tensor self) -> Tensor
  dispatch:
    Default:
      self: grad.expand_symint(self.sym_sizes()) + 1
      result: auto_linear
    AutogradNestedTensor:
      self: grad.mul(grad)
    AutogradCUDA:
      self: grad.expand_symint(self.sym_sizes()) * 2

- name: _test_autograd_multiple_dispatch.ntonly(Tensor self, bool b) -> Tensor
  dispatch:
    AutogradNestedTensor:
      self: grad.mul(grad).add(grad)

- name: _test_autograd_multiple_dispatch_view(Tensor(a) self) -> Tensor(a)
  dispatch:
    Default:
      self: grad.reshape_as(self)
    AutogradCUDA:
      self: grad.reshape_as(self) + 1

- name: _efficientzerotensor(int[] size, *, ScalarType? dtype=None, Layout? layout=None, Device? device=None, bool? pin_memory=None) -> Tensor
  output_differentiability: [False]

- name: scatter_reduce.two(Tensor self, int dim, Tensor index, Tensor src, str reduce, *, bool include_self=True) -> Tensor
  self, src: scatter_reduce_backward(grad, self, dim, index, src, reduce, include_self, result)
  index: non_differentiable
  result: scatter_reduce_jvp(self_p, self_t, dim, index, src_p, src_t, reduce, include_self, result)

- name: special_airy_ai(Tensor x) -> Tensor
  x: non_differentiable

- name: special_bessel_j0(Tensor self) -> Tensor
  self: non_differentiable

- name: special_bessel_j1(Tensor self) -> Tensor
  self: non_differentiable

- name: special_bessel_y0(Tensor self) -> Tensor
  self: non_differentiable

- name: special_bessel_y1(Tensor self) -> Tensor
  self: non_differentiable

- name: special_chebyshev_polynomial_t(Tensor x, Tensor n) -> Tensor
  x: non_differentiable
  n: non_differentiable

- name: special_chebyshev_polynomial_t.x_scalar(Scalar x, Tensor n) -> Tensor
  n: non_differentiable

- name: special_chebyshev_polynomial_t.n_scalar(Tensor x, Scalar n) -> Tensor
  x: non_differentiable

- name: special_chebyshev_polynomial_u(Tensor x, Tensor n) -> Tensor
  x: non_differentiable
  n: non_differentiable

- name: special_chebyshev_polynomial_u.x_scalar(Scalar x, Tensor n) -> Tensor
  n: non_differentiable

- name: special_chebyshev_polynomial_u.n_scalar(Tensor x, Scalar n) -> Tensor
  x: non_differentiable

- name: special_chebyshev_polynomial_v(Tensor x, Tensor n) -> Tensor
  x: non_differentiable
  n: non_differentiable

- name: special_chebyshev_polynomial_v.x_scalar(Scalar x, Tensor n) -> Tensor
  n: non_differentiable

- name: special_chebyshev_polynomial_v.n_scalar(Tensor x, Scalar n) -> Tensor
  x: non_differentiable

- name: special_chebyshev_polynomial_w(Tensor x, Tensor n) -> Tensor
  x: non_differentiable
  n: non_differentiable

- name: special_chebyshev_polynomial_w.x_scalar(Scalar x, Tensor n) -> Tensor
  n: non_differentiable

- name: special_chebyshev_polynomial_w.n_scalar(Tensor x, Scalar n) -> Tensor
  x: non_differentiable

- name: special_hermite_polynomial_h(Tensor x, Tensor n) -> Tensor
  x: non_differentiable
  n: non_differentiable

- name: special_hermite_polynomial_h.x_scalar(Scalar x, Tensor n) -> Tensor
  n: non_differentiable

- name: special_hermite_polynomial_h.n_scalar(Tensor x, Scalar n) -> Tensor
  x: non_differentiable

- name: special_hermite_polynomial_he(Tensor x, Tensor n) -> Tensor
  x: non_differentiable
  n: non_differentiable

- name: special_hermite_polynomial_he.x_scalar(Scalar x, Tensor n) -> Tensor
  n: non_differentiable

- name: special_hermite_polynomial_he.n_scalar(Tensor x, Scalar n) -> Tensor
  x: non_differentiable

- name: special_laguerre_polynomial_l(Tensor x, Tensor n) -> Tensor
  x: non_differentiable
  n: non_differentiable

- name: special_laguerre_polynomial_l.x_scalar(Scalar x, Tensor n) -> Tensor
  n: non_differentiable

- name: special_laguerre_polynomial_l.n_scalar(Tensor x, Scalar n) -> Tensor
  x: non_differentiable

- name: special_legendre_polynomial_p(Tensor x, Tensor n) -> Tensor
  x: non_differentiable
  n: non_differentiable

- name: special_legendre_polynomial_p.x_scalar(Scalar x, Tensor n) -> Tensor
  n: non_differentiable

- name: special_legendre_polynomial_p.n_scalar(Tensor x, Scalar n) -> Tensor
  x: non_differentiable

- name: special_modified_bessel_i0(Tensor self) -> Tensor
  self: non_differentiable

- name: special_modified_bessel_i1(Tensor self) -> Tensor
  self: non_differentiable

- name: special_modified_bessel_k0(Tensor self) -> Tensor
  self: non_differentiable

- name: special_modified_bessel_k1(Tensor self) -> Tensor
  self: non_differentiable

- name: special_scaled_modified_bessel_k0(Tensor x) -> Tensor
  x: non_differentiable

- name: special_scaled_modified_bessel_k1(Tensor x) -> Tensor
  x: non_differentiable

- name: special_shifted_chebyshev_polynomial_t(Tensor x, Tensor n) -> Tensor
  x: non_differentiable
  n: non_differentiable

- name: special_shifted_chebyshev_polynomial_t.x_scalar(Scalar x, Tensor n) -> Tensor
  n: non_differentiable

- name: special_shifted_chebyshev_polynomial_t.n_scalar(Tensor x, Scalar n) -> Tensor
  x: non_differentiable

- name: special_shifted_chebyshev_polynomial_u(Tensor x, Tensor n) -> Tensor
  x: non_differentiable
  n: non_differentiable

- name: special_shifted_chebyshev_polynomial_u.x_scalar(Scalar x, Tensor n) -> Tensor
  n: non_differentiable

- name: special_shifted_chebyshev_polynomial_u.n_scalar(Tensor x, Scalar n) -> Tensor
  x: non_differentiable

- name: special_shifted_chebyshev_polynomial_v(Tensor x, Tensor n) -> Tensor
  x: non_differentiable
  n: non_differentiable

- name: special_shifted_chebyshev_polynomial_v.x_scalar(Scalar x, Tensor n) -> Tensor
  n: non_differentiable

- name: special_shifted_chebyshev_polynomial_v.n_scalar(Tensor x, Scalar n) -> Tensor
  x: non_differentiable

- name: special_shifted_chebyshev_polynomial_w(Tensor x, Tensor n) -> Tensor
  x: non_differentiable
  n: non_differentiable

- name: special_shifted_chebyshev_polynomial_w.x_scalar(Scalar x, Tensor n) -> Tensor
  n: non_differentiable

- name: special_shifted_chebyshev_polynomial_w.n_scalar(Tensor x, Scalar n) -> Tensor
  x: non_differentiable

- name: special_spherical_bessel_j0(Tensor x) -> Tensor
  x: non_differentiable<|MERGE_RESOLUTION|>--- conflicted
+++ resolved
@@ -1497,17 +1497,12 @@
   result: auto_linear
 
 - name: squeeze.dim(Tensor(a) self, int dim) -> Tensor(a)
-<<<<<<< HEAD
-  self: unsqueeze_to(grad, dim, self.sym_sizes())
-  result: auto_linear
-=======
   dispatch:
     Default:
       self: unsqueeze_to(grad, dim, self.sym_sizes())
       result: auto_linear
     AutogradNestedTensor:
       self: grad.unsqueeze(dim)
->>>>>>> afc99638
 
 - name: squeeze_(Tensor(a!) self) -> Tensor(a!)
   self: unsqueeze_to(grad, self.sym_sizes())
