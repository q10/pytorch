--- conflicted
+++ resolved
@@ -87,11 +87,7 @@
           {
             echo "DOCKER_IMAGE=pytorch-nightly";
             echo "INSTALL_CHANNEL=pytorch-nightly";
-<<<<<<< HEAD
-            echo "TRITON_VERSION=2.0.0+$(cut -c -10 .github/ci_commit_pins/triton.txt)";
-=======
             echo "TRITON_VERSION=$(cut -f 1 .ci/docker/triton_version.txt)+$(cut -c -10 .ci/docker/ci_commit_pins/triton.txt)";
->>>>>>> 688427b5
           } >> "${GITHUB_ENV}"
       - name: Run docker build / push
         # WITH_PUSH is used here to determine whether or not to add the --push flag
