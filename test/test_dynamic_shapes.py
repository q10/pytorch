--- conflicted
+++ resolved
@@ -15,14 +15,9 @@
 from torch.utils._pytree import tree_map
 from torch.fx.experimental import symbolic_shapes
 from torch.fx.experimental.proxy_tensor import make_fx
-<<<<<<< HEAD
-from torch.fx.experimental.symbolic_shapes import FloorDiv, ShapeEnv, \
-    guard_bool, guard_int, guard_float, SymNode, sym_sqrt, sym_int, sym_float, to_node
-=======
-from torch.fx.experimental.symbolic_shapes import \
-    FloorDiv, ShapeEnv, sym_float, guard_int, SymNode, \
-    sym_sqrt, sym_int, to_node, GuardOnDataDependentSymNode
->>>>>>> 49695c9a
+from torch.fx.experimental.symbolic_shapes import SymNode, \
+    sym_sqrt, sym_int, sym_float to_node, GuardOnDataDependentSymNode, \
+    guard_bool, guard_int, guard_float
 from torch.utils._python_dispatch import TorchDispatchMode
 from torch import SymBool, SymInt, SymFloat
 
