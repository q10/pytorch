--- conflicted
+++ resolved
@@ -89,7 +89,6 @@
         'floor_divide': [torch.float16, torch.float32],
         # derivative for aten::narrow_copy is not implemented on CPU
         'narrow_copy': [torch.float16, torch.float32],
-<<<<<<< HEAD
         # derivative for aten::_histogramdd_from_bin_cts is not implemented on CPU
         'histogramdd': [torch.float16, torch.float32],
         # derivative for aten::histogram is not implemented
@@ -97,8 +96,6 @@
         # RuntimeError: "log_vml_cpu" not implemented for 'Half'
         '__rpow__': [torch.float16],
         'pow': [torch.float16],
-=======
->>>>>>> fa40195f
         # 'bool' object is not iterable
         'allclose': [torch.float16, torch.float32],
         'equal': [torch.float16, torch.float32],
