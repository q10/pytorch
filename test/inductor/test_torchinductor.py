# Owner(s): ["module: inductor"]
import contextlib
import dataclasses
import functools
import importlib
import itertools
import os
import random
import sys
import typing
import unittest
import weakref
from typing import Any, Callable
from unittest.mock import patch

import numpy as np

import torch

import torch._dynamo
from torch._dynamo.debug_utils import same_two_models
from torch._dynamo.testing import rand_strided, same
from torch.fx.experimental.proxy_tensor import make_fx
from torch.fx.passes.shape_prop import ShapeProp
from torch.nn import functional as F
from torch.testing import make_tensor
from torch.testing._internal.common_utils import (
    TEST_WITH_ASAN,
    TEST_WITH_ROCM,
    TestCase as TorchTestCase,
)
from torch.utils._python_dispatch import TorchDispatchMode
from torch.utils._pytree import tree_flatten, tree_unflatten

try:
    import sympy

    importlib.import_module("functorch")
    importlib.import_module("filelock")

    import torch._inductor.config
    from functorch.compile import config as functorch_config
    from torch._decomp import get_decompositions
    from torch._inductor import codecache, config, metrics
    from torch._inductor.compile_fx import compile_fx, complex_memory_overlap
    from torch._inductor.ir import IndexingDiv, ModularIndexing
    from torch._inductor.overrides import (
        linear_permute_fusion,
        linear_transpose,
        permute_linear_fusion,
        permute_matmul_fusion,
        transpose_linear,
        transpose_matmul,
    )
    from torch._inductor.sizevars import SizeVarAllocator
    from torch._inductor.utils import has_torchvision_roi_align, timed

    # This will only pass on pytorch builds newer than roughly 5/15/2022
    assert get_decompositions([torch.ops.aten.trace])
    # Requires functorch
    from torch._inductor.compile_fx import compile_fx_inner
except (ImportError, AssertionError) as e:
    sys.stderr.write(f"{type(e)}: {e}\n")
    if __name__ == "__main__":
        sys.exit(0)
    raise unittest.SkipTest("requires sympy/functorch/filelock")

from torch.testing._internal.inductor_utils import HAS_CPU, HAS_CUDA

aten = torch.ops.aten
requires_cuda = functools.partial(unittest.skipIf, not HAS_CUDA, "requires cuda")

torch._inductor.config.triton.autotune = False  # too slow


# For OneDNN bf16 path, OneDNN requires the cpu has intel avx512 with avx512bw,
# avx512vl, and avx512dq at least. So we will skip the test case if one processor
# is not meet the requirement.
@functools.lru_cache(maxsize=None)
def has_bf16_support():
    import sys

    if sys.platform != "linux":
        return False
    with open("/proc/cpuinfo", encoding="ascii") as f:
        lines = f.read()
    return all(word in lines for word in ["avx512bw", "avx512vl", "avx512dq"])


unary_list = [
    torch.nn.ReLU(),
    torch.nn.Sigmoid(),
    torch.nn.Tanh(),
    torch.nn.Hardswish(),
    torch.nn.LeakyReLU(0.1, inplace=False),
    torch.nn.Hardtanh(min_val=-0.5, max_val=4, inplace=False),
    torch.nn.GELU(approximate="none"),
    torch.nn.GELU(approximate="tanh"),
    torch.nn.ReLU6(),
    torch.nn.SiLU(),
]


binary_list = [
    lambda x, y: torch.add(x, y),  # call_function
    lambda x, y: torch.add(y, x),  # call_function
    lambda x, y: x.add(y),  # call_method
    lambda x, y: x.add_(y),  # call_method
    lambda x, y: torch.sub(x, y),  # call_function
    lambda x, y: x.sub(y),  # call_method
    lambda x, y: x.sub_(y),  # call_method
]


def requires_decomp(fn):
    """Decorator to disable test if a decomp is missing"""

    def wrap_test(test):
        @functools.wraps(test)
        def maybe_test(*args, **kwargs):
            if len(get_decompositions([fn])) == 0:
                raise unittest.SkipTest(f"requires decomp for {fn.__name__}")
            return test(*args, **kwargs)

        return maybe_test

    return wrap_test


PassFunc = Callable[[torch.fx.GraphModule, Any], torch.fx.GraphModule]


def chain_passes(*passes: PassFunc) -> PassFunc:
    def parent_pass(module: torch.fx.GraphModule, input: Any) -> torch.fx.GraphModule:
        for pass_ in passes:
            if isinstance(module, torch.fx.GraphModule):
                ShapeProp(module).propagate(*input)
            module = pass_(module)
        return module

    return parent_pass


def count_call_function(module: torch.fx.GraphModule, target_op: Any) -> int:
    return sum(
        [
            1 if (n.op == "call_function" and n.target == target_op) else 0
            for n in module.graph.nodes
        ]
    )


class TestCase(TorchTestCase):
    @classmethod
    def setUpClass(cls):
        super().setUpClass()
        cls._stack = contextlib.ExitStack()
        cls._stack.enter_context(patch.object(config, "debug", True))
        cls._stack.enter_context(patch.object(config.cpp, "min_chunk_size", 1))

    @classmethod
    def tearDownClass(cls):
        cls._stack.close()
        super().tearDownClass()


class ToTuple(torch.nn.Module):
    def forward(self, x):
        return (x,)


@dataclasses.dataclass
class InputGen:
    n: int
    device: str

    def dense(self):
        return torch.randn((self.n, self.n), device=self.device)

    def transposed(self):
        return self.dense().transpose(0, 1)

    def strided(self):
        return torch.randn((self.n * 2, self.n * 3), device=self.device)[
            self.n :, self.n :: 2
        ]

    def broadcast1(self):
        return torch.randn((self.n,), device=self.device)

    def broadcast2(self):
        return torch.randn((1, self.n, 1), device=self.device)

    def broadcast3(self):
        return torch.randn((1,), device=self.device)

    def double(self):
        return torch.randn((self.n, self.n), device=self.device, dtype=torch.double)

    def int(self):
        return torch.arange(self.n, device=self.device, dtype=torch.int32)


def compute_grads(args, kwrags, results, grads):
    def gather_leaf_tensors(args, kwargs):
        args, _ = tree_flatten(args)
        kwargs, _ = tree_flatten(kwargs)
        args = args + kwargs
        leaf_tensors = [
            arg for arg in args if isinstance(arg, torch.Tensor) and arg.requires_grad
        ]
        return leaf_tensors

    flat_results, _ = tree_flatten(results)
    flat_diff_results = [r for r in flat_results if r.requires_grad]
    assert len(flat_diff_results) > 0

    leaf_tensors = gather_leaf_tensors(args, kwrags)
    assert len(leaf_tensors) > 0
    return torch.autograd.grad(
        flat_diff_results,
        leaf_tensors,
        grads,
        allow_unused=True,
        retain_graph=True,
    )


def clone_preserve_strides(x):
    if not isinstance(x, torch.Tensor):
        return x
    buffer = torch.as_strided(x, (x.storage().size(),), (1,), 0).clone()
    out = torch.as_strided(buffer, x.size(), x.stride(), x.storage_offset())
    return out


@patch.object(torch._inductor.config.triton, "cudagraphs", False)
def check_model(
    self: TestCase,
    model,
    example_inputs,
    kwargs=None,
    *,
    atol=None,
    rtol=None,
    check_lowp=True,
    exact_dtype=True,
    nopython=True,
    copy_to_cuda=True,
    reference_in_float=True,
    assert_equal=True,
    check_gradient=False,
):
    kwargs = kwargs or {}
    torch._dynamo.reset()

    ref_inputs = [clone_preserve_strides(x) for x in example_inputs]
    ref_kwargs = kwargs
    has_lowp_args = False
    original_lowp_dtype = torch.half

    if reference_in_float:
        # check_lowp is ignored here, it's kept just to be able to call `common` with extra arg
        def upcast_fn(x):
            nonlocal has_lowp_args
            if isinstance(x, torch.Tensor) and (
                x.dtype == torch.float16 or x.dtype == torch.bfloat16
            ):
                has_lowp_args = True
                return x.float()
            else:
                return x

        def get_original_lowp_dtype(example_inputs):
            dtypes = [x.dtype for x in example_inputs if isinstance(x, torch.Tensor)]
            dtype_set = set(dtypes)
            return dtype_set.pop() if len(dtype_set) == 1 else torch.half

        ref_inputs = list(map(upcast_fn, example_inputs))
        ref_kwargs = {k: upcast_fn(v) for k, v in kwargs.items()}
        if has_lowp_args:
            original_lowp_dtype = get_original_lowp_dtype(example_inputs)
            if hasattr(model, "to"):
                model = model.to(torch.float)

    torch.manual_seed(0)

    correct = model(*ref_inputs, **ref_kwargs)
    # downcast the model back if needed
    if reference_in_float and has_lowp_args:
        if hasattr(model, "to"):
            model = model.to(original_lowp_dtype)

    torch._inductor.metrics.reset()

    called = False

    def compile_fx_wrapper(model_, example_inputs_):
        nonlocal called
        called = True
        return compile_fx(model_, example_inputs_)

    def run(*ex, **kwargs):
        return model(*ex, **kwargs)

    run = torch._dynamo.optimize(compile_fx_wrapper, nopython=nopython)(run)

    torch.manual_seed(0)
    actual = run(*example_inputs, **kwargs)
    # if not called:
    #     exp = torch._dynamo.explain(run, *example_inputs)
    #     print("Explain:", exp[0])
    #     for graph in exp[2]:
    #         print("Graph", graph)
    assert called, "Ran graph without calling compile_fx"
    assert type(actual) == type(correct)

    correct_flat, correct_spec = tree_flatten(correct)
    actual_flat, _ = tree_flatten(actual)
    if reference_in_float:
        correct_flat = tuple(
            y.to(x.dtype)
            if isinstance(y, torch.Tensor) and y.dtype.is_floating_point
            else y
            for x, y in zip(actual_flat, correct_flat)
        )
        correct = tree_unflatten(correct_flat, correct_spec)

    if assert_equal:
        self.assertEqual(
            actual,
            correct,
            atol=atol,
            rtol=rtol,
            equal_nan=True,
            exact_dtype=exact_dtype,
        )
        # In case of input mutations, check that inputs are the same
        self.assertEqual(
            ref_inputs,
            example_inputs,
            atol=atol,
            rtol=rtol,
            equal_nan=True,
            # our testing sometimes uses higher precision inputs for the reference
            exact_dtype=False,
        )
    else:
        for correct_val, actual_val in zip(correct_flat, actual_flat):
            if isinstance(correct_val, torch.Tensor):
                assert correct_val.device == actual_val.device
                assert correct_val.size() == actual_val.size()
                assert correct_val.stride() == actual_val.stride()
                assert correct_val.layout == actual_val.layout
                if exact_dtype:
                    assert correct_val.dtype == actual_val.dtype

    if check_gradient:

        # generate random unit norm gradients
        grads = [
            torch.rand(r.shape, device=r.device, dtype=r.dtype)
            for r in correct_flat
            if r.requires_grad
        ]
        for g in grads:
            g /= g.norm()

        correct_grad = compute_grads(ref_inputs, ref_kwargs, correct, grads)
        actual_grad = compute_grads(example_inputs, kwargs, actual, grads)

        self.assertEqual(
            actual_grad,
            correct_grad,
            atol=atol,
            rtol=rtol,
            equal_nan=True,
            exact_dtype=exact_dtype,
        )

    torch._dynamo.reset()


@patch.object(torch._inductor.config.triton, "cudagraphs", False)
def check_model_cuda(
    self: TestCase,
    model,
    example_inputs,
    kwargs=None,
    *,
    atol=None,
    rtol=None,
    check_lowp=True,
    exact_dtype=True,
    nopython=True,
    copy_to_cuda=True,
    reference_in_float=True,
    assert_equal=True,
    check_gradient=False,
):
    kwargs = kwargs or {}
    if hasattr(model, "to"):
        model = model.to("cuda")

    def copy_fn(x):
        # preserve strides of the input on the device
        if not isinstance(x, torch.Tensor):
            return x
        return torch.empty_strided(
            x.size(), x.stride(), device="cuda", dtype=x.dtype
        ).copy_(x)

    if copy_to_cuda:
        example_inputs = tuple(copy_fn(x) for x in example_inputs)

    check_model(
        self,
        model,
        example_inputs,
        kwargs,
        atol=atol,
        rtol=rtol,
        exact_dtype=exact_dtype,
        nopython=nopython,
        reference_in_float=reference_in_float,
        assert_equal=assert_equal,
        check_gradient=check_gradient,
    )

    if check_lowp:

        def downcast_fn(x):
            if not isinstance(x, torch.Tensor) or not x.dtype == torch.float:
                return x
            return torch.empty_strided(
                x.size(), x.stride(), device="cuda", dtype=torch.half
            ).copy_(x)

        example_inputs = list(map(downcast_fn, example_inputs))
        if hasattr(model, "to"):
            model = model.to(torch.half)
        check_model(
            self,
            model,
            example_inputs,
            kwargs,
            atol=atol,
            rtol=rtol,
            exact_dtype=exact_dtype,
            nopython=nopython,
            reference_in_float=reference_in_float,
            assert_equal=assert_equal,
            check_gradient=check_gradient,
        )


class SweepInputs2:
    input_gen_types1 = [
        "dense",
        "transposed",
        "strided",
        "broadcast1",
        "broadcast2",
        "broadcast3",
        "double",
        "int",
    ]
    input_gen_types2 = input_gen_types1
    gen = None

    @staticmethod
    def kernel(a, b):
        return (a + b,)

    @classmethod
    def gen_template(cls, name1, name2):
        def test(self):
            check_model(
                self,
                cls.kernel,
                (
                    getattr(cls.gen, name1)(),
                    getattr(cls.gen, name2)(),
                ),
            )

        test.__name__ = f"test_{cls.gen.device}_{name1}_{name2}"
        setattr(cls, test.__name__, test)

    @classmethod
    def populate(cls):
        for name1 in cls.input_gen_types1:
            for name2 in cls.input_gen_types2:
                cls.gen_template(name1, name2)


class TestIndexingSimplification(TorchTestCase):
    def test_indexing_simplification(self):
        sizevars = SizeVarAllocator()
        i0 = sympy.Symbol("i0")
        i1 = sympy.Symbol("i1")
        i2 = sympy.Symbol("i2")
        r3 = sympy.Symbol("r3")

        var_ranges = {i0: 3136, i1: 64, i2: 32, r3: 3}
        expr = (
            128 * i2
            + ModularIndexing(i1, 1, 64)
            + 64 * ModularIndexing(i1 + 64 * r3, 64, 2)
        )
        # check that `i1//64` is removed when i1 is always less than 64,
        # and the next simplificaton doesn't happen
        self.assertEqual(
            sizevars.simplify_with_ranges(expr, var_ranges),
            i1 + 128 * i2 + 64 * ModularIndexing(r3, 1, 2),
        )
        # all the modular indexing should be removed when the body cant be larger than the modulus
        var_ranges[r3] = 2
        self.assertEqual(
            sizevars.simplify_with_ranges(expr, var_ranges), i1 + 128 * i2 + 64 * r3
        )

        # small terms should be kept if the rest is not guaranteed to be divisible
        self.assertEqual(
            sizevars.simplify_with_ranges(IndexingDiv(r3 + i2 + i1, 32), var_ranges),
            IndexingDiv(r3 + i2 + i1, 32),
        )

        expr = ModularIndexing(2 * i2 + r3, 1, 64)
        # modular indexing is removed if base is smaller than modulo
        self.assertEqual(sizevars.simplify_with_ranges(expr, var_ranges), 2 * i2 + r3)

        # check the same thing but with symbolic divisor
        self.assertEqual(IndexingDiv(r3 * i0, r3), i0)
        self.assertEqual(ModularIndexing(r3 * i0, r3, 10), ModularIndexing(i0, 1, 10))

        # (10*i) % 10 is always zero and should get optimized away
        self.assertEqual(
            ModularIndexing(i0 + i1 * 10, 1, 10), ModularIndexing(i0, 1, 10)
        )

        # ((20*i)//2) % 10 is always zero and should get optimized away
        self.assertEqual(
            ModularIndexing(i0 + i1 * 20, 2, 10), ModularIndexing(i0, 2, 10)
        )

        # the same things happens with symbolic divisor
        self.assertEqual(
            ModularIndexing(i0 + i1 * i2 * r3, i2, r3), ModularIndexing(i0, i2, r3)
        )

        # Constant fold from divisor into base
        self.assertEqual(ModularIndexing(i0 * 4, 2, 10), ModularIndexing(i0 * 2, 1, 10))
        self.assertEqual(IndexingDiv(i0 * 4, 2), i0 * 2)

        # Nested modular indexing is correctly simplified
        var_ranges = {"i1": 13, "i2": 121}
        expr = ModularIndexing(ModularIndexing(121 * i1 + i2, 1, 784), 1, 28)
        self.assertEqual(sizevars.simplify_with_ranges(expr, var_ranges), expr)
        expr = ModularIndexing(ModularIndexing(121 * i1 + i2, 1, 784) + 1, 1, 28)
        self.assertEqual(sizevars.simplify_with_ranges(expr, var_ranges), expr)
        var_ranges = {"i2": 784}
        expr = ModularIndexing(ModularIndexing(i2, 1, 28), 7, 4)
        expected = IndexingDiv(ModularIndexing(i2, 1, 28), 7)
        self.assertEqual(sizevars.simplify_with_ranges(expr, var_ranges), expected)
        expr = ModularIndexing(ModularIndexing(i2, 1, 28) + 1, 7, 4)
        self.assertEqual(sizevars.simplify_with_ranges(expr, var_ranges), expr)

    def test_indexing_join(self):
        sizevars = SizeVarAllocator()
        i0 = sympy.Symbol("i0")
        i1 = sympy.Symbol("i1")
        i2 = sympy.Symbol("i2")

        # join two ModularIndexing calls into one larger one when possible
        expr1 = ModularIndexing(i0, 1, 32) + 32 * ModularIndexing(i0, 32, 4)
        self.assertEqual(
            sizevars.simplify_with_ranges(expr1, {}), ModularIndexing(i0, 1, 128)
        )

        # it should also work with a scale
        self.assertEqual(
            sizevars.simplify_with_ranges(2 * expr1, {}),
            2 * ModularIndexing(i0, 1, 128),
        )

        # it should work when divisor is not 1
        expr2 = ModularIndexing(i0, 3, 32) + 32 * ModularIndexing(i0, 32 * 3, 4)
        simplified = sizevars.simplify_with_ranges(expr2, {})
        self.assertEqual(simplified, ModularIndexing(i0, 3, 128))
        self.assertEqual(expr2.subs({i0: 39485}), simplified.subs({i0: 39485}))

        # it should not happen in this case as the modulus is wrong
        expr3 = ModularIndexing(i0, 1, 30) + 32 * ModularIndexing(i0, 32, 4)
        self.assertEqual(sizevars.simplify_with_ranges(expr3, {}), expr3)

        # check that it also works with a modulus>1
        expr4 = ModularIndexing(i0, 10, i1) + i1 * ModularIndexing(i0, i1 * 10, i2)
        res0 = expr4.subs({i0: 24056, i1: 13, i2: 19})
        simplified = sizevars.simplify_with_ranges(expr4, {})
        res1 = simplified.subs({i0: 24056, i1: 13, i2: 19})
        self.assertEqual(res0, res1)
        self.assertEqual(simplified, ModularIndexing(i0, 10, i1 * i2))

        # and also works with an offset
        self.assertEqual(
            sizevars.simplify_with_ranges(expr4 + 10, {}),
            ModularIndexing(i0, 10, i1 * i2) + 10,
        )

        # works for ModularIndexing + IndexingDiv
        expr5 = 197 * IndexingDiv(i0, 197) + ModularIndexing(i0, 1, 197)
        simplified = sizevars.simplify_with_ranges(expr5, {})
        self.assertEqual(simplified, i0)
        self.assertEqual(expr5.subs({i0: 39485}), simplified.subs({i0: 39485}))

        # works with a scale
        self.assertEqual(
            sizevars.simplify_with_ranges(2 * expr5, {}),
            2 * i0,
        )

        # divisor != 1
        expr6 = 197 * IndexingDiv(i0, 197 * 3) + ModularIndexing(i0, 3, 197)
        simplified = sizevars.simplify_with_ranges(expr6, {})
        self.assertEqual(simplified, IndexingDiv(i0, 3))
        self.assertEqual(expr6.subs({i0: 39485}), simplified.subs({i0: 39485}))


class CommonTemplate:
    @classmethod
    def install(my_cls, other_cls, suffix):  # noqa: B902
        for name, value in my_cls.__dict__.items():
            if name.startswith("test_"):
                setattr(other_cls, f"{name}_{suffix}", value)

    def test_bool(self):
        def fn(a, b):
            return (
                a + b,
                a * b,
                a & b,
                a | b,
                a ^ b,
                torch.logical_and(a, b),
                torch.logical_or(a, b),
                torch.logical_not(a),
                torch.sign(b),
            )

        self.common(
            fn,
            (
                torch.tensor([True, False, True, False]),
                torch.tensor([False, False, True, True]),
            ),
        )

    def test_add_const_int(self):
        def fn(a):
            return (a + 1,)

        self.common(fn, (torch.randn(32),))

    def test_add_const_float(self):
        def fn(a):
            return (a + 1.5,)

        self.common(fn, (torch.randn(32),))

    def test_add_inplace_permuted(self):
        def fn(x, y):
            return x.add_(y)

        x = torch.ones([2, 12, 13, 17]).transpose(1, 2)
        y = torch.randn([2, 13, 1, 17])

        self.common(fn, (x, y))

    def test_abs(self):
        def fn(a):
            return (a / (torch.abs(a) + 1),)

        self.common(fn, (torch.randn(17),))

    def test_sgn(self):
        def fn(a):
            return torch.sgn(a), torch.sgn(a + 1) - 1

        self.common(fn, [torch.linspace(-10, 10, 41)])

    def test_sgn_extremal(self):
        def fn(a):
            return (torch.sgn(a),)

        self.common(fn, [torch.tensor([np.nan, np.inf, -np.inf, 0])])

    def test_max_min(self):
        def fn(a, b):
            return (torch.maximum(a, b), torch.minimum(a, b))

        self.common(fn, (torch.randn(8), torch.randn(8)))
        t1 = torch.randn(8)
        t1[0] = float("nan")
        t2 = torch.randn(8)
        t2[1] = float("nan")
        self.common(fn, (t1, t2))

    def test_horizonal_fusion1(self):
        def fn(a, b, c):
            return (a + b, a - c, b * c)

        self.common(
            fn, (torch.randn(8, 16, 16), torch.randn(8, 16, 16), torch.randn(1, 16, 1))
        )

    def test_horizonal_fusion2(self):
        def fn(a, b, c):
            return a + 1, b + 2, c + 3

        self.common(fn, (torch.randn(8, 16, 8), torch.randn(8, 16), torch.randn(16, 8)))

    def test_vertical_fusion1(self):
        def fn(sa, ct, p):
            # From torchbench.pyhpc_equation_of_state
            v17 = -3.087032500374211e-7
            v18 = -1.988366587925593e-8
            v19 = -1.061519070296458e-11
            v20 = 1.550932729220080e-10
            t15 = v19 * ct
            t19 = v17 + ct * (v18 + t15) + v20 * sa
            t20 = 1.0 / t19
            t128 = t19 * p
            return t20 + t128

        self.common(
            fn,
            (
                torch.randn(204, 204, 26),
                torch.randn(204, 204, 26),
                torch.randn(26),
            ),
        )
        self.assertEqual(torch._inductor.metrics.generated_kernel_count, 1)

    def test_sum1(self):
        def fn(a, b):
            return ((a + b).sum(-1),)

        self.common(fn, (torch.randn(8, 8), torch.randn(8, 8)))

    def test_sum2(self):
        def fn(a, b):
            return ((a + b).sum([1, 2]), (a + b).sum(-1))

        self.common(fn, (torch.randn(8, 9, 3, 21), torch.randn(8, 9, 3, 21)))

    def test_sum3(self):
        def fn(a, b):
            r1 = a + b
            r2 = r1.sum(-1)
            r3 = torch.squeeze(b) + 10
            return (r1, r2, r3)

        # Mismatched elements: 2 / 10 (20.0%)
        # Greatest absolute difference: 0.0029296875 at index (8,) (up to 1e-05 allowed)
        # Greatest relative difference: 0.0017482517482517483 at index (6,) (up to 0.001 allowed)
        self.common(fn, (torch.randn(10, 10), torch.randn(1, 10)), atol=1e-5, rtol=2e-3)

    def test_sum4(self):
        def fn(a):
            b = a + 1
            c = b.sum(-1)
            d = c + 3
            e = d.sum(-1)
            f = e + 5
            return (f, e, d, c, b)

        self.common(fn, (torch.randn(1, 16, 8, 8),))

    def test_sum5(self):
        def fn(a):
            b = a + 1
            c = b.sum(-1)
            d = c + 3
            e = d.sum(-1)
            f = e + 5
            return (f,)

        self.common(fn, (torch.randn(1, 17, 8, 9),))

    def test_reduction1(self):
        def fn(a):
            return (a.sum(), a.max(), a.min(), a.argmax(), a.argmin())

        self.common(fn, (torch.tensor([float("-inf"), 0.0, float("inf")]),))

    def test_reduction2(self):
        def fn(a):
            # FIXME: a.argmax
            return (a.sum(), a.max(), a.min(), a.argmin())

        self.common(fn, (torch.full((4,), float("inf")),))

    def test_reduction3(self):
        def fn(a):
            # FIXME: a.argmin
            return (a.sum(), a.max(), a.min(), a.argmax())

        self.common(fn, (torch.full((4,), float("-inf")),))

    def test_reduction4(self):
        if self.device == "cpu":
            raise unittest.SkipTest("Non-deterministic CPU results")

        def fn(a):
            return (a.argmax(-1), a.argmin(-1))

        inputs = (torch.ones(128), torch.ones(4, 4, 1))
        for i in inputs:
            self.common(fn, (i,))

    @patch.object(config, "dynamic_shapes", False)
    def test_unroll_small_reduction(self):
        def fn(x):
            val1, index1 = x.min(-1)
            val2, index2 = x.max(-1)
            return (
                val1,
                index1,
                val2,
                index2,
                x.sum(-1),
                (x > 1).any(-1),
                (x > 0).all(-1),
                x.argmin(-1),
                x.argmax(-1),
                x.amin(-1),
                x.amax(-1),
            )

        with patch.object(config, "unroll_reductions_threshold", 8):
            # small sized reductions will get unrolled
            self.common(fn, (torch.randn(8, 3),))
        torch._dynamo.reset()
        with patch.object(config, "unroll_reductions_threshold", 1):
            # make sure things also work if they aren't unrolled
            self.common(fn, (torch.randn(8, 3),))

    def test_multilayer_low_prec(self):
        # fp16 nyi for cpu
        if self.device == "cpu":
            raise unittest.SkipTest("requires CUDA")

        def fn(a):
            return torch.mean(a)

        self.common(fn, ((torch.rand((10, 3, 352, 352), dtype=torch.float16),)))

    def test_expanded_reduction(self):
        if self.device == "cpu":
            raise unittest.SkipTest(
                "https://github.com/pytorch/torchdynamo/issues/1697"
            )

        def fn(x, y):
            z = x * y
            return z.sum((0, 1))

        self.common(fn, (torch.randn(2, 197, 256), torch.randn(2, 1, 256)))

    def test_min_max_reduction(self):
        def fn(a, b):
            return ((a + b).max(), (a + b).min(), torch.amax(a + 1, keepdim=True))

        self.common(fn, (torch.randn(8, 8), torch.randn(8, 8)))

    def test_sum_int(self):
        def fn(x):
            return 2 * x.sum(-1) + x.sum()

        dtypes = torch.bool, torch.uint8, torch.int
        inps = [torch.randint(2, (64,), dtype=dtype) for dtype in dtypes]
        for i in inps:
            self.common(fn, (i,), check_lowp=False)

    def test_sum_dtype(self):
        def fn(x):
            return x * x.sum(-1, dtype=torch.double) + x.sum(dtype=torch.double)

        self.common(fn, (torch.ones(32, 32) * 70,))

    def test_clamp(self):
        def fn(a, b):
            return (a.clamp(-0.1, 0.1), b.clamp(0), torch.clamp(a + b, max=0))

        self.common(fn, (torch.randn(8, 8), torch.randn(8, 8)))

    def test_arange1(self):
        def fn(x):
            rng1 = torch.arange(8 * 8, dtype=torch.float32, device=x.device).view(8, 8)
            rng2 = torch.arange(10, 18, device=x.device)
            tmp = x * rng1
            return tmp, tmp + rng2

        self.common(fn, (torch.randn(8, 8),))

    def test_arange2(self):
        def fn(x):
            rng1 = torch.arange(8, device=x.device)
            return (x + rng1,)

        self.common(fn, (torch.randint(4, (8, 8)),), check_lowp=False)

    def test_arange3(self):
        def fn(x):
            return x + torch.ops.aten.arange.start_step(
                0, 53, 4, dtype=torch.int64, device=x.device
            )

        self.common(fn, (torch.randn(14),))

    def test_arange4(self):
        def fn(x):
            return x - torch.arange(512, -512, -1.0, device=x.device)

        self.common(fn, (torch.randn(1024),))

    def test_linspace(self):
        def fn(x):
            return torch.linspace(0.125, 0.875, 7, device=x.device) + x

        self.common(fn, (torch.randn(1, 7),))

    def test_tensor1(self):
        def fn(x):
            return torch.tensor([1], device=x.device) + x, torch.tensor(
                5, device=x.device
            )

        self.common(fn, (torch.randn(10),))

    def test_tensor2(self):
        def fn(x):
            return torch.tensor(list(range(2, 40, 2)), device=x.device) + x

        self.common(fn, (torch.randn(1),))

    def test_tensor3(self):
        def fn(x):
            return (
                torch.tensor([], device=x.device),
                torch.tensor([1, 2], device=x.device) + 1,
                torch.tensor([1, 2, 3], device=x.device) + 2,
                torch.tensor([1, 2, 3, 4], device=x.device) + x,
            )

        self.common(fn, [torch.randn(4)])

    def test_views1(self):
        def fn1(x, y):
            return (x.view(size2) + y,)

        def fn2(x, y):
            return ((x + 1).view(size2) + y,)

        views = [
            ([5 * 7], [5, 7]),
            ([2 * 3 * 4 * 5 * 6 * 7], [2, 3, 4, 5, 6, 7]),
            ([2 * 3, 4, 5, 6 * 7], [2, 3, 4, 5, 6, 7]),
            ([10 * 5, 20], [10, 5, 20]),
            ([1, 10, 1], [10]),
            ([10, 1, 10, 1, 10], [10, 100]),
            ([2, 2, 2, 2], [4, 4]),
        ]
        for size1, size2 in views:
            self.common(fn1, (torch.randn(size1), torch.randn(size2)))
            self.common(fn2, (torch.randn(size1), torch.randn(size2)))

        for size2, size1 in views:
            self.common(fn1, (torch.randn(size1), torch.randn(size2)))
            self.common(fn2, (torch.randn(size1), torch.randn(size2)))

    def test_views2(self):
        def fn1(x):
            return (x.view(size2) + 1,)

        def fn2(x):
            return ((x * 2).view(size2) + 1,)

        for size1, size2 in [
            ([2, 2, 2, 2], [4, -1]),
            ([10, 1, 10, 1, 10], [-1, 100]),
            ([10 * 5, 20], [10, -1, 20]),
        ]:
            self.common(fn1, (torch.randn(size1),))
            self.common(fn2, (torch.randn(size1),))

    def test_views3(self):
        # example taken from hf_BigBird
        def forward(arg1, arg2):
            index = torch.ops.aten.index(arg1, [arg2])
            view_1 = torch.ops.aten.view(index, [1, 2232, 64])
            view_2 = torch.ops.aten.view(view_1, [1, 12, 62, 192])
            return view_2

        self.common(
            forward,
            (
                rand_strided((64, 64), (64, 1), torch.float32),
                rand_strided((2232,), (1,), torch.int64),
            ),
        )

    def test_relu(self):
        def fn(a, b):
            return (torch.relu(a), torch.relu(a + b) / 10)

        self.common(fn, (torch.randn(8, 8), torch.randn(8, 8)))

    def test_exp(self):
        def fn(a, b):
            return (torch.exp(a), torch.exp(a + b))

        self.common(fn, (torch.randn(8, 8), torch.randn(8, 8)))

    def test_sigmoid(self):
        def fn(a, b):
            return (torch.sigmoid(a), torch.sigmoid(a + b))

        self.common(fn, (torch.randn(8, 8), torch.randn(8, 8)))

    def test_round(self):
        def fn(a, b):
            return torch.round(a), torch.round(b + 1), torch.round(a, decimals=2)

        # without manual_seed, there is some chance this test fails due to:
        # https://github.com/openai/triton/issues/530
        torch.manual_seed(0)

        # with *100 we are always getting a number exactly at .5 which we don't do right in half
        self.common(fn, (torch.randn(8, 8) * 100, torch.randn(8, 8) * 10))

    def test_round_correctness(self):
        if self.device == "cuda":
            raise unittest.SkipTest("need to debug tl.libdevice on A100/V100")

        def fn(a):
            return torch.round(a)

        self.common(
            fn,
            [torch.arange(-10, 10, 0.1, dtype=torch.float64)],
            check_lowp=False,
        )

    def test_silu(self):
        def fn(a):
            return (torch.nn.functional.silu(a),)

        self.common(fn, (torch.randn(8, 8),))

    # TODO(voz): Re-enable this test ASAP https://github.com/pytorch/pytorch/issues/82763
    @unittest.skip("Skipping due to op bugs")
    def test_nan_to_num(self):
        def fn(a):
            return (
                torch.nan_to_num(a),
                torch.nan_to_num(a, nan=3.0),
                torch.nan_to_num(a, nan=None),
                torch.nan_to_num(a, posinf=4.0),
                torch.nan_to_num(a, neginf=5.0),
                torch.nan_to_num(a, nan=3.0, posinf=4.0, neginf=5.0),
            )

        self.common(
            fn,
            (torch.tensor((float("nan"), float("inf"), float("-inf"), 1.0)),),
            check_lowp=False,  # a much more elaborate test is required to match finfo max's for float and half
        )

    def test_div1(self):
        def fn(a, b):
            return (
                aten.div(a, b, rounding_mode=None),
                aten.div(a, b, rounding_mode="floor"),
                aten.div(a, b, rounding_mode="trunc"),
                a / b,
                a // b,
            )

        self.common(fn, (torch.randn(8, 8) * 100, torch.randn(8, 8) * 100))

    def test_div2(self):
        def fn(a, b):
            return (
                aten.div(a, b, rounding_mode=None),
                aten.div(a, b, rounding_mode="floor"),
                aten.div(a, b, rounding_mode="trunc"),
                a / b,
                a // b,
            )

        self.common(fn, (torch.randint(-100, 100, [8, 8]), 100 * torch.randn(8, 8)))

    def test_div3(self):
        def fn(a, b):
            return (
                aten.div(a, b, rounding_mode=None),
                aten.div(a, b, rounding_mode="floor"),
                aten.div(a, b, rounding_mode="trunc"),
                a / b,
                a // b,
            )

        a = torch.randint(1, 100, [8, 8])
        self.common(fn, (a * 2, a))

    def test_div4(self):
        def fn(a, b):
            return (
                aten.div(a, b, rounding_mode=None),
                aten.div(a, b, rounding_mode="floor"),
                aten.div(a, b, rounding_mode="trunc"),
                a / b,
                a // b,
            )

        self.common(
            fn,
            (torch.randint(-100, 0, [8, 8]), torch.randint(1, 10, [8, 8])),
        )

    def test_div5(self):
        def fn(a, b):
            return (
                aten.div(a, b, rounding_mode=None),
                aten.div(a, b, rounding_mode="floor"),
                aten.div(a, b, rounding_mode="trunc"),
                a / b,
                a // b,
            )

        # divide a scalar
        self.common(fn, (torch.randint(-100, 0, [8, 8]), 16))

    def test_div6(self):
        def fn(a, b):
            return (
                aten.div(a, b, rounding_mode=None),
                aten.div(a, b, rounding_mode="floor"),
                aten.div(a, b, rounding_mode="trunc"),
                a / b,
                a // b,
            )

        # treat boolean as integer
        self.common(
            fn,
            (torch.ones([8, 8], dtype=torch.bool), torch.randint(-100, -1, [8, 8])),
        )

    def test_div7(self):
        def fn(a, b):
            return (
                aten.div(a, b, rounding_mode=None),
                aten.div(a, b, rounding_mode="floor"),
                aten.div(a, b, rounding_mode="trunc"),
                a / b,
                a // b,
            )

        self.common(
            fn,
            (
                torch.randint(2**32, 2**40, [100, 100]),
                torch.randint(-10, -1, [100, 100]),
            ),
        )

    def test_div8(self):
        def fn(a, b):
            return (
                aten.div(a, b, rounding_mode=None),
                aten.div(a, b, rounding_mode="floor"),
                aten.div(a, b, rounding_mode="trunc"),
                a / b,
                a // b,
            )

        self.common(fn, (1024, 100))

    def test_div_zero_dim(self):
        def fn(a, b):
            return (
                aten.div(a, b, rounding_mode=None),
                aten.div(a, b, rounding_mode="floor"),
                aten.div(a, b, rounding_mode="trunc"),
                a / b,
                a // b,
            )

        for dtype in (torch.float32, torch.int64):
            self.common(
                fn,
                (
                    make_tensor(10, device="cpu", dtype=dtype),
                    make_tensor((), device="cpu", dtype=dtype, exclude_zero=True),
                ),
            )
            self.common(
                fn,
                (
                    make_tensor((), device="cpu", dtype=dtype),
                    make_tensor(10, device="cpu", dtype=dtype, exclude_zero=True),
                ),
            )

    def test_div_prim(self):
        def fn(a, b):
            return (torch.ops.prims.div(a, b),)

        for dtype in (torch.float32, torch.int64):
            self.common(
                fn,
                (
                    make_tensor(100, device="cpu", dtype=dtype),
                    make_tensor(100, device="cpu", dtype=dtype, exclude_zero=True),
                ),
            )

    def test_both_scalars(self):
        def fn(a, b):
            return (
                aten.add(a, b),
                aten.add(b, a),
                aten.sub(a, b),
                aten.sub(b, a),
                aten.mul(a, b),
                aten.mul(b, a),
            )

        self.common(fn, (4, 3.3), reference_in_float=False)

    def test_sum_keepdims(self):
        def fn(a, b):
            return (torch.sum(a + b, -1, keepdim=True),)

        self.common(fn, (torch.randn(8, 8), torch.randn(8, 8)))

    def test_softmax(self):
        def fn(a, b):
            return (torch.softmax(a + b, -1), torch.softmax(a, 0), torch.softmax(b, 1))

        self.common(fn, (torch.randn(8, 8), torch.randn(8, 8)))

    def test_log_softmax(self):
        def fn(a, b):
            return (F.log_softmax(a + b, -1), F.log_softmax(a, 0), F.log_softmax(b, 1))

        self.common(fn, (torch.randn(8, 8), torch.randn(8, 8)))

    def test_transpose(self):
        def fn(a, b):
            return (
                torch.t(a) + b,
                torch.transpose(b * 2, 0, 1) + 10,
            )

        self.common(fn, (torch.randn(8, 8), torch.randn(8, 8)))

    def test_permute(self):
        def fn(a):
            return (
                torch.permute(a + 1, [2, 1, 4, 0, 3]) + 2,
                torch.permute(a, [2, 1, 4, 0, 3]) + 2,
            )

        self.common(fn, (torch.randn(2, 2, 2, 2, 2),))

    def test_expand(self):
        def fn(a):
            return (
                (a + 1).expand(3, 4, 2, 3, 2) + 2,
                a.expand(2, 1, 2, 3, 2) + 2,
            ), a.expand(2, -1, 5, -1)

        self.common(fn, (torch.randn(2, 1, 2),))

    def test_squeeze1(self):
        def fn(a):
            return ((a + 1).squeeze() + 2, a.squeeze() + 2)

        self.common(fn, (torch.randn(1, 2, 1, 2, 2, 1, 1),))

    def test_squeeze2(self):
        def fn(a):
            return ((a + 1).squeeze(-1).squeeze(2) + 2, a.squeeze(0) + 2)

        self.common(fn, (torch.randn(1, 2, 1, 2, 2, 2, 1),))

    def test_simplify_loops(self):
        def fn(a, b):
            return a + b

        self.common(
            fn,
            (
                torch.randn(2, 3, 4, 5, 6),
                torch.randn(4, 2, 3, 5, 6).permute(1, 2, 0, 3, 4),
            ),
        )

    def test_unsqueeze(self):
        def fn(a):
            return (
                torch.unsqueeze(a + 1, -1) + 2,
                torch.unsqueeze(a, 2) + 2,
                torch.unsqueeze(a + 1, 0) + 2,
                torch.unsqueeze(a, -2) + 2,
            )

        self.common(
            fn,
            (
                torch.randn(
                    2,
                    2,
                    2,
                    2,
                ),
            ),
        )

    def test_unsqueeze_inplace(self):
        def fn(a):
            tmp1 = a + 1
            aten.unsqueeze_(tmp1, 2)
            tmp2 = aten.unsqueeze_(a + 1, 0) + 2
            return (tmp1, tmp2)

        self.common(
            fn,
            (
                torch.randn(
                    2,
                    2,
                    2,
                    2,
                ),
            ),
        )

    def test_addmm(self):
        def fn(a, b, c):
            return (torch.addmm(a + 1, b + 2, c + 3) + 4,)

        self.common(
            fn,
            (
                torch.randn(8, 8),
                torch.randn(8, 8),
                torch.randn(8, 8),
            ),
        )

    def test_linear1(self):
        mod = torch.nn.Sequential(
            torch.nn.Linear(8, 16),
            torch.nn.Sigmoid(),
            ToTuple(),
        )
        self.common(mod, (torch.randn(2, 8),))

    def test_linear2(self):
        mod = torch.nn.Sequential(
            torch.nn.Linear(8, 8),
            torch.nn.ReLU(),
            torch.nn.Linear(8, 8),
            torch.nn.ReLU(),
            torch.nn.Linear(8, 8),
            torch.nn.ReLU(),
            torch.nn.Linear(8, 8),
            torch.nn.ReLU(),
        )
        self.common(mod, (torch.randn(2, 8),))

    def test_bmm1(self):
        def fn(a, b):
            return (
                torch.bmm(a, b),
                torch.bmm(a + 1, b + 2) + 3,
            )

        self.common(
            fn,
            (
                torch.randn(2, 8, 8),
                torch.randn(2, 8, 8),
            ),
            check_lowp=False,
        )
        self.common(
            fn,
            (
                torch.randn(1, 16, 8),
                torch.randn(1, 8, 10),
            ),
            check_lowp=False,
        )

    def test_bmm2(self):
        def fn(a, b):
            return torch.bmm(a.permute(0, 2, 1), b)

        self.common(
            fn,
            (
                torch.randn(1, 8, 8),
                torch.randn(1, 8, 8),
            ),
            check_lowp=False,
        )

    # For gpu path, there has a accurcy issue,
    @unittest.skipIf(HAS_CUDA, "only support cpu conv  bn test")
    def test_conv_bn_fuse(self):
        input_shapes = {1: (112,), 2: (112, 112), 3: (55, 55, 55)}
        conv_modules = {1: torch.nn.Conv1d, 2: torch.nn.Conv2d, 3: torch.nn.Conv3d}
        bn_modules = {
            1: torch.nn.BatchNorm1d,
            2: torch.nn.BatchNorm2d,
            3: torch.nn.BatchNorm3d,
        }
        options = itertools.product(
            [1, 2, 3],
            [True, False],
            [1, 3],
            [1, 2],
            [1, 4],
        )

        for (
            dim,
            bias,
            kernel_size,
            dilation,
            groups,
        ) in options:
            oC = 32 * groups
            iC = 3 * groups
            x_shape = (1, iC) + input_shapes[dim]
            mod = torch.nn.Sequential(
                conv_modules[dim](
                    iC,
                    oC,
                    kernel_size=kernel_size,
                    dilation=dilation,
                    groups=groups,
                    bias=bias,
                ),
                bn_modules[dim](oC),
            ).eval()
            test_memory_format = [torch.contiguous_format]
            # TODO: GPU path doesn't support channels_last now.
            if not HAS_CUDA and dim > 1:
                channels_last = (
                    torch.channels_last if dim == 2 else torch.channels_last_3d
                )
                test_memory_format.append(channels_last)
            for memory_format in test_memory_format:
                v = torch.randn(x_shape, dtype=torch.float32).to(
                    memory_format=memory_format
                )
                with torch.no_grad():
                    self.common(
                        mod,
                        (v,),
                    )

    @unittest.skipIf(HAS_CUDA, "only support cpu conv2d unary test")
    def test_conv2d_packed(self):
        x_shape = (1, 3, 56, 56)
        mod = torch.nn.Sequential(torch.nn.Conv2d(3, 64, 3, 3)).eval()
        v = torch.randn(x_shape, dtype=torch.float32)
        with torch.no_grad():
            self.common(
                mod,
                (v,),
            )

    # For gpu path, there has a accurcy issue,
    # see https://github.com/pytorch/pytorch/issues/87745.
    @unittest.skipIf(HAS_CUDA, "only support cpu conv2d unary test")
    def test_conv2d_unary(self):
        test_memory_format = [torch.contiguous_format, torch.channels_last]
        options = itertools.product(
            unary_list,
            [True, False],
            [1, 3],
            [1, 2],
            [1, 4],
            ["same", 0],
            test_memory_format,
        )

        for (
            unary_fn,
            bias,
            kernel_size,
            dilation,
            groups,
            padding,
            memory_format,
        ) in options:
            oC = 32 * groups
            iC = 3 * groups
            x_shape = (1, iC, 112, 112)
            mod = torch.nn.Sequential(
                torch.nn.Conv2d(
                    iC,
                    oC,
                    kernel_size=kernel_size,
                    padding=padding,
                    dilation=dilation,
                    groups=groups,
                    bias=bias,
                ),
                unary_fn,
            ).eval()

            # TODO: add bf16 test for cpu path?
            # TODO: this test fails when requires_grad=False
            v = (
                torch.randn(x_shape, dtype=torch.float32, requires_grad=True)
                .add(1)
                .to(memory_format=memory_format)
            )
            with torch.no_grad():
                self.common(
                    mod,
                    (v,),
                )

    # For gpu path, there has a accurcy issue,
    # see https://github.com/pytorch/pytorch/issues/87745.
    @unittest.skipIf(HAS_CUDA, "only support cpu conv2d binary test")
    def test_conv2d_binary(self):
        class M(torch.nn.Module):
            def __init__(
                self,
                binary_fn,
                in_channels,
                out_channels,
                dilation,
                groups,
                padding,
                bias,
                has_relu,
                **kwargs,
            ):
                super(M, self).__init__()
                self.conv1 = torch.nn.Conv2d(
                    in_channels,
                    out_channels,
                    dilation=dilation,
                    groups=groups,
                    padding=padding,
                    bias=bias,
                    **kwargs,
                )
                self.conv2 = torch.nn.Sequential(
                    torch.nn.Conv2d(
                        in_channels,
                        out_channels,
                        dilation=dilation,
                        groups=groups,
                        padding=padding,
                        bias=bias,
                        **kwargs,
                    )
                )
                self.binary_fn = binary_fn
                self.relu = torch.nn.ReLU() if has_relu else torch.nn.Identity()

            def forward(self, x):
                x1 = self.conv1(x)
                x2 = self.conv2(x)
                return self.relu(self.binary_fn(x1, x2))

        test_memory_format = [torch.contiguous_format, torch.channels_last]
        options = itertools.product(
            binary_list,
            [True, False],
            [True, False],
            [1, 3],
            [1, 2],
            [1, 4],
            ["same", 0],
            test_memory_format,
        )

        for (
            binary_fn,
            has_relu,
            bias,
            kernel_size,
            dilation,
            groups,
            padding,
            memory_format,
        ) in options:
            oC = 32 * groups
            iC = 3 * groups
            x_shape = (1, iC, 112, 112)
            mod = M(
                binary_fn,
                iC,
                oC,
                dilation,
                groups,
                padding,
                bias,
                has_relu,
                kernel_size=kernel_size,
            ).eval()
            mod = mod.to(memory_format=memory_format)
            # TODO: add bf16 test
            v = torch.randn(x_shape, dtype=torch.float32).to(
                memory_format=memory_format
            )
            with torch.no_grad():
                self.common(
                    mod,
                    (v,),
                )

    def test_linear_packed(self):
        options = itertools.product([[2, 3, 10], [2, 10]], [True, False])
        for input_shape, bias in options:
            mod = torch.nn.Sequential(
                torch.nn.Linear(input_shape[-1], 30, bias=bias)
            ).eval()

            v = torch.randn(input_shape)
            with torch.no_grad():
                self.common(
                    mod,
                    (v,),
                )

    def test_linear_unary(self):
        options = itertools.product(unary_list, [[2, 3, 10], [2, 10]], [True, False])
        dtype = torch.bfloat16
        if has_bf16_support():
            for eltwise_fn, input_shape, bias in options:
                mod = torch.nn.Sequential(
                    torch.nn.Linear(input_shape[-1], 30, bias=bias), eltwise_fn
                ).eval()

                # only fuse for linear when the dtype is bf16
                mod = mod.to(dtype)
                v = torch.randn(input_shape).to(dtype)
                with torch.no_grad():
                    self.common(
                        mod,
                        (v,),
                    )

    def test_linear_binary(self):
        class M(torch.nn.Module):
            def __init__(self, eltwise_fn, in_channels, out_channels, bias, **kwargs):
                super(M, self).__init__()
                self.linear = torch.nn.Linear(
                    in_channels, out_channels, bias=bias, **kwargs
                )
                self.eltwise = eltwise_fn

            def forward(self, x, y):
                x = self.linear(x)
                x = self.eltwise(x, y)
                return x

        options = itertools.product(binary_list, [[2, 3, 10], [2, 10]], [True, False])
        dtype = torch.bfloat16
        out_feature = 30
        if has_bf16_support():
            for binary_ops, input_shape, bias in options:
                mod = M(binary_ops, input_shape[-1], out_feature, bias).eval()

                # only fuse for linear when the dtype is bf16
                mod = mod.to(dtype)
                v = torch.randn(input_shape).to(dtype)
                other = torch.randn(input_shape[:-1] + [out_feature]).to(dtype)
                with torch.no_grad():
                    self.common(mod, (v, other), atol=2e-3, rtol=0.016)

    def test_gather1(self):
        def fn(a, b):
            return (
                torch.gather(a.expand([4, 5, 10, 6]), 3, b + 1),
                torch.gather(a.expand([4, 5, 10, 6]), -1, b + 1),
            )

        self.common(
            fn,
            (
                torch.randn([1, 1, 10, 6]),
                torch.randint(5, [4, 5, 10, 1], dtype=torch.int64),
            ),
        )

    def test_gather2(self):
        # 0d tensor
        def fn(a, b):
            return torch.gather(a, 0, b) + torch.gather(a, -1, b)

        x = torch.tensor(123)
        y = torch.tensor(0)
        self.assertEqual(fn(x, y), x + x)

    def test_slice1(self):
        def fn(a):
            return (
                a[:, :10, 0] + a[:, 10:, 0],
                (a + 1)[:, :10, 0] + (a + 1)[:, 10:, 0],
            )

        self.common(
            fn,
            (torch.randn([2, 20, 2]),),
        )

    def test_slice2(self):
        def fn(a):
            return (
                a[:-1, ::2, -1] + a[-1:, 1::2, -2],
                (a + 1)[:-1, ::2, -1] + (a + 2)[-1:, 1::2, -2],
            )

        self.common(
            fn,
            (torch.randn([2, 20, 2]),),
        )

    def test_split_with_sizes(self):
        def fn(a, sizes):
            return [t + 1.0 for t in torch.split(a * 2.0, sizes, -1)]

        self.common(fn, (torch.randn(2, 2, 10), [3, 3, 4]))
        self.common(fn, (torch.randn(2, 2, 10), [4, 3, 3]))
        self.common(fn, (torch.randn(2, 2, 10), [1, 2, 3, 4]))

    def test_split(self):
        def fn(a):
            t = torch.split(a, 3, -1)
            return (t[0], t[1], t[2], t[3])

        def fn2(a):
            return fn(a + 1)

        self.common(
            fn,
            (torch.randn([2, 2, 10]),),
        )

        self.common(
            fn2,
            (torch.randn([2, 2, 10]),),
        )

    def test_to_dtype(self):
        def fn(a, b):
            return (
                aten._to_copy(a, dtype=6),
                aten._to_copy(b + 1, dtype=6),
                aten.to(b, torch.float64),
                aten.to(b, torch.bool),
            )

        self.common(
            fn,
            (
                torch.randn([2, 2, 10]),
                torch.randn([2, 2, 10], dtype=torch.float64),
            ),
        )

    @requires_cuda()
    def test_to_device(self):
        def fn(a):
            if a.device.type == "cpu":
                return aten._to_copy(a, device=torch.device("cuda"), dtype=6, layout=0)
            else:
                return aten._to_copy(a, device=torch.device("cpu"), dtype=6, layout=0)

        self.common(
            fn,
            (torch.randn([2, 2, 10]),),
        )

    @requires_cuda()
    def test_to_device_constant(self):
        def fn(a):
            d1 = a.device.type
            if d1 == "cpu":
                d2 = "cuda"
            else:
                d2 = "cpu"

            const1 = torch.as_tensor(list(range(64)), device=d2)
            return (
                torch.arange(10, device=d2).to(d1) + a,
                const1.to(d1),
                (const1 + 1).to(d1),
            )

        self.common(
            fn,
            (torch.randn([10]),),
        )

    @requires_cuda()
    def test_multi_device(self):
        def fn(x):
            x = x + 1
            x = x + 2
            x = x.cuda()
            x = x + 3
            x = x + 4
            x = x.cpu()
            x = x + 5
            x = x + 6
            x = x.cuda()
            x = x + 7
            x = x + 8
            x = x.cpu()
            x = x + 9
            x = x + 10
            return x

        self.common(
            fn,
            (torch.randn([2, 2, 10]),),
            check_lowp=False,  # cpu doesn't understand fp16, and there are explicit .cpu() calls
        )

    def test_unbind(self):
        def fn(a):
            return torch.unbind(a), torch.unbind(a, -1)

        self.common(
            fn,
            (torch.randn([4, 4, 4]),),
        )

    def test_convolution1(self):
        m = torch.nn.Sequential(
            torch.nn.Conv2d(5, 6, [3, 3]),
            torch.nn.ReLU(),
            ToTuple(),
        )

        self.common(
            m,
            (torch.randn([2, 5, 16, 16]),),
            # Mismatched elements: 10 / 2352 (0.4%)
            # Greatest absolute difference: 5.7220458984375e-05 at index (0, 3, 12, 12) (up to 1e-05 allowed)
            # Greatest relative difference: 0.06512477175897748 at index (0, 4, 11, 9) (up to 0.001 allowed)
            atol=6e-5,
            rtol=0.001,
        )

    def test_convolution2(self):
        def fn(x, w, b):
            # transposed conv
            return (aten.convolution(x, w, b, [4], [0], [1], True, [0], 1),)

        self.common(
            fn,
            (
                torch.randn([2, 32, 90]),
                torch.randn([32, 16, 8]),
                torch.randn([16]),
            ),
            check_lowp=False,
        )

    @unittest.skipIf(HAS_CUDA, "only support cpu channels_last")
    def test_conv2d_channels_last(self):
        m = torch.nn.Sequential(
            torch.nn.Conv2d(3, 3, 1, 1),
            ToTuple(),
        )
        # only weight is channels_last
        self.common(
            m.to(memory_format=torch.channels_last),
            (torch.randn([2, 3, 16, 16]),),
            check_lowp=False,
        )
        # only activation is channels_last
        self.common(
            m,
            (torch.randn([2, 3, 16, 16]).to(memory_format=torch.channels_last),),
            check_lowp=False,
        )
        # activation and weight are all channels_last
        self.common(
            m.to(memory_format=torch.channels_last),
            (torch.randn([2, 3, 16, 16]).to(memory_format=torch.channels_last),),
            check_lowp=False,
        )

    def test_conv2d_backward_channels_last(self):
        def fn(grad_output, inp, weight):
            convolution_backward_8 = torch.ops.aten.convolution_backward.default(
                grad_output,
                inp,
                weight,
                [320],
                [1, 1],
                [0, 0],
                [1, 1],
                False,
                [0, 0],
                1,
                [True, True, True],
            )
            return convolution_backward_8

        # only weight is channels_last
        self.common(
            fn,
            (
                torch.randn([2, 320, 8, 8]),
                torch.randn([2, 2048, 8, 8]),
                torch.randn([320, 2048, 1, 1]).to(memory_format=torch.channels_last),
            ),
            check_lowp=False,
        )

    @unittest.skipIf(HAS_CUDA, "only support cpu channels_last")
    def test_conv3d_channels_last(self):
        m = torch.nn.Sequential(
            torch.nn.Conv3d(3, 3, 1, 1),
            ToTuple(),
        )
        # only weight is channels_last
        self.common(
            m.to(memory_format=torch.channels_last_3d),
            (torch.randn([2, 3, 16, 16, 16]),),
        )
        # only activation is channels_last
        self.common(
            m,
            (torch.randn([2, 3, 16, 16, 16]).to(memory_format=torch.channels_last_3d),),
        )
        # activation and weight are all channels_last
        self.common(
            m.to(memory_format=torch.channels_last_3d),
            (torch.randn([2, 3, 16, 16, 16]).to(memory_format=torch.channels_last_3d),),
        )

    def test_adaptive_avg_pool2d1(self):
        def fn(x):
            return aten._adaptive_avg_pool2d(x, (6, 6)), aten._adaptive_avg_pool2d(
                x + 1, (2, 5)
            )

        self.common(
            fn,
            (torch.randn(2, 4, 16, 16),),
            check_lowp=False,
        )

        # lowering to avg_pool2d case
        self.common(
            fn,
            (torch.randn(2, 4, 3, 3),),
        )

        # no-op case
        self.common(
            fn,
            (torch.randn(2, 4, 6, 6),),
        )

    def test_adaptive_avg_pool2d2(self):
        # Big kernel size, use fallback
        def fn(x):
            return aten._adaptive_avg_pool2d(x, (4, 4))

        torch._inductor.metrics.generated_kernel_count = 0
        self.common(
            fn,
            (torch.randn(2, 4, 21, 21),),
            check_lowp=False,
        )
        self.assertEqual(torch._inductor.metrics.generated_kernel_count, 0)

    def test_max_pool2d1(self):
        def fn(x):
            return aten.max_pool2d_with_indices(x, [3, 3], [2, 2])

        self.common(
            fn,
            (torch.randn(2, 4, 16, 16),),
        )

    def test_max_pool2d2(self):
        def fn(x):
            return aten.max_pool2d_with_indices(x, [3, 3], [2, 2])

        self.common(
            fn,
            (torch.randn([16, 64, 55, 55]),),
        )

    def test_max_pool2d3(self):
        def fn(x):
            # with padding
            return aten.max_pool2d_with_indices(x, [3, 3], [2, 2], [1, 1])

        self.common(
            fn,
            (-torch.arange(1 * 8 * 8, dtype=torch.float32).view(1, 1, 8, 8),),
        )

    def test_max_pool2d4(self):
        def fn(x):
            # with padding
            return aten.max_pool2d_with_indices(x, [3, 3], [2, 2], [0, 0], [1, 1], True)

        self.common(
            fn,
            (torch.randn([2, 8, 111, 111]),),
        )

    def test_max_pool2d5(self):
        def fn(x):
            return aten.max_pool2d_with_indices(x, [3, 3], [])

        self.common(
            fn,
            (torch.randn([16, 64, 55, 55]),),
        )

    def test_max_pool2d6(self):
        # Too big kernel size, use fallback
        def fn(x):
            return aten.max_pool2d_with_indices(x, [13, 13], [])

        torch._inductor.metrics.generated_kernel_count = 0
        self.common(
            fn,
            (torch.randn([16, 64, 55, 55]),),
        )
        self.assertEqual(torch._inductor.metrics.generated_kernel_count, 0)

    def test_avg_pool2d1(self):
        def fn(x):
            return aten.avg_pool2d(x, [3, 3], [2, 2])

        self.common(
            fn,
            (torch.randn(2, 4, 16, 16),),
        )

    def test_avg_pool2d2(self):
        def fn(x):
            return aten.avg_pool2d(x, [3, 3], [2, 2])

        self.common(
            fn,
            (torch.randn([16, 64, 55, 55]),),
        )

    def test_avg_pool2d3(self):
        def fn(x):
            return aten.avg_pool2d(x, [3, 3], [2, 2], [1, 1])

        self.common(
            fn,
            (-torch.arange(1 * 8 * 8, dtype=torch.float32).view(1, 1, 8, 8),),
        )

    def test_avg_pool2d4(self):
        def fn(x):
            return aten.avg_pool2d(x, [3, 3], [2, 2], [0, 0], True)

        self.common(
            fn,
            (torch.randn([2, 8, 111, 111]),),
        )

    def test_avg_pool2d5(self):
        def fn(x):
            return aten.avg_pool2d(x, [3, 3], [2, 2], [1, 1], count_include_pad=False)

        self.common(
            fn,
            (-torch.arange(1 * 8 * 8, dtype=torch.float32).view(1, 1, 8, 8),),
        )

    def test_avg_pool2d6(self):
        def fn(x):
            return aten.avg_pool2d(x, [3, 3], [2, 2], [1, 1], divisor_override=3)

        self.common(
            fn,
            (-torch.arange(1 * 8 * 8, dtype=torch.float32).view(1, 1, 8, 8),),
        )

    def test_avg_pool2d7(self):
        # Large kernel size, use fallback
        def fn(x):
            return aten.avg_pool2d(x, [13, 13], [1, 1], [0, 0])

        torch._inductor.metrics.generated_kernel_count = 0
        self.common(
            fn,
            (-torch.arange(1 * 24 * 24, dtype=torch.float32).view(1, 1, 24, 24),),
        )
        self.assertEqual(torch._inductor.metrics.generated_kernel_count, 0)

    def test_alexnet_prefix(self):
        def forward(arg6, arg7, arg16):
            convolution = torch.ops.aten.convolution(
                arg16, arg7, arg6, [4, 4], [2, 2], [1, 1], False, [0, 0], 1
            )
            relu = torch.ops.aten.relu(convolution)
            max_pool2d_with_indices = torch.ops.aten.max_pool2d_with_indices(
                relu, [3, 3], [2, 2]
            )
            getitem = max_pool2d_with_indices[0]
            return (getitem,)

        self.common(
            forward,
            (
                rand_strided((64,), (1,), torch.float32, "cpu"),
                rand_strided((64, 3, 11, 11), (363, 121, 11, 1), torch.float32, "cpu"),
                rand_strided(
                    (16, 3, 224, 224), (150528, 50176, 224, 1), torch.float32, "cpu"
                ),
            ),
            # Mismatched elements: 127 / 746496 (0.0%)
            # Greatest absolute difference: 0.0009765625 at index (1, 62, 7, 16) (up to 1e-05 allowed)
            # Greatest relative difference: 0.05187467899332306 at index (14, 18, 11, 0) (up to 0.001 allowed)
            atol=1e-3,
            rtol=0.001,
        )

    def test_elu(self):
        def fn(x):
            return aten.elu(x, 1.6732632423543772, 1.0507009873554805) + 2, aten.elu(
                x + 1, 2, 3, 4
            )

        self.common(
            fn,
            (torch.randn([16, 16]),),
        )

    def test_tanh(self):
        def fn(x):
            return aten.tanh(x) + 2, aten.tanh(x + 1)

        self.common(
            fn,
            (torch.randn([16, 16]),),
        )

    def test_lgamma(self):
        def fn(x):
            return aten.lgamma(x) + 2, aten.cos(x + 1)

        self.common(
            fn,
            (torch.randn([16, 16]),),
        )

    def test_cos(self):
        def fn(x):
            return aten.cos(x) + 2, aten.cos(x + 1)

        self.common(
            fn,
            (torch.randn([16, 16]),),
        )

    def test_sin(self):
        def fn(x):
            return aten.sin(x) + 2, aten.sin(x + 1)

        self.common(
            fn,
            (torch.randn([16, 16]),),
        )

    def test_repeat(self):
        def fn(x):
            return (
                x.repeat(2, 2, 3, 1),
                x.repeat(8, 1, 1, 1),
                x.repeat(2, 1, 1, 1, 1, 1),
            )

        self.common(
            fn,
            (torch.randn([1, 2, 4, 8]),),
        )

    def test_embedding(self):
        m = torch.nn.Sequential(
            torch.nn.Embedding(10, 4, padding_idx=0),
            torch.nn.ReLU(),
            ToTuple(),
        )

        self.common(
            m,
            (torch.randint(10, [2, 8]),),
        )

    def test_mean(self):
        def fn(x):
            return (
                x.mean(),
                x.mean(-1),
                torch.mean(x, -2, keepdim=True),
                x.mean([0, 1]),
            )

        self.common(
            fn,
            (torch.randn([1, 2, 4, 8]),),
        )

    def test_var_mean(self):
        def fn(x):
            return (
                *torch.var_mean(x, -1),
                *torch.var_mean(x, [1, 3]),
            )

        self.common(
            fn,
            (torch.randn([1, 2, 4, 8]),),
        )

    @patch.object(config, "pick_loop_orders", True)
    def test_transposed_propagates(self):
        @torch._dynamo.optimize("inductor", nopython=True)
        def fn(x, y):
            return x + y

        a = torch.randn(1, 4, 4, 4, device=self.device).permute(0, 2, 3, 1)
        b = torch.randn(4, 4, 4, device=self.device).permute(1, 2, 0)
        c = fn(a, b)
        self.assertEqual(a.stride(), c.stride())
        self.assertEqual(c.stride()[2], 1)

    @requires_cuda()
    @patch.object(config.triton, "convolution", "triton")
    @patch.object(config.triton, "dense_indexing", "True")
    def test_triton_conv(self):
        @torch._dynamo.optimize("inductor", nopython=True)
        def triton_conv(
            x,
            w,
            bias,
            stride,
            padding,
            dilation,
            groups,
        ):
            y = torch.conv2d(x, w, bias, stride, padding, dilation, groups)
            return y

        stride, padding, dilation, groups = (1, 1), (0, 0), (1, 1), 1
        dtype = torch.float32
        x = torch.randn((32, 128, 32, 32), dtype=dtype, device=self.device)
        w = torch.randn((32, 128, 1, 1), dtype=dtype, device=self.device)
        bias = torch.randn((32), dtype=dtype, device=self.device)

        y = triton_conv(x, w, bias, stride, padding, dilation, groups)
        y_correct = torch.conv2d(x, w, bias, stride, padding, dilation, groups)
        self.assertTrue(same(y, y_correct, cos_similarity=True, tol=0.1))

    @requires_cuda()
    @patch.object(config.triton, "convolution", "autotune")
    @patch.object(config.triton, "dense_indexing", "True")
    def test_conv_autotune(self):
        @torch._dynamo.optimize("inductor", nopython=True)
        def triton_conv(
            x,
            w,
            bias,
            stride,
            padding,
            dilation,
            groups,
        ):
            y = torch.conv2d(x, w, bias, stride, padding, dilation, groups)
            return y

        stride, padding, dilation, groups = (1, 1), (0, 0), (1, 1), 1
        dtype = torch.float32
        x = torch.randn((32, 128, 32, 32), dtype=dtype, device=self.device)
        w = torch.randn((32, 128, 1, 1), dtype=dtype, device=self.device)
        bias = torch.randn((32), dtype=dtype, device=self.device)

        y = triton_conv(x, w, bias, stride, padding, dilation, groups)
        y_correct = torch.conv2d(x, w, bias, stride, padding, dilation, groups)
        self.assertTrue(same(y, y_correct, cos_similarity=True, tol=0.1))

    @patch.object(config.triton, "mm", "triton")
    def test_triton_mm2(self):
        @torch._dynamo.optimize("inductor", nopython=True)
        def fn(x, y):
            return torch.relu(torch.mm(x, y))

        N = 1024
        a = torch.randn([N, N], device=self.device, dtype=torch.float32)
        b = torch.randn([N, N], device=self.device, dtype=torch.float32)
        c1 = torch.relu(torch.mm(a, b))
        torch._inductor.metrics.reset()
        c = fn(a, b)
        assert torch.allclose(c1, c, atol=1e-3, rtol=1e-3)
        if self.device == "cuda":
            assert torch._inductor.metrics.generated_kernel_count == 1

    def test_std(self):
        def fn(x):
            return (
                torch.var(x, True),
                torch.var(x, False),
                torch.var(x, -1, True),
                torch.var(x, -1, False),
                torch.std(x, False),
                torch.std(x, [0, 1], True),
                torch.std(x, [0, 1], False),
                torch.std(x, -2, True, keepdim=True),
            )

        self.common(
            fn,
            (torch.randn([2, 4, 4, 8]),),
        )

    def test_embedding_bag(self):
        def fn(w, i, o):
            return aten._embedding_bag(w, i, o, False, 0, False, None)

        self.common(
            fn,
            (torch.randn([10, 4]), torch.randint(10, [8]), torch.tensor([0, 2, 6])),
        )

    def test_batch_norm_2d(self):
        m = torch.nn.Sequential(
            torch.nn.BatchNorm2d(10),
            torch.nn.ReLU(),
        )
        m.eval()
        self.common(m, (torch.randn([2, 10, 8, 8]),), check_lowp=False)
        self.common(
            m,
            (torch.randn([3, 10, 16, 16]),),
            check_lowp=False,  # too painful to match types of bn model
        )

    def test_layer_norm(self):
        m = torch.nn.Sequential(
            torch.nn.LayerNorm(32),
            torch.nn.ReLU(),
        )
        m.eval()
        self.common(m, (torch.randn([16, 32]),), check_lowp=False)
        if self.device != "cpu":
            self.assertEqual(torch._inductor.metrics.generated_kernel_count, 1)

    def test_transpose_add(self):
        def fn(a, b):
            return a.t() + b

        self.common(
            fn, (torch.randn([16, 32]), torch.randn([32, 16])), check_lowp=False
        )
        if self.device != "cpu":
            self.assertEqual(torch._inductor.metrics.generated_kernel_count, 1)

    def test_softmax_one_kernel(self):
        def fn(x):
            dim = 1
            x_max = torch.amax(x, dim, keepdim=True)
            unnormalized = torch.exp(x * x_max)
            result = unnormalized / torch.sum(unnormalized, dim, keepdim=True)
            return result

        self.common(fn, (torch.randn([16, 32]),), check_lowp=False)
        if self.device != "cpu":
            self.assertEqual(torch._inductor.metrics.generated_kernel_count, 1)

    def test_cauchy(self):
        def fn(x, y):
            return torch.sum(1 / (torch.unsqueeze(x, -1) - y))

        self.common(
            fn,
            (
                torch.randn(32),
                torch.randn(32),
            ),
            # Absolute difference: 0.0003662109375 (up to 0.0001 allowed)
            # Relative difference: 1.8804297408767818e-05 (up to 1e-05 allowed)
            atol=5 * 1e-4,
            rtol=5 * 1e-5,
            check_lowp=False,
        )
        if self.device != "cpu":
            self.assertEqual(torch._inductor.metrics.generated_kernel_count, 1)

    def test_gather_scatter(self):
        def fn(node_feat, edge_index):
            src_node_feat = node_feat[edge_index[0]]
            dst_node_feat = node_feat[edge_index[1]]
            edge_feat = src_node_feat - dst_node_feat + 1
            new_node_feat = torch.zeros_like(node_feat)
            new_node_feat.scatter_add_(
                0, edge_index[1].unsqueeze(-1).expand_as(edge_feat), edge_feat
            )
            return new_node_feat

        num_nodes = 16
        num_features = 32
        node_feat = torch.randn(num_nodes, num_features)
        edge_index = torch.randint(0, num_nodes, size=(2, num_nodes * 5))
        self.common(
            fn,
            (
                node_feat,
                edge_index,
            ),
            check_lowp=False,
        )
        if self.device != "cpu":
            self.assertEqual(torch._inductor.metrics.generated_kernel_count, 2)

    @patch.object(torch._inductor.config, "max_fusion_size", 1)
    def test_no_mega_fusion_during_lowering(self):
        n = 50

        def fn(*args):
            x = args[0]
            for i in range(n):
                x = torch.add(x, args[i])
            return x

        self.common(
            fn,
            [torch.randn(64) for _ in range(n)],
            check_lowp=False,
        )
        print("-->", torch._inductor.metrics.generated_kernel_count)
        if self.device != "cpu":
            self.assertTrue(torch._inductor.metrics.generated_kernel_count > 1)

    def test_move_arange(self):
        def fn(x):
            return torch.arange(len(x), device="cpu").to(x.device) + x

        self.common(fn, (torch.randn([32]),), check_lowp=False)
        # if we have a copy there will be more than 1 kernel
        self.assertEqual(torch._inductor.metrics.generated_kernel_count, 1)

    def test_leaky_relu(self):
        def fn(x):
            return aten.leaky_relu(x, 0.2) + 2, aten.leaky_relu(x + 1)

        self.common(
            fn,
            (torch.randn([16, 16]),),
        )

    def test_gelu(self):
        def fn(x):
            return aten.gelu(x) + 2, aten.gelu(x + 1)

        self.common(
            fn,
            (torch.randn([16, 16]),),
        )

    def test_clone(self):
        def fn(x):
            return aten.clone(x) + 2, aten.clone(x + 1)

        self.common(
            fn,
            (torch.randn([16, 16]),),
        )

    def test_masked_fill(self):
        def fn(mask, value):
            return aten.masked_fill(value, mask, -10000.0) + 2, aten.masked_fill(
                value / 2.0, torch.logical_not(mask), 667
            )

        self.common(
            fn,
            (
                torch.randint(0, 1, [1, 16], dtype=torch.bool),
                torch.randn([16, 16]),
            ),
        )

    def test_masked_fill_promotion(self):
        def fn(mask, value):
            return aten.masked_fill(value, mask, torch.tensor(3.5))

        opt_fn = torch._dynamo.optimize("inductor")(fn)
        for inp in (
            torch.randn(
                [16, 16],
                dtype=torch.float16 if self.device == "cuda" else torch.float32,
                device=self.device,
            ),
            torch.randint(16, (16, 16), device=self.device),
        ):

            inputs = (
                torch.randint(0, 1, [1, 16], dtype=torch.bool, device=self.device),
                inp,
            )
            self.assertEqual(fn(*inputs), opt_fn(*inputs))

    def test_fill1(self):
        def fn(x):
            tmp = torch.ones_like(x)
            return tmp, aten.fill.Scalar(tmp, 2)

        self.common(
            fn,
            (torch.randn([16, 16]),),
        )

    def test_fill2(self):
        def fn(x):
            tmp = torch.ones_like(x)
            return tmp, aten.fill.Tensor(tmp, torch.tensor(3.0))

        self.common(
            fn,
            (torch.randn([16, 16]),),
        )

    def test_pow1(self):
        def fn(x):
            return [aten.pow(x, e) for e in range(-8, 9)]

        self.common(
            fn,
            (torch.randn([16, 16]),),
        )

    def test_pow2(self):
        def fn(x):
            return aten.pow(1000, x), aten.pow(x, 1000)

        self.common(
            fn,
            (torch.randn([16, 16]),),
            # Mismatched elements: 9 / 256 (3.5%)
            # Greatest absolute difference: 2.491354329061828e+28 at index (6, 6) (up to 1e-05 allowed)
            # Greatest relative difference: 2.9793410720160818e-05 at index (4, 5) (up to 1.3e-06 allowed)
            atol=1e-5,
            rtol=3e-05,
        )

    def test_pow3(self):
        # power of 0.5 is special-cased, arbitrary power would still produce triton codegen error
        def fn(x):
            z = torch.tensor(0.123, device=self.device)
            w = z + x
            return torch.pow(w, 0.5)

        opt = torch._dynamo.optimize("inductor")(fn)
        input = torch.rand(())
        self.assertTrue(same(opt(input), fn(input)))

    def test_glu(self):
        def fn(x):
            return aten.glu(x, -1), aten.glu(x, 1), aten.glu(x, 2)

        self.common(
            fn,
            (torch.randn([8, 16, 8, 8]),),
        )

    def test_cat(self):
        def fn(a):
            tmp = a * 2
            return (
                torch.cat((a, a[:, :4] + 1, a + 2), -1),
                torch.cat((tmp, tmp), 0),
                torch.cat((tmp, tmp.double()), 0),
            )

        self.common(
            fn,
            (torch.randn([8, 16]),),
        )

    def test_cat_upcasting(self):
        def fn(arg4_1, slice_7):
            cat_1 = aten.cat.default([arg4_1, slice_7], 1)
            return (cat_1,)

        self.common(
            fn,
            (
                torch.randn([8, 16], dtype=torch.float32),
                torch.randn([8, 20], dtype=torch.float16),
            ),
        )

    def test_cat_extern_kernel(self):
        def fn(x1, x2, x3, x4):
            x = torch.mm(x2, x3)
            s = torch.narrow(x, 1, 0, 100)
            x = torch.mm(s, x4)
            c = torch.cat((x, x1), 1)
            return (c,)

        self.common(
            fn,
            (
                torch.randn(256, 256),
                torch.randn(256, 1024),
                torch.randn(1024, 1600),
                torch.randn(100, 256),
            ),
            check_lowp=False,  # accuracy issues with relatively large matmuls
        )

    def test_stack(self):
        def fn(a, b):
            return torch.stack(
                [
                    a.expand(12, 16),
                    b.expand(12, 16),
                ],
                2,
            )

        self.common(fn, (torch.randn([1, 16]), torch.randn([12, 1])))

    def test_hardtanh(self):
        def fn(x):
            return F.hardtanh(x), F.hardtanh(x + 1), F.hardtanh(x - 1)

        self.common(
            fn,
            (torch.randn([64]),),
        )

    def test_hardsigmoid(self):
        def fn(x):
            return F.hardsigmoid(x), F.hardsigmoid(x + 3), F.hardsigmoid(x - 3)

        self.common(
            fn,
            (torch.randn([64]),),
        )

    def test_hardswish(self):
        def fn(x):
            return F.hardswish(x), F.hardswish(x + 3), F.hardswish(x - 3)

        self.common(
            fn,
            (torch.randn([64]),),
        )

    def test_rsqrt(self):
        def fn(x):
            return torch.rsqrt(x), torch.rsqrt(x + 1) - 2

        self.common(
            fn,
            (torch.randn([64]),),
        )

    def test_flip(self):
        def fn(x):
            return torch.flip(x, (-1,)), torch.flip(x, (0, 2)) - 2

        self.common(
            fn,
            (torch.randn([1, 2, 6, 6]),),
        )

    def test_signbit(self):
        def fn(x):
            return torch.signbit(x), ~torch.signbit(-x) & 1

        self.common(
            fn,
            (torch.randn([1, 2, 6, 6]),),
        )

    def test_fmod(self):
        def fn(a, b):
            return torch.fmod(a, b), torch.fmod(3.0 * a, b) - 2.0

        shape = [1, 2, 6, 6]
        self.common(fn, (torch.randn(shape), torch.randn(shape)))

    def test_fmod_zero_dim(self):
        def fn(a, b):
            return (torch.fmod(a, b),)

        self.common(
            fn,
            (
                make_tensor(10, device="cpu", dtype=torch.float32),
                make_tensor((), device="cpu", dtype=torch.float32),
            ),
        )
        self.common(
            fn,
            (
                make_tensor((), device="cpu", dtype=torch.float32),
                make_tensor(10, device="cpu", dtype=torch.float32),
            ),
        )

    def test_log2(self):
        def fn(x):
            return torch.log2(x), torch.log2(x + 1) - 2

        self.common(
            fn,
            (torch.randn([64]) + 10,),
        )

    def test_logsumexp(self):
        def fn(x):
            return torch.logsumexp(x, -1), torch.logsumexp(x, 0) - 2

        self.common(
            fn,
            (torch.randn([8, 8]) + 10,),
        )

    def test_log_fp64(self):
        def fn(x):
            return torch.log(x), torch.log2(x)

        self.common(
            fn,
            (torch.randn([1024], dtype=torch.float64) + 10,),
        )

    def test_bitwise(self):
        def fn(x, y):
            return (
                torch.bitwise_not(x),
                torch.bitwise_or(x, y),
                torch.bitwise_xor(x, y),
                torch.bitwise_and(x, y),
            )

        self.common(
            fn,
            (
                torch.randint(0, 2**30, [64], dtype=torch.int32),
                torch.randint(0, 2**30, [64], dtype=torch.int32),
            ),
        )

    def test_bitwise2(self):
        # again with bool types
        def fn(x, y):
            return (
                torch.bitwise_not(x),
                torch.bitwise_or(x, y),
                torch.bitwise_xor(x, y),
                torch.bitwise_and(x, y),
            )

        self.common(
            fn,
            (
                torch.randint(0, 2, (2, 20), dtype=torch.bool),
                torch.randint(0, 2, (2, 20), dtype=torch.bool),
            ),
        )

    def test_inf(self):
        def fn(a):
            return a + float("inf"), a + float("-inf"), a * -float("inf")

        self.common(fn, (torch.randn(8),))

    def test_remainder(self):
        def fn(a, b):
            return (
                torch.remainder(a, b),
                torch.remainder(a + 1, b - 1),
                torch.remainder(a - 1, b + 1),
            )

        self.common(fn, (torch.randn(64), torch.randn(64)))

    def test_zeros(self):
        def fn(a):
            return (
                a + 1,
                torch.zeros(
                    (1, 8, 64, 64),
                    dtype=torch.float32,
                    device=a.device,
                ),
                torch.zeros(
                    1,
                    8,
                    64,
                    64,
                    dtype=torch.float32,
                    device=a.device,
                ),
                torch.zeros(2, 3, names=None),
                a + torch.ones(8, device=a.device),
                torch.full((2, 3), 3.1416, device=a.device),
            )

        self.common(fn, (torch.randn(8),))

    def test_new_ones(self):
        def fn(a):
            return (
                aten.new_ones(
                    a, [], device=a.device, dtype=6, layout=0, pin_memory=False
                ),
                aten.new_zeros(
                    a, [], device=a.device, dtype=6, layout=0, pin_memory=False
                ),
            )

        self.common(fn, (torch.randn(8),))

    def test_full_like(self):
        def fn(a):
            return torch.full_like(a, 7.777) - 1

        self.common(fn, (torch.randn(8),))

    def test_index1(self):
        def fn(a, b, c):
            return aten.index(a, [b, c])

        self.common(
            fn,
            (
                torch.randn(8, 8, 12),
                torch.tensor([0, 0, 2, 2], dtype=torch.int64),
                torch.tensor([3, 4, 4, 3], dtype=torch.int64),
            ),
        )
        self.common(
            fn,
            (
                torch.randn(8, 8, 12),
                torch.tensor([[0, 0, 2, 2]], dtype=torch.int64),
                torch.tensor([[3], [4], [4], [3]], dtype=torch.int64),
            ),
        )

    def test_index2(self):
        def fn(a, b):
            return (
                aten.index(a, [b]),
                aten.index(a, [None, b]),
            )

        self.common(
            fn,
            (
                torch.randn(8, 8, 8),
                torch.tensor([[0, 0, 2, 2]], dtype=torch.int64),
            ),
        )

    def test_index_select(self):
        def fn(a, b):
            return (
                torch.index_select(a, 0, b),
                torch.index_select(a, 1, b),
                torch.index_select(torch.index_select(a, 2, b), 1, b),
            )

        for ind_dtype in (torch.int32, torch.int64):
            self.common(
                fn,
                (
                    torch.randn(8, 8, 8),
                    torch.tensor([0, 0, 2, 1], dtype=ind_dtype),
                ),
            )

    def test_cudnn_rnn(self):
        if self.device == "cpu":
            raise unittest.SkipTest("requires CUDA")

        def fn(
            a0,
            b0,
            b1,
            b2,
            b3,
            b4,
            b5,
            b6,
            b7,
            b8,
            b9,
            b10,
            b11,
            b12,
            b13,
            b14,
            b15,
            a3,
            a4,
            a5,
        ):
            a1 = [
                b0,
                b1,
                b2,
                b3,
                b4,
                b5,
                b6,
                b7,
                b8,
                b9,
                b10,
                b11,
                b12,
                b13,
                b14,
                b15,
            ]
            return aten._cudnn_rnn(
                a0,
                a1,
                4,
                a3,
                a4,
                a5,
                2,
                2048,
                0,
                2,
                False,
                0.0,
                False,
                True,
                [],
                None,
            )

        self.common(
            fn,
            (
                torch.randn([92, 8, 2048]),
                torch.randn([8192, 2048]),
                torch.randn([8192, 2048]),
                torch.randn([8192]),
                torch.randn([8192]),
                torch.randn([8192, 2048]),
                torch.randn([8192, 2048]),
                torch.randn([8192]),
                torch.randn([8192]),
                torch.randn([8192, 4096]),
                torch.randn([8192, 2048]),
                torch.randn([8192]),
                torch.randn([8192]),
                torch.randn([8192, 4096]),
                torch.randn([8192, 2048]),
                torch.randn([8192]),
                torch.randn([8192]),
                torch.randn([167837696]),
                torch.randn([4, 8, 2048]),
                torch.randn([4, 8, 2048]),
            ),
            check_lowp=False,  # difference in rnn is too large between half and float inputs
        )

    def test_upsample_nearest1d(self):
        def fn(a):
            return (
                aten.upsample_nearest1d(a, [74], None),
                aten.upsample_nearest1d(a, [70], None),
                aten.upsample_nearest1d(a, [45], None),
                aten.upsample_nearest1d(a, [36], None),
                aten.upsample_nearest1d(a, None, [2.0]),
            )

        self.common(fn, (torch.randn([2, 4, 37]),))

    def test_upsample_nearest2d(self):
        def fn(a):
            return (
                aten.upsample_nearest2d(a, [74, 76]),
                aten.upsample_nearest2d(a, [70, 75]),
                aten.upsample_nearest2d(a, [45, 74]),
                aten.upsample_nearest2d(a, [36, 39]),
                aten.upsample_nearest2d(a, None, [2.0, 2.0]),
            )

        self.common(fn, (torch.randn([2, 4, 37, 38]),))

    def test_upsample_nearest3d(self):
        def fn(a):
            return (
                aten.upsample_nearest3d(a, [74, 76, 78], None),
                aten.upsample_nearest3d(a, [70, 75, 80], None),
                aten.upsample_nearest3d(a, [45, 74, 103], None),
                aten.upsample_nearest3d(a, [36, 39, 40], None),
                aten.upsample_nearest3d(a, None, [2.0, 2.0, 2.0]),
            )

        self.common(fn, (torch.randn([2, 4, 37, 38, 39]),))

    def test_upsample_nearest2d_backward(self):
        func = torch.ops.aten.upsample_nearest2d_backward

        def fn(a):
            return (
                func(a, output_size=[6, 12], input_size=[3, 3, 3, 6]),
                func(a, output_size=[6, 12], input_size=[3, 3, 4, 5]),
                func(a, output_size=[6, 12], input_size=[3, 3, 2, 8]),
                func(a, output_size=[6, 12], input_size=[3, 3, 2, 8]),
                func(a, output_size=[6, 12], input_size=[3, 3, 4, 7]),
            )

        self.common(fn, (torch.randn([3, 3, 6, 12]),))

    def test_upsample_bilinear2d_a(self):
        def fn(a):
            return (
                aten.upsample_bilinear2d(a, [45, 45], False, None),
                aten.upsample_bilinear2d(a, None, True, [2.0, 2.0]),
            )

        self.common(fn, (torch.randn([2, 4, 37, 38]),))

    def test_upsample_bilinear2d_b(self):
        def fn(a):
            return aten.upsample_bilinear2d(a, None, True, [2.0, 2.0])

        self.common(
            fn,
            [
                torch.randn([1, 2, 40, 59]),
            ],
        )

    def test_reflection_pad2d(self):
        def fn(a):
            return (
                aten.reflection_pad2d(a, [1, 1, 1, 1]),
                aten.reflection_pad2d(a, [1, 2, 3, 4]),
            )

        self.common(
            fn, (torch.randint(0, 999, size=[1, 1, 8, 8], dtype=torch.float32),)
        )

    def test_reflection_pad2d_backward(self):
        def template(size, padding):
            def fn(grad_output, x):
                return aten.reflection_pad2d_backward(grad_output, x, padding)

            x = torch.randint(0, 999, size=size, dtype=torch.float32)
            result = aten.reflection_pad2d(x, padding)
            grad_output = torch.randn_like(result)

            self.common(fn, (grad_output, x))

        template([1, 1, 8, 8], [0, 0, 0, 0])
        template([1, 1, 8, 8], [1, 1, 1, 1])
        template([1, 1, 8, 8], [1, 2, 3, 4])

    def test_grid_sampler_2d(self):
        def fn(a, b):
            return (
                aten.grid_sampler_2d(a, b, 0, 0, True),
                aten.grid_sampler_2d(a, b, 0, 1, False),
            )

        self.common(
            fn,
            (
                torch.randn([4, 3, 352, 352], dtype=torch.float32),
                torch.rand([4, 352, 352, 2], dtype=torch.float32) * 2 - 1,
            ),
            check_lowp=False,
            # Mismatched elements: 154697 / 1486848 (10.4%)
            # Greatest absolute difference: 0.0001976490020751953 at index (0, 0, 101, 243) (up to 1e-05 allowed)
            # Greatest relative difference: 7.332530120481928 at index (1, 1, 258, 301) (up to 1.3e-06 allowed)
            atol=0.0002,
            rtol=1.3e-06,
        )

    def test_upsample_bicubic2d(self):
        def fn(a):
            return (
                aten.upsample_bicubic2d(a, (128, 128), True),
                aten.upsample_bicubic2d(a, (128, 256), False),
            )

        # Mismatched elements: 10 / 196608 (0.0%)
        # Greatest absolute difference: 1.3869255781173706e-05 at index (2, 1, 88, 65) (up to 1e-05 allowed)
        # Greatest relative difference: 0.0033082996811011046 at index (3, 1, 88, 91) (up to 1.3e-06 allowed)
        self.common(
            fn,
            (torch.randn([4, 3, 64, 32], dtype=torch.float32),),
            atol=2e-5,
            rtol=1e-3,
        )

    def test_sort(self):
        def fn(a):
            return torch.sort(a)

        self.common(
            fn, (torch.randint(0, 999, size=[1, 1, 8, 8], dtype=torch.float32),)
        )

    def test_topk(self):
        def fn(a):
            return torch.topk(a, 2, -1)

        self.common(
            fn, (torch.randint(0, 999, size=[1, 1, 8, 8], dtype=torch.float32),)
        )

    def test_long_tensor(self):
        def fn(a):
            return (
                torch.LongTensor([294]).to(a.device) - a,
                torch.as_tensor([295]).to(a.device) + a,
            )

        self.common(fn, (torch.randint(0, 999, size=[8, 8]),))

    def test_constant_pad_1d(self):
        def fn(a):
            return (
                aten.constant_pad_nd(a, [0, 1], 6.0),
                aten.constant_pad_nd(a, [2, 3], 99.0),
            )

        self.common(fn, (torch.randint(0, 999, size=[2, 16, 31], dtype=torch.float32),))

    def test_constant_pad_2d(self):
        def fn(a):
            return (
                aten.constant_pad_nd(a, [1, 1, 1, 1], 6.0),
                aten.constant_pad_nd(a, [1, 2, 3, 4], 99.0),
            )

        self.common(
            fn, (torch.randint(0, 999, size=[1, 1, 8, 8], dtype=torch.float32),)
        )

    def test_constant_pad_3d(self):
        def fn(a):
            return (
                aten.constant_pad_nd(a, [1, 2, 3, 4, 5, 6], 6.0),
                aten.constant_pad_nd(a, [0, 0, 3, 4, 0, 0], 6.0),
            )

        self.common(
            fn, (torch.randint(0, 999, size=[2, 4, 4, 4], dtype=torch.float32),)
        )

    def test_l1_loss(self):
        def fn(a, b):
            return torch.nn.functional.l1_loss(a, b), torch.nn.functional.mse_loss(a, b)

        self.common(
            fn,
            (
                torch.randn([2, 3, 16, 16]),
                torch.randn([2, 3, 16, 16]),
            ),
            check_lowp=False,
        )

    def test_triu(self):
        def fn(a):
            return aten.triu(a, 1), aten.triu(a, 0), aten.triu(a, 2)

        self.common(fn, (torch.randn([2, 10, 10]),))

    def test_no_op_reduction(self):
        def fn(a):
            return a.sum(-1), torch.amax(a + 1, 1, keepdim=True)

        self.common(fn, (torch.randn([8, 1, 1]),))

    def test_inplace_add(self):
        @torch._dynamo.optimize("inductor")
        def fn(x, y):
            return x.add_(y)

        inputs = (
            rand_strided((4, 4), (4, 1), device=self.device),
            rand_strided((4, 4), (4, 1), device=self.device),
        )
        inp_clone = inputs[0].clone()
        out = fn(*inputs)
        self.assertTrue(same(out, inp_clone + inputs[1]))
        self.assertTrue(out is inputs[0])

    def test_inplace_mixed_dtype_ops(self):
        @torch._dynamo.optimize("inductor")
        def fn(x, y):
            z = x + y.float()
            w = z.add_(y)
            return w.mul_(y)

        inputs = (
            rand_strided((4, 4), (4, 1), device=self.device, dtype=torch.float),
            rand_strided((4, 4), (4, 1), device=self.device, dtype=torch.double),
        )
        out = fn(*inputs)
        out_eager = (inputs[0] + inputs[1].float()).add_(inputs[1]).mul_(inputs[1])
        self.assertTrue(same(out, out_eager))

    @patch.object(config.triton, "ordered_kernel_names", True)
    @patch.object(config.triton, "descriptive_kernel_names", False)
    def test_kernel_names(self):
        @torch._dynamo.optimize("inductor")
        def fn(x):
            return 2 * x

        inputs = (rand_strided((8,), (1,), device=self.device),)
        self.assertTrue(same(fn(*inputs), 2 * inputs[0]))

    @patch.object(config.triton, "cudagraphs", True)
    def test_strided_inputs(self):
        @torch._dynamo.optimize("inductor")
        def fn(x, y):
            return x + y

        inputs = (
            rand_strided((8, 16), (32, 2), device=self.device),
            rand_strided((8, 16), (16, 1), device=self.device),
        )
        self.assertTrue(same(fn(*inputs), inputs[0] + inputs[1]))

    @patch.object(config.triton, "cudagraphs", True)
    @patch.object(functorch_config, "use_fake_tensor", True)
    def test_input_mutation1(self):
        def fn(a):
            b = a + 1
            a.copy_(b)
            c = a + 2
            return a * b / c

        arg1 = torch.randn(64, device=self.device)
        arg2 = arg1.clone()
        arg3 = torch.randn(64, device=self.device)
        arg4 = arg3.clone()
        correct1 = fn(arg1)
        correct2 = fn(arg3)
        opt_fn = torch._dynamo.optimize_assert(compile_fx)(fn)
        actual1 = opt_fn(arg2)
        actual2 = opt_fn(arg4)

        self.assertTrue(same(actual1, correct1))
        self.assertTrue(same(actual2, correct2))
        self.assertTrue(same(arg1, arg2))
        self.assertTrue(same(arg3, arg4))

    @patch.object(functorch_config, "use_fake_tensor", True)
    def test_input_mutation2(self):
        def fn(a):
            b = a + 1
            a.view(64).copy_(torch.tensor([66.0], device=a.device))
            c = a + 2
            return b, c

        # NOTE: this test fails when none of the inputs require grad.
        # That seems like an inductor bug.
        arg1 = torch.randn([1, 64], device=self.device).requires_grad_(True).add(1)
        arg2 = arg1.clone()
        correct1 = fn(arg1)
        opt_fn = torch._dynamo.optimize_assert(compile_fx)(fn)
        actual1 = opt_fn(arg2)

        self.assertTrue(same(actual1, correct1))
        self.assertTrue(same(arg1, arg2))

    @patch.object(functorch_config, "use_fake_tensor", True)
    def test_input_mutation3(self):
        def fn(a):
            a += 1
            a *= 2
            aten.sigmoid_(a)
            a = a.view(64)
            a += 3
            a *= 4
            aten.relu_(a)
            return a

        arg1 = torch.randn([1, 64], device=self.device)
        arg2 = arg1.clone()
        correct1 = fn(arg1)
        opt_fn = torch._dynamo.optimize_assert(compile_fx)(fn)
        actual1 = opt_fn(arg2)

        self.assertTrue(same(actual1, correct1))
        self.assertTrue(same(arg1, arg2))

    def test_input_mutation4(self):
        def fn(a):
            torch.relu_(a)
            return a

        arg1 = torch.randn([1, 64], device=self.device)
        arg2 = arg1.clone()
        correct1 = fn(arg1)
        opt_fn = torch._dynamo.optimize_assert(compile_fx)(fn)
        actual1 = opt_fn(arg2)

        self.assertTrue(same(actual1, correct1))
        self.assertTrue(same(arg1, arg2))

    @patch.object(functorch_config, "use_fake_tensor", True)
    def test_slice_mutation1(self):
        def fn(a):
            x = torch.zeros_like(a)
            b = x + 1
            x[:, 3] = 3.0
            c = torch.clone(x)
            x[4, :] = 4.0
            d = x + 1
            return x, b, c, d

        self.common(fn, (torch.randn([8, 8]),))

    @patch.object(functorch_config, "use_fake_tensor", True)
    def test_slice_mutation2(self):
        def fn(a):
            a[:, 20:40] = a[:, 20:40] + 1
            a[:, 2:11] = a[:, 1:10] + 2

        arg1 = torch.randn([1, 64], device=self.device)
        arg2 = arg1.clone()
        fn(arg1)
        opt_fn = torch._dynamo.optimize_assert(compile_fx)(fn)
        opt_fn(arg2)

        self.assertTrue(same(arg1, arg2))

    def test_indirect_load_broadcast(self):
        def fn(in_ptr0, in_ptr1, in_ptr2):
            return torch.gather(in_ptr1, 0, in_ptr2) + in_ptr0

        arg190 = rand_strided((32, 21), (1, 32), device=self.device, dtype=torch.int64)
        arg190.fill_(0)
        arg111 = rand_strided(
            (9521, 512), (512, 1), device=self.device, dtype=torch.float32
        )
        self.common(
            fn,
            (
                torch.randn(32, 1),
                arg111,
                arg190,
            ),
        )

    @unittest.skipIf(not has_torchvision_roi_align(), "requires torchvision")
    def test_roi_align(self):
        def fn(a, b):
            return torch.ops.torchvision.roi_align(a, b, 0.25, 7, 7, 2, False)

        self.common(fn, (torch.zeros([4, 256, 296, 304]), torch.zeros([2292, 5])))

    @requires_decomp(aten.nll_loss_forward)
    def test_nll_loss_forward(self):
        def fn(a, b):
            return aten.nll_loss_forward(a, b, None, 1, -100)

        self.common(
            fn,
            (
                torch.randn([5, 5]),
                torch.zeros([5], dtype=torch.int64),
            ),
        )

    def test_isinf(self):
        def fn(x):
            return x.isinf(), x.isnan()

        self.common(
            fn, [torch.tensor([1, float("inf"), 2, float("-inf"), float("nan")])]
        )
        self.common(
            fn,
            [
                torch.tensor(
                    [1, float("inf"), 2, float("-inf"), float("nan")],
                    dtype=torch.float64,
                )
            ],
        )

    def test_isinf2(self):
        def fn(x):
            y = torch.tensor(
                [1, float("inf"), 2, float("-inf"), float("nan")], device=self.device
            )
            return x == y

        self.common(
            fn, (torch.tensor([1, float("inf"), 2, float("-inf"), float("nan")]),)
        )

    def test_any(self):
        def fn(x):
            return (
                x.any(-1),
                x.isinf().any(),
                torch.all(x.isinf(), dim=0),
                torch.all(torch.logical_not(x.isinf())),
            )

        self.common(fn, [-torch.rand(64)])
        tmp = torch.randn(16, 8)
        tmp[1, 1] = float("inf")
        self.common(fn, [tmp])

    def test_inplace_activations(self):
        def fn(x):
            a = aten.hardswish_(x + 1)
            b = aten.hardtanh_(x + 1)
            c = aten.leaky_relu_(x + 1)
            d = aten.silu_(x + 1)
            e = aten.log1p(x + 1)
            f = aten.masked_fill_(x + 1, torch.zeros_like(x, dtype=torch.bool), 99.0)
            h = aten.masked_fill_(x + 1, torch.ones_like(x, dtype=torch.bool), 99.0)
            return (a, b, c, d, e, f, h)

        self.common(fn, [torch.randn(64) * 10])

    def test_baddbmm(self):
        def fn(a, b, c):
            return aten.baddbmm(a, b, c)

        self.common(
            fn,
            [
                torch.randn(6, 1, 100),
                torch.randn(6, 128, 64),
                torch.randn(6, 64, 100),
            ],
            # Mismatched elements: 1212 / 76800 (1.6%)
            # Greatest absolute difference: 0.001953125 at index (0, 0, 93) (up to 1e-05 allowed)
            # Greatest relative difference: 1.0 at index (3, 19, 4) (up to 0.001 allowed)
            atol=0.002,
            rtol=0.001,
        )

    @patch.object(config.triton, "max_tiles", 2)
    def test_fuse_tiled(self):
        def fn(a, b, c):
            return a + b, c + 1

        self.common(
            fn, [torch.randn(128, 1), torch.randn(1, 128), torch.randn(128, 128)]
        )

    def test_expand_as(self):
        def fn(a, b):
            return aten.expand_as(a, b), aten.expand_as(a + 1, b + 1) + 1

        self.common(
            fn,
            [
                torch.randn(6, 1, 100),
                torch.randn(6, 128, 100),
            ],
        )

    def test_index_put1(self):
        def fn(a, b, c):
            return (
                torch.index_put(a, [b], c),
                torch.index_put_(a + 1, [b + 1], c + 1) + 1,
            )

        self.common(
            fn,
            [
                torch.randn([800, 256, 7, 7]),
                torch.randperm(601),
                torch.randn([601, 256, 7, 7]),
            ],
        )
        self.common(
            fn, [torch.randn(1024, 4, 2), torch.arange(4), torch.randn(4, 1, 1)]
        )

    def test_index_put2(self):
        def fn(a, b, c):
            return torch.index_put(a, [b], c, True)

        self.common(
            fn,
            [
                torch.randn([100, 256, 7, 7]),
                torch.randint(0, 100, size=[600], dtype=torch.int64),
                torch.randn([600, 256, 7, 7]),
            ],
            # workaround for https://github.com/openai/triton/issues/558
            check_lowp=False,
        )

    def test_index_put3(self):
        def fn(a, b, c):
            torch.ops.aten.index_put_(a, (None, b, None), c)
            a1 = a + 1
            torch.ops.aten.index_put_(a1, (None, b + 1, None), c + 1)
            return (a, a1)

        self.common(
            fn,
            [
                torch.randn([1024, 4, 2]),
                torch.arange(3),
                torch.randn([1024, 1, 2]),
            ],
        )

    def test_index_put_as_masked_fill(self):
        def fn(a, b, c, d):
            a = a.clone()
            torch.ops.aten.index_put_(a, [b], c, d)
            return a

        self.common(
            fn,
            (
                torch.randn([1024, 4, 2]),
                torch.randn([1024, 4, 2]) > 0,
                torch.randn([]),
                False,
            ),
        )

        self.common(
            fn,
            (
                torch.randn([1024, 4, 2]),
                torch.randn([1024, 4, 2]) > 0,
                torch.randn([]),
                True,
            ),
        )

    def test_index_put_fallback1(self):
        def fn(a, b, c, d):
            a = a.clone()
            torch.ops.aten.index_put_(a, [b], c, d)
            return a

        self.common(
            fn,
            (
                torch.randn([3]),
                torch.as_tensor([True, True, False]),
                torch.randn([2]),
                False,
            ),
        )

        self.common(
            fn,
            (
                torch.randn([3]),
                torch.as_tensor([True, True, False]),
                torch.randn([2]),
                True,
            ),
        )

    def test_index_put_fallback2(self):
        def fn(a, b, c, d, e):
            a = a.clone()
            torch.ops.aten.index_put_(a, [None, b, c], d, e)
            return a

        self.common(
            fn,
            (
                torch.randn([1, 2, 3]),
                torch.as_tensor([0, 1]),
                torch.as_tensor([True, True, False]),
                torch.randn([]),
                False,
            ),
        )
        self.common(
            fn,
            (
                torch.randn([1, 2, 3]),
                torch.as_tensor([0, 1]),
                torch.as_tensor([True, True, False]),
                torch.randn([]),
                True,
            ),
        )

    @patch.object(config, "fallback_random", True)
    def test_bernoulli1(self):
        def fn(a):
            b = torch.empty_like(a)
            return aten.bernoulli_(b), b

        self.common(
            fn,
            [
                torch.randn([100]),
            ],
        )

    def test_bernoulli2(self):
        def fn(a):
            return aten.bernoulli(a)

        self.common(
            fn,
            [torch.tensor([1.0, 1.0, 0.0, 0.0, 1.0, 0.0, 1.0, 1.0])],
        )

    def test_narrow(self):
        def fn(x):
            return aten.narrow(x, 1, 10, 16), aten.narrow(x + 2, 0, 10, 16) + 1

        self.common(fn, [torch.randn(64, 64)])

    def test_as_strided(self):
        def fn(x):
            return (
                aten.as_strided(x, (8, 8, 64), (8 * 64, 64, 1), 0),
                aten.as_strided(x + 1, (8, 8, 64), (8 * 64, 64, 1), 0) + 2,
            )

        self.common(fn, [torch.randn(64, 64)])

    def test_as_strided_scatter(self):
        def fn(a, b):
            return aten.as_strided_scatter(
                a * 8 + 10,
                b * 2 - 4,
                size=(a.shape[0], a.shape[1] // 2),
                stride=(a.shape[1], 2),
                storage_offset=0,
            )

        self.common(fn, [torch.randn(10, 1024), torch.randn(10, 512)])

    def test_select_scatter(self):
        def fn(x, a, b):
            return (
                aten.select_scatter(x, a, 1, 0),
                aten.select_scatter(x, b, 0, 1),
            )

        self.common(
            fn,
            [
                torch.randn(8, 197, 38),
                torch.randn(8, 38),
                torch.randn(197, 38),
            ],
        )

    def test_slice_scatter(self):
        def fn(x, a):
            return (
                aten.slice_scatter(x, a, 2, 10, -10),
                aten.slice_scatter(x, a[:, :, :40], 2, 10, -10, 2),
            )

        self.common(
            fn,
            [
                torch.randn(4, 8, 100),
                torch.randn(4, 8, 80),
            ],
        )

    def test_slice_scatter2(self):
        def fn(a, b):
            return aten.slice_scatter(a, b, 0, 0, 9223372036854775807)

        self.common(
            fn,
            [
                torch.randn([8, 197, 384]),
                torch.randn([8, 197, 384]),
            ],
        )

    def test_scatter1(self):
        def fn(a, dim, index, b):
            return aten.scatter(a, dim, index, b)

        self.common(
            fn,
            [
                torch.zeros(2, 3),
                -1,
                torch.tensor([[0]]),
                torch.ones(2, 3),
            ],
        )

    def test_scatter2(self):
        if self.device == "cuda":
            raise unittest.SkipTest("unstable on sm86")

        def fn(a, dim, index, b):
            return aten.scatter.reduce(a, dim, index, b, reduce="add")

        self.common(
            fn,
            [
                torch.zeros(64, 512),
                0,
                torch.zeros((64, 512), dtype=torch.int64),
                torch.ones(64, 512),
            ],
        )

    def test_scatter3(self):
        def fn(a, dim, index, b):
            return aten.scatter(a, dim, index, b, reduce="add")

        self.common(
            fn,
            [
                torch.randn(5, 29, 13),
                2,
                torch.tensor([[[3, 5, 7, 9]]]),
                0.8,  # src can be a scalar
            ],
            # Mismatched elements: 1 / 1885 (0.1%)
            # Greatest absolute difference: 0.00018310546875 at index (0, 0, 3) (up to 1e-05 allowed)
            # Greatest relative difference: 0.0022371364653243847 at index (0, 0, 3) (up to 0.001 allowed)
            atol=2e-4,
            rtol=1e-3,
        )

    def test_scatter4(self):
        def fn(x, ind, src):
            return torch.scatter(x, 0, ind, src)

        self.common(
            fn,
            (torch.randn(196, 992), torch.randint(196, (1, 992)), torch.randn(1, 992)),
        )

    @unittest.skip("Flaky test, needs debugging")
    def test_scatter_add1(self):
        def fn(a, dim, index, b):
            return aten.scatter_add(a, dim, index, b)

        self.common(
            fn,
            [
                torch.randn(2, 3),
                0,
                torch.tensor([[0]]),
                torch.randn(2, 3),
            ],
        )

    def test_scatter_add2(self):
        def fn(a, dim, index, b):
            return aten.scatter_add(a, dim, index, b)

        self.common(
            fn,
            [
                torch.randn(2, 3),
                0,
                torch.tensor([[0, 0, 0], [1, 1, 1]]),
                torch.randn(2, 3),
            ],
        )

    def test_scatter_add3(self):
        def fn(a, dim, index, b):
            return aten.scatter_add(a, dim, index, b)

        self.common(
            fn,
            [
                torch.randn(5, 29, 13),
                2,
                torch.tensor([[[3, 5, 7, 9]]]),
                torch.randn(1, 1, 10),
            ],
        )

    def test_scatter_reduce1(self):
        def fn(a, dim, index, b):
            return aten.scatter_reduce(a, dim, index, b, "sum")

        self.common(
            fn,
            [
                torch.randn(5, 29, 13),
                2,
                torch.tensor([[[3, 5, 7, 9]]]),
                torch.randn(1, 1, 10),
            ],
        )

    def test_scatter_reduce2(self):
        def fn(a, dim, index, b):
            return aten.scatter_reduce(a, dim, index, b, "sum", include_self=False)

        self.common(
            fn,
            [
                torch.randn(2, 3),
                0,
                torch.zeros((2, 3), dtype=torch.int64),
                torch.randn(2, 3),
            ],
        )

    # issue #1150
    def test_dense_mask_index(self):
        if self.device == "cpu":
            raise unittest.SkipTest(
                "https://github.com/pytorch/torchdynamo/issues/1697"
            )

        def fn(x, y):
            y = torch.ops.aten.select.int(y, 0, 2)
            z = x * y
            return z.sum()

        self.common(fn, [torch.randn(102400), torch.randn(3)])

    def test_new_empty_strided(self):
        def fn(a):
            return aten.new_empty_strided(a, [1, 128, 128], [16384, 128, 1]).fill_(123)

        self.common(fn, [torch.randn(55)])

    @patch.object(torch._inductor.config.triton, "cudagraphs", True)
    def test_dropout(self):
        random.seed(1234)
        torch.manual_seed(1234)

        @torch._dynamo.optimize("inductor")
        def fn1(a):
            return torch.nn.functional.dropout(a)

        x = torch.ones(1000, device=self.device, dtype=torch.float32)
        result1 = fn1(x)
        self.assertTrue(400 < result1.nonzero().shape[0] < 600)
        self.assertTrue(0.9 < result1.mean().item() < 1.1)

        random.seed(1234)
        torch.manual_seed(1234)

        @torch._dynamo.optimize("inductor")
        def fn2(a):
            return torch.nn.functional.dropout(a, 0.5, True)

        result2 = fn2(x)
        self.assertTrue(400 < result2.nonzero().shape[0] < 600)
        self.assertTrue(0.9 < result2.mean().item() < 1.1)

    def test_dropout_deterministic(self):
        @torch._dynamo.optimize("inductor")
        def fn(a):
            return torch.nn.functional.dropout(a, 0.55, True)

        for cg in (False, True):
            with patch.object(torch._inductor.config.triton, "cudagraphs", cg):
                torch._dynamo.reset()

                x = torch.ones(1024, device=self.device, dtype=torch.float32)

                torch.manual_seed(1234)
                a0 = fn(x).clone()
                a1 = fn(x).clone()
                a2 = fn(x).clone()

                torch.manual_seed(1234)
                b0 = fn(x).clone()
                b1 = fn(x).clone()
                b2 = fn(x).clone()

                # same seed, same values
                self.assertTrue(torch.allclose(a0, b0))
                self.assertTrue(torch.allclose(a1, b1))
                self.assertTrue(torch.allclose(a2, b2))

                # different calls, different values
                self.assertFalse(torch.allclose(a0, a1))
                self.assertFalse(torch.allclose(a1, a2))

    def test_rand_like_deterministic(self):
        @torch._dynamo.optimize("inductor")
        def fn(a):
            return torch.rand_like(a), torch.rand_like(a)

        x = torch.ones(1024, device=self.device, dtype=torch.float32)

        torch.manual_seed(1234)
        a0 = fn(x)[0].clone()
        a1 = fn(x)[0].clone()
        a2 = fn(x)[0].clone()

        torch.manual_seed(1234)
        b0 = fn(x)[0].clone()
        b1 = fn(x)[0].clone()
        b2 = fn(x)[0].clone()

        # same seed, same values
        self.assertTrue(torch.allclose(a0, b0))
        self.assertTrue(torch.allclose(a1, b1))
        self.assertTrue(torch.allclose(a2, b2))

        # different calls, different values
        self.assertFalse(torch.allclose(a0, a1))
        self.assertFalse(torch.allclose(a1, a2))

        c, d = fn(x)
        self.assertFalse(torch.allclose(c, d))
        self.assertTrue((c >= 0).all())
        self.assertTrue((c < 1).all())
        self.assertTrue((d >= 0).all())
        self.assertTrue((d < 1).all())

    def test_max_pool2d_with_indices_backward(self):
        def fn(a, b, c):
            return aten.max_pool2d_with_indices_backward(
                a, b, [2, 2], [2, 2], [0, 0], [1, 1], False, c
            )

        x = torch.randn([2, 4, 18, 14])
        result, indices = aten.max_pool2d_with_indices(
            x,
            [2, 2],
            [2, 2],
            [0, 0],
            [1, 1],
            False,
        )

        self.common(
            fn,
            [
                torch.randn_like(result),
                x,
                indices,
            ],
        )

    def test_max_pool2d_with_indices_backward2(self):
        def fn(a, b, c):
            return aten.max_pool2d_with_indices_backward(
                a, b, [3, 3], [2, 2], [1, 1], [1, 1], True, c
            )

        x = torch.randn([2, 4, 40, 56])
        result, indices = aten.max_pool2d_with_indices(
            x,
            [3, 3],
            [2, 2],
            [1, 1],
            [1, 1],
            True,
        )

        self.common(
            fn,
            [
                torch.randn_like(result),
                x,
                indices,
            ],
        )

    # From https://github.com/pytorch/torchdynamo/issues/1200
    def test_max_pool2d_with_indices_backward3(self):
        def fn(a, b, c):
            return aten.max_pool2d_with_indices_backward(
                a, b, [1, 1], [2, 2], [0, 0], [1, 1], False, c
            )

        x = torch.randn([32, 256, 37, 38])
        result, indices = aten.max_pool2d_with_indices(
            x,
            [1, 1],
            [2, 2],
            0,
            1,
            False,
        )
        self.common(
            fn,
            [
                torch.randn_like(result),
                x,
                indices,
            ],
        )

    # From https://github.com/pytorch/torchdynamo/issues/1352
    def test_max_pool2d_with_indices_backward4(self):
        def fn(a, b, c):
            return aten.max_pool2d_with_indices_backward(
                a, b, [5, 5], [1, 1], [2, 2], [1, 1], False, c
            )

        torch._inductor.metrics.generated_kernel_count = 0
        x = torch.randn([2, 64, 3, 4])
        result, indices = aten.max_pool2d_with_indices(
            x,
            [5, 5],
            [1, 1],
            2,
            1,
            False,
        )
        self.common(
            fn,
            [
                torch.randn_like(result),
                x,
                indices,
            ],
        )
        self.assertEqual(torch._inductor.metrics.generated_kernel_count, 1)

    def test_max_pool2d_with_indices_backward5(self):
        # Window size is too big. Should fallback
        def fn(a, b, c):
            return aten.max_pool2d_with_indices_backward(
                a, b, [13, 13], [1, 1], [2, 2], [1, 1], False, c
            )

        torch._inductor.metrics.generated_kernel_count = 0
        x = torch.randn([2, 64, 20, 20])
        result, indices = aten.max_pool2d_with_indices(
            x,
            [13, 13],
            [1, 1],
            2,
            1,
            False,
        )
        self.common(
            fn,
            [
                torch.randn_like(result),
                x,
                indices,
            ],
        )
        self.assertEqual(torch._inductor.metrics.generated_kernel_count, 0)

    def test_avg_pool2d_backward(self):
        def fn(a, b):
            return aten.avg_pool2d_backward(
                a,
                b,
                [2, 2],
                [2, 2],
                [0, 0],
                True,
                False,
                None,
            )

        self.common(
            fn,
            [
                torch.randn([2, 4, 7, 7]),
                torch.randn([2, 4, 14, 14]),
            ],
        )

    def test_avg_pool2d_backward2(self):
        def fn(a, b):
            return aten.avg_pool2d_backward(
                a,
                b,
                [3, 3],
                [1, 1],
                [1, 1],
                True,
                False,
                None,
            )

        self.common(
            fn,
            [
                torch.randn([1, 1, 20, 15]),
                torch.randn([1, 1, 20, 15]),
            ],
        )

    def test_avg_pool2d_backward3(self):
        def fn(a, b):
            return aten.avg_pool2d_backward(
                a,
                b,
                [1, 1],
                [2, 2],
                [0, 0],
                False,
                False,
                None,
            )

        torch._inductor.metrics.generated_kernel_count = 0
        self.common(
            fn,
            [
                torch.randn([1, 2016, 11, 11]),
                torch.randn([1, 2016, 21, 21]),
            ],
        )
        self.assertEqual(torch._inductor.metrics.generated_kernel_count, 1)

    def test_avg_pool2d_backward4(self):
        def fn(a, b):
            return aten.avg_pool2d_backward(
                a,
                b,
                [13, 13],
                [1, 1],
                [0, 0],
                True,
                False,
                None,
            )

        torch._inductor.metrics.generated_kernel_count = 0
        self.common(
            fn,
            [
                torch.randn([1, 16, 12, 12]),
                torch.randn([1, 16, 24, 24]),
            ],
            check_lowp=False,
        )
        self.assertEqual(torch._inductor.metrics.generated_kernel_count, 0)

    def test_mm_views(self):
        def fn(a, b):
            return torch.mm(a.view(32, 32), b.view(32, 32))

        self.common(
            fn,
            (
                torch.randn([32, 32]).transpose(0, 1),
                torch.randn([1, 32, 32]).transpose(0, 1),
            ),
            check_lowp=False,
        )
        expected_kernel = 0
        # codegen mm kernel from template
        if config.triton.mm != "aten" and self.device == "cuda":
            expected_kernel = 1
        if config.triton.mm == "autotune":
            self.assertLessEqual(
                torch._inductor.metrics.generated_kernel_count, expected_kernel
            )
        self.assertEqual(
            torch._inductor.metrics.generated_kernel_count, expected_kernel
        )

    @patch.object(config.triton, "cudagraphs", False)
    def test_lowmem_dropout1(self):
        n = 100000
        weight = torch.ones(
            n, device=self.device, dtype=torch.float32, requires_grad=True
        )
        ones = torch.ones(n, device=self.device, dtype=torch.float32)

        @torch._dynamo.optimize_assert("inductor")
        def run(x, train=True):
            return F.dropout(x * weight, 0.33, train)

        def check(r, g):
            rmean = r.mean().item()
            gmean = g.mean().item()
            rcount = len(r.nonzero())
            gcount = len(g.nonzero())

            # dropped elements should match
            self.assertTrue(same(r.nonzero(), g.nonzero()))
            self.assertEqual(rcount, gcount)

            # dropped should be close to 0.33
            self.assertGreater(rcount, 0.64 * n)
            self.assertGreater(0.68 * n, rcount)

            self.assertAlmostEqual(rmean, gmean)
            self.assertAlmostEqual(rmean, 1.0, places=2)

        r1 = run(ones, train=False)
        r1.sum().backward()
        g1 = weight.grad.clone()
        # eval mode should be all ones
        self.assertTrue(same(r1, torch.ones_like(r1)))
        self.assertTrue(same(g1, torch.ones_like(g1)))

        torch.manual_seed(1234)
        weight.grad.zero_()
        r2 = run(ones)
        r2.sum().backward()
        g2 = weight.grad.clone()
        check(r2, g2)

        torch.manual_seed(1234)
        weight.grad.zero_()
        r3 = run(ones)
        r3.sum().backward()
        g3 = weight.grad.clone()
        check(r3, g3)

        # second run is same result as first
        self.assertTrue(same(r2, r3))
        self.assertTrue(same(g2, g3))

    def test_lowmem_dropout2(self):
        m = torch.nn.Sequential(
            torch.nn.Linear(32, 32, bias=False),
            torch.nn.Dropout(),
            torch.nn.Linear(32, 32, bias=False),
            torch.nn.Dropout(),
        ).to(self.device)

        @torch._dynamo.optimize_assert("inductor")
        def run(x):
            return m(x)

        torch._inductor.metrics.generated_kernel_count = 0
        result = run(torch.randn([8, 32], device=self.device))
        result.sum().backward()

        expected_kernel = 4
        if config.triton.mm != "aten" and self.device == "cuda":
            # fwd: 2 * (mm+dropout) kernels = 2 kernels
            # bwd: dropout + (mm) + 2 * (mm+dropout) kernels = 4 kernels
            # expect 2 + 4 = 6 kernels
            expected_kernel = 6
        if config.triton.mm == "autotune":
            self.assertLessEqual(
                torch._inductor.metrics.generated_kernel_count, expected_kernel
            )
        self.assertEqual(
            torch._inductor.metrics.generated_kernel_count, expected_kernel
        )

    def test_roll(self):
        def fn(a):
            return (
                aten.roll(a, [-3, 10], [1, 2]),
                aten.roll(a, [5]),
            )

        self.common(
            fn,
            [
                torch.randn([2, 56, 56, 16]),
            ],
        )

    def test_argmax_argmin1(self):
        def fn(x):
            return (aten.argmax(x), aten.argmin(x))

        self.common(
            fn,
            [
                torch.randn([8, 256, 256]),
            ],
        )

    def test_argmax_argmin2(self):
        def fn(x):
            return (
                aten.argmax(x, 0),
                aten.argmin(x, 0),
                aten.argmax(x, 1),
                aten.argmin(x, 1),
            )

        self.common(
            fn,
            [
                torch.randn([144, 144]),
            ],
            # Mismatched elements: 1 / 144 (0.7%)
            # Greatest absolute difference: 26 at index (71,)
            # Greatest relative difference: 0.4126984179019928 at index (71,)
            atol=1e-5,
            rtol=0.5,
        )

    def test_conv_backward(self):
        def fn(rank4_inps, rank3_inps, rank5_inps):

            out1 = aten.convolution_backward(
                *rank4_inps,
                [C],
                [1, 1],
                [0, 0],
                [1, 1],
                False,
                [0, 0],
                1,
                [True, True, True],
            )
            out2 = aten.convolution_backward(
                *rank4_inps,
                [C],
                [1, 1],
                [0, 0],
                [1, 1],
                False,
                [0, 0],
                1,
                [True, False, False],
            )
            out3 = aten.convolution_backward(
                *rank3_inps,
                [C],
                [1],
                [0],
                [1],
                False,
                [0],
                1,
                [True, True, True],
            )
            out4 = aten.convolution_backward(
                *rank5_inps,
                [C],
                [1, 1, 1],
                [0, 0, 0],
                [1, 1, 1],
                False,
                [0, 0, 0],
                1,
                [True, True, True],
            )
            return (out1, out2, out3, out4)

        B = 3
        C = 4
        H = 5
        grad_out = torch.randn(B, C, H - 2, H - 2, H - 2)
        inp = torch.randn(B, C, H, H, H)
        weight = torch.randn(C, C, 3, 3, 3)

        def shrink_rank(x, rank):
            res = x
            while res.dim() > rank:
                res = torch.select(res, -1, 0)
            return res.contiguous()

        rank4_inps = [shrink_rank(x, 4) for x in [grad_out, inp, weight]]
        rank3_inps = [shrink_rank(x, 4) for x in [grad_out, inp, weight]]
        rank5_inps = [shrink_rank(x, 5) for x in [grad_out, inp, weight]]

        with torch.backends.cudnn.flags(allow_tf32=False):
            self.common(
                fn,
                [rank4_inps, rank3_inps, rank5_inps],
            )

    @unittest.skip(
        """
        FIXME: In the case of having equally max/min elements, our implementation returns
        the last index instead of the first one
        """
    )
    def test_argmax_argmin3(self):
        def fn(x):
            return (
                aten.argmax(x, 0),
                aten.argmin(x, 0),
                aten.argmax(x, -1),
                aten.argmin(x, -1),
            )

        self.common(
            fn,
            [torch.randint(0, 5, [10, 10])],
        )

    def test_vdd_clamp(self):
        def fn(x):
            return torch.clamp_min(x, 3)

        self.common(
            fn,
            [
                torch.randn([16], requires_grad=True) * 10,
            ],
        )

    def test_tmp_not_defined_issue1(self):
        def forward(
            primals_3,
            primals_4,
            add_tensor,
            convert_element_type_default,
            div_default,
            reciprocal_default,
        ):
            var_default = torch.ops.prims.var.default(
                convert_element_type_default, [2], correction=0
            )
            sub_tensor = torch.ops.aten.sub.Tensor(add_tensor, div_default)
            mul_tensor_1 = torch.ops.aten.mul.Tensor(sub_tensor, reciprocal_default)
            mul_tensor_2 = torch.ops.aten.mul.Tensor(mul_tensor_1, primals_3)
            add_tensor_2 = torch.ops.aten.add.Tensor(mul_tensor_2, primals_4)
            convert_element_type_default_1 = (
                torch.ops.prims.convert_element_type.default(
                    add_tensor_2, torch.float32
                )
            )
            convert_element_type_default_2 = (
                torch.ops.prims.convert_element_type.default(
                    convert_element_type_default_1, torch.float32
                )
            )
            var_default_1 = torch.ops.prims.var.default(
                convert_element_type_default_2, [2], correction=0
            )
            broadcast_in_dim_default_2 = torch.ops.prims.broadcast_in_dim.default(
                var_default_1, [1, 512, 1], [0, 1]
            )
            sum_default_1 = torch.ops.prims.sum.default(
                convert_element_type_default_2, [2]
            )
            add_tensor_3 = torch.ops.aten.add.Tensor(broadcast_in_dim_default_2, 1e-05)
            return (var_default, sum_default_1, add_tensor_3)

        inps = [
            (torch.Size([1024]), torch.float32),
            (torch.Size([1024]), torch.float32),
            (torch.Size([1, 512, 1024]), torch.float32),
            (torch.Size([1, 512, 1024]), torch.float32),
            (torch.Size([1, 512, 1]), torch.float32),
            (torch.Size([1, 512, 1]), torch.float32),
        ]
        inps = [torch.randn(shape, dtype=dtype) for (shape, dtype) in inps]
        self.common(forward, inps, atol=1e-05, rtol=2e-05)

    @unittest.skipIf(
        TEST_WITH_ASAN
        or os.environ.get("BUILD_ENVIRONMENT", "").startswith("parallelnative"),
        "TODO: debug this with asan",
    )
    def test_tmp_not_defined_issue2(self):
        def forward(arg38_1, arg81_1, getitem_17, new_zeros_default_4):
            div_tensor_7 = torch.ops.aten.div.Tensor(getitem_17, arg81_1)
            mul_tensor_24 = torch.ops.aten.mul.Tensor(div_tensor_7, arg38_1)
            sum_default_7 = torch.ops.aten.sum.default(mul_tensor_24)
            return (new_zeros_default_4, sum_default_7)

        args = [
            ((1, 88, 40, 40), (140800, 1600, 40, 1), torch.float32),
            ((), (), torch.float32),
            ((1, 88, 40, 40), (140800, 1600, 40, 1), torch.float32),
            ((3,), (1,), torch.float32),
        ]
        args = [
            rand_strided(shape, stride, dtype).requires_grad_(True).add(1)
            for shape, stride, dtype in args
        ]
        self.common(forward, args)

    def test_misaligned_address_issue1(self):
        def forward(sub_tensor_1, unsqueeze_default):
            gather_default = torch.ops.aten.gather.default(
                sub_tensor_1, 1, unsqueeze_default
            )
            return gather_default

        args = [
            ((1, 1000), (1000, 1), torch.float32),
            ((1, 1), (1, 1), torch.int64),
        ]
        args = [rand_strided(shape, stride, dtype) for shape, stride, dtype in args]
        self.common(forward, args)

    def test_invalid_operand_issue1(self):
        def forward(arg0_1, arg1_1, arg3_1, squeeze, view_1, slice_1):
            slice_scatter = torch.ops.aten.slice_scatter.default(
                slice_1, arg3_1, 1, 1, 9223372036854775807
            )
            slice_scatter_1 = torch.ops.aten.slice_scatter.default(
                arg1_1, slice_scatter, 0, 0, 9223372036854775807
            )
            slice_2 = torch.ops.aten.slice.Tensor(
                slice_scatter_1, 0, 0, 9223372036854775807
            )
            select_scatter = torch.ops.aten.select_scatter.default(
                slice_2, squeeze, 1, 0
            )
            slice_scatter_2 = torch.ops.aten.slice_scatter.default(
                slice_scatter_1, select_scatter, 0, 0, 9223372036854775807
            )
            view = torch.ops.aten.view.default(slice_scatter_2, [-1, 128])
            embedding = torch.ops.aten.embedding.default(arg0_1, view, 1)
            return [embedding, view_1]

        args = [
            ((50005, 768), (768, 1), torch.float32),
            ((8, 128), (128, 1), torch.int64),
            ((8, 127), (127, 1), torch.int64),
            ((8,), (1,), torch.int64),
            ((1024,), (1,), torch.int64),
            ((8, 128), (128, 1), torch.int64),
        ]
        args = [rand_strided(shape, stride, dtype) for shape, stride, dtype in args]
        self.common(forward, args)

    def test_sizehint_issue1(self):
        def forward(x):
            return torch.nn.functional.unfold(
                x, kernel_size=[4, 4], dilation=1, padding=0, stride=[4, 4]
            )

        args = [((2, 24, 56, 56), (75264, 3136, 56, 1), torch.float32, False)]
        args = [
            rand_strided(sh, st, dt).requires_grad_(rg) for (sh, st, dt, rg) in args
        ]
        self.common(forward, args)

    def test_zero_dim_reductions(self):
        for kd in [True, False]:
            inps0 = (torch.zeros(2, 0, device=self.device, dtype=torch.float16), 1, kd)
            failed_ops = [aten.argmin, aten.argmax, aten.max, aten.min]
            for fo in failed_ops:
                with self.assertRaisesRegex(
                    IndexError, "Expected reduction dim 1 to have non-zero size"
                ):
                    mod = make_fx(fo)(*inps0)
                    _ = compile_fx_inner(mod, inps0)

            pass_ops = [
                lambda *x: fn(*x) for fn in [aten.sum, aten.prod, aten.any, aten.all]
            ]
            for po in pass_ops:
                compiled = torch._dynamo.optimize("inductor")(po)
                expected = po(*inps0)
                actual = compiled(*inps0)

            self.assertTrue(torch.allclose(actual, expected, atol=1e-3, rtol=1e-3))

    @requires_cuda()
    def test_unspec_inputs(self):
        def fn(x, y):
            return x + y, x * y, x / y

        opt = torch._dynamo.optimize("inductor")(fn)
        dtypes = [
            torch.float16,
            torch.bfloat16,
            torch.float32,
            torch.float64,
            torch.int32,
            torch.int64,
        ]

        for d in dtypes:
            inputs = (
                rand_strided((2, 3), (3, 1), dtype=torch.float32, device="cuda"),
                rand_strided((), (), dtype=d, device="cpu"),
            )
            self.assertTrue(same(opt(*inputs), fn(*inputs)))
            inputs = (inputs[1], inputs[0])
            self.assertTrue(same(opt(*inputs), fn(*inputs)))

    @patch.object(config.triton, "mm", "aten")
    def test_list_clearing(self):

        if self.device == "cpu":
            contexts = [contextlib.nullcontext]
        else:
            contexts = [
                contextlib.nullcontext,
                lambda: patch.object(config.triton, "cudagraphs", True),
            ]

        for context in contexts:
            with context():
                inps = [
                    torch.rand([5, 5]).to(self.device),
                    torch.rand([5, 5]).to(self.device),
                ]
                inp_refs = [weakref.ref(inp) for inp in inps]

                def fn(x, y):
                    a = x + y
                    return (a @ a,)

                fn_fx = make_fx(fn)(inps[0], inps[1])
                fn_compiled = compile_fx_inner(fn_fx, inps)

                test_self = self
                matmul_seen = False

                class TestRefMode(TorchDispatchMode):
                    def __torch_dispatch__(self, func, types, args=(), kwargs=None):
                        kwargs = kwargs if kwargs else {}

                        nonlocal inps
                        nonlocal inp_refs
                        nonlocal test_self
                        nonlocal matmul_seen

                        # by matmul, inputs should be deallocated
                        if func is aten.mm.out:
                            matmul_seen = True
                            test_self.assertEqual(len(inps), 0)
                            test_self.assertIsNone(inp_refs[0]())
                            test_self.assertIsNone(inp_refs[1]())

                        return func(*args, **kwargs)

                with TestRefMode():
                    fn_compiled(inps)

                # for some reason, TorchDispatch doesnt capture the
                # cuda mm call (even without cudagraphs)
                if self.device == "cpu":
                    self.assertTrue(matmul_seen)
                else:
                    self.assertEqual(len(inps), 0)

    def test_dtype_mismatch_issue(self):
        def fn(x):
            attn = torch.nn.functional.pad(x, [0, 1])
            return attn.softmax(dim=-1)

        x = torch.rand(128, 32, 63)
        res_ref = fn(x)
        res = torch._dynamo.optimize("inductor")(fn)(x)
        self.assertEqual(res, res_ref)

    @unittest.skipIf(HAS_CUDA, "histogramdd only supports cpu")
    def test_kwargs(self):
        def fn(x, y):
            return torch.histogramdd(
                x,
                bins=[3, 3],
                weight=y,
            )

        self.common(
            fn,
            [torch.randn((4, 2)), torch.randn((4))],
        )

    @patch.object(config, "profiler_mark_wrapper_call", True)
    def test_profiler_mark_wrapper_call(self):
        from torch.profiler import profile

        @torch._dynamo.optimize("inductor", nopython=True)
        def fn(a, b):
            return a + b

        a = torch.rand((100,))
        b = torch.rand((100,))
        with profile() as prof:
            fn(a, b)
        assert "inductor_wrapper_call" in (
            e.name for e in prof.profiler.function_events
        )

    @patch.object(config, "cpp_wrapper", True)
    @unittest.skipIf(HAS_CUDA, "cpp_wrapper only supports cpu")
    def test_cpp_wrapper(self):
        device = "cpu"
        for name in [
            "test_as_strided",  # buffer reuse
            "test_cat",  # alias
            "test_lowmem_dropout1",  # None as output
<<<<<<< HEAD
            "test_reduction1",  # Reduction
=======
            "test_profiler_mark_wrapper_call",  # TODO: fallback to default wrapper for now
>>>>>>> 8df83cf8
            "test_relu",  # multiple inputs
            "test_silu",  # single input, single output
            "test_transpose",  # multiple outputs, buffer clear
        ]:
            test_name = f"{name}_{device}"
            assert hasattr(self, test_name), "undefined function"
            func = getattr(self, test_name)
            assert callable(func), "not a callable"
            func()


if HAS_CPU:

    class SweepInputsCpuTest(SweepInputs2, TestCase):
        gen = InputGen(10, "cpu")

    SweepInputsCpuTest.populate()

    class CpuTests(TestCase):
        common = check_model
        device = "cpu"

    CommonTemplate.install(CpuTests, "cpu")

    class CPUReproTests(TestCase):
        def test_conv_stride_constraints(self):
            for fmt in [torch.channels_last, torch.contiguous_format]:
                # TorchDispatch doesn't work in our cuda invocation for some reason
                m = torch.nn.Conv2d(5, 6, [3, 3])

                def fn(inp, weight):
                    return (
                        F.conv2d(
                            inp, weight, None, m.stride, m.padding, m.dilation, m.groups
                        ),
                    )

                inp = torch.randn([2, 5, 16, 16])
                inps = [inp, m.weight.to(memory_format=fmt)]
                fn_fx = make_fx(fn)(*inps)
                fn_compiled = compile_fx_inner(fn_fx, inps)
                test_self = self
                conv_seen = False

                class RecordFunctions(TorchDispatchMode):
                    def __torch_dispatch__(self, func, types, args=(), kwargs=None):
                        kwargs = kwargs if kwargs else {}
                        if func == torch.ops.aten.convolution.default:
                            test_self.assertTrue(
                                args[0].is_contiguous(memory_format=fmt)
                            )
                            test_self.assertTrue(
                                args[1].is_contiguous(memory_format=fmt)
                            )
                            nonlocal conv_seen
                            conv_seen = True

                        return func(*args, **kwargs)

                with RecordFunctions():
                    out = fn_compiled(inps)

                self.assertTrue(conv_seen)

        def test_inplace_squeeze_needed(self):
            mod = torch.nn.Sequential(
                torch.nn.Linear(10, 10),
                torch.nn.LayerNorm(10),
                torch.nn.ReLU(),
            ).eval()

            @torch._dynamo.optimize("inductor")
            def fn(x):
                return mod(x)

            v = torch.randn(10)
            result = fn(v)
            # TODO: OMP parallel reduction order is not deterministic.
            # Hence, the accurarcy might vary up and down. For short term,
            # we increase the tolerance and will fix it later by using
            # aten parallel.
            assert same(result, mod(v), tol=5e-1)

        def test_inplace_add_alpha(self):
            def fn(x, y):
                aten.add_.Tensor(x, y, alpha=0.55)
                return (x,)

            x1 = torch.zeros(10)
            x2 = torch.zeros(10)
            x3 = torch.zeros(10)
            y = torch.randn(10)
            fn_fx = make_fx(fn)(x1, y)
            fn_compiled = compile_fx_inner(fn_fx, [x1, y])
            fn(x2, y)
            fn_compiled([x3, y])
            assert same(x2, x3)

        def test_no_op_squeeze(self):
            @torch._dynamo.optimize("inductor")
            def forward(arg0_1):
                return torch.ops.aten.squeeze.dim(arg0_1, 1)

            x = torch.randn((10, 20))
            assert same(x, forward(x))

        def test_parallel_num_threads(self):
            @torch._dynamo.optimize("inductor")
            def fn(x1, x2):
                return x1 + x2

            @contextlib.contextmanager
            def set_num_threads(num_threads):
                orig_num_threads = torch.get_num_threads()
                torch.set_num_threads(num_threads)
                yield
                torch.set_num_threads(orig_num_threads)

            x1 = torch.randn((10, 20))
            x2 = torch.randn((10, 20))
            with set_num_threads(1):
                assert same(x1 + x2, fn(x1, x2))
            with set_num_threads(4):
                assert same(x1 + x2, fn(x1, x2))

        @patch("torch.cuda.is_available", lambda: False)
        def test_timed_cpu_only(self):
            timed(lambda: torch.randn(10), ())

        def test_complex_memory_overlap(self):
            dense = torch.zeros(64, 32)
            self.assertFalse(complex_memory_overlap(dense))
            self.assertFalse(complex_memory_overlap(dense.t()))

            strided = dense.split(4, dim=1)
            self.assertFalse(complex_memory_overlap(strided[0]))
            self.assertFalse(complex_memory_overlap(strided[0].t()))

            unsqueezed = dense.unsqueeze(1)
            self.assertFalse(complex_memory_overlap(unsqueezed))
            self.assertFalse(complex_memory_overlap(unsqueezed.permute(1, 2, 0)))

            expanded = unsqueezed.expand(-1, 2, -1)
            self.assertTrue(complex_memory_overlap(expanded))
            self.assertTrue(complex_memory_overlap(expanded.permute(1, 2, 0)))

            gathered = dense.index_select(0, torch.IntTensor([1, 0, 1]))
            self.assertFalse(complex_memory_overlap(gathered))
            self.assertFalse(complex_memory_overlap(gathered.t()))

        @unittest.skipIf(
            not codecache.valid_vec_isa_list(), "Does not support vectorization"
        )
        @patch.object(config, "dynamic_shapes", True)
        @patch.object(torch._dynamo.config, "dynamic_shapes", True)
        @patch.object(functorch_config, "use_dynamic_shapes", True)
        def test_vec_dynamic_shapes(self):
            def fn(x):
                return torch.softmax(x, -1)

            value = torch.randn((2, 10))
            with patch.object(config.cpp, "simdlen", None):
                torch._dynamo.reset()
                metrics.reset()
                opt_fn = torch._dynamo.optimize("inductor")(fn)
                opt_fn(value)

                real_out = fn(value)
                compiled_out = opt_fn(value)
                assert same(real_out, compiled_out, equal_nan=True)
                assert metrics.generated_cpp_vec_kernel_count < 1

        @unittest.skipIf(
            not codecache.valid_vec_isa_list(), "Does not support vectorization"
        )
        @patch("torch.cuda.is_available", lambda: False)
        def test_auto_simd(self):
            vec_avx512 = codecache.supported_vec_isa_list[0]
            vec_avx2 = codecache.supported_vec_isa_list[1]
            self.assertTrue(vec_avx512.bit_width() == 512)
            self.assertTrue(vec_avx2.bit_width() == 256)
            self.assertTrue(vec_avx512.nelements() == 16)
            self.assertTrue(vec_avx2.nelements() == 8)
            self.assertTrue(vec_avx512.nelements(torch.bfloat16) == 32)
            self.assertTrue(vec_avx2.nelements(torch.bfloat16) == 16)

            with patch.object(config.cpp, "simdlen", None):
                isa = codecache.pick_vec_isa()
                if vec_avx512 in codecache.valid_vec_isa_list():
                    self.assertTrue(isa == vec_avx512)
                else:
                    self.assertTrue(isa == vec_avx2)

            with patch.object(config.cpp, "simdlen", 0):
                isa = codecache.pick_vec_isa()
                self.assertFalse(isa)

            with patch.object(config.cpp, "simdlen", 1):
                isa = codecache.pick_vec_isa()
                self.assertFalse(isa)

            with patch.object(config.cpp, "simdlen", 257):
                isa = codecache.pick_vec_isa()
                self.assertFalse(isa)

            with patch.object(config.cpp, "simdlen", 513):
                isa_list = codecache.valid_vec_isa_list()
                if vec_avx512 in isa_list:
                    self.assertFalse(isa)

            with patch.object(config.cpp, "simdlen", 512):
                isa_list = codecache.valid_vec_isa_list()
                if vec_avx512 in isa_list:
                    isa = codecache.pick_vec_isa()
                    self.assertTrue(isa == vec_avx512)

            with patch.object(config.cpp, "simdlen", 256):
                isa_list = codecache.valid_vec_isa_list()
                if vec_avx2 in isa_list:
                    isa = codecache.pick_vec_isa()
                    self.assertTrue(isa == vec_avx2)

        @unittest.skipIf(
            not codecache.valid_vec_isa_list(), "Does not support vectorization"
        )
        @patch("torch.cuda.is_available", lambda: False)
        def test_masked_fill_softmax(self):
            def fn(value, mask):
                mask = mask.to(torch.bool)
                x = torch.masked_fill(value, mask, -33.0)
                return torch.softmax(x, -1)

            value = torch.randn((2, 17))
            mask = torch.randint(0, 1, size=(2, 17), dtype=torch.uint8)
            with patch.object(config.cpp, "simdlen", None):
                torch._dynamo.reset()
                metrics.reset()
                opt_fn = torch._dynamo.optimize("inductor")(fn)
                opt_fn(value, mask)

                real_out = fn(value, mask)
                compiled_out = opt_fn(value, mask)
                assert same(real_out, compiled_out, equal_nan=True)
                assert metrics.generated_cpp_vec_kernel_count >= 1

        @unittest.skipIf(
            not codecache.valid_vec_isa_list(), "Does not support vectorization"
        )
        @patch("torch.cuda.is_available", lambda: False)
        def test_sign_cpu_only(self):
            def fn(x):
                return (torch.sign(x),)

            x = torch.randn((2, 9))
            x[0, 0] = torch.nan
            x[1, -1] = torch.nan

            with patch.object(config.cpp, "simdlen", None):
                torch._dynamo.reset()
                metrics.reset()
                traced = make_fx(fn)(x)
                compiled = compile_fx_inner(traced, [x])
                assert same(fn(x)[0], compiled([x])[0], equal_nan=True)
                assert metrics.generated_cpp_vec_kernel_count == 1

        # Currently, we enabled AVX2 and AVX512 for vectorization. If the platform is not
        # supported, the vectorization will not work and skip this test case. For ARM or
        # other platforms support, we just need to add the ISA info to the supported_vector_isa
        # and include proper aten vectorization head file.
        @unittest.skipIf(
            not codecache.valid_vec_isa_list(), "Does not support vectorization"
        )
        @patch("torch.cuda.is_available", lambda: False)
        def test_vec_kernel_cpu_only(self):
            def fn(x1, x2):
                # Current, there are some limitations as follows.
                #   rsqrt:
                #     assert [both a fallback and a decomp for same kernel: aten.rsqrt.default]
                #   round:
                #     couldn't find symbolic meta function/decomposition
                #   fmod/logical_and/logic_or:
                #     vec kernel has not support to_type
                x = torch.abs(x1)
                x = torch.sin(x)
                x = torch.neg(x)
                x = torch.square(x)
                x = torch.sigmoid(x)
                x = torch.relu(x)
                x = torch.cos(x)
                x = torch.exp(x)
                x = torch.sqrt(x)
                x = torch.add(x, x1)
                x = torch.sub(x, x2)
                x = torch.mul(x, x1)
                x = torch.div(x, x1)
                x = torch.pow(x, 10)
                x = torch.log(x)
                x = torch.floor(x)
                x = torch.ceil(x)
                x = torch.trunc(x)
                x = torch.lgamma(x)
                x = torch.fmod(x, x2)
                x = torch.sign(x)
                res = x + x2
                return (res,)

            x1 = torch.randn((10, 20))
            x2 = torch.randn((10, 20))

            with patch.object(config.cpp, "simdlen", 1):
                torch._dynamo.reset()
                metrics.reset()
                traced = make_fx(fn)(x1, x2)
                compiled = compile_fx_inner(traced, [x1, x2])
                assert same(fn(x1, x2)[0], compiled([x1, x2])[0], equal_nan=True)
                assert metrics.generated_cpp_vec_kernel_count == 0

            with patch.object(config.cpp, "simdlen", None):
                torch._dynamo.reset()
                metrics.reset()
                traced = make_fx(fn)(x1, x2)
                compiled = compile_fx_inner(traced, [x1, x2])
                assert same(fn(x1, x2)[0], compiled([x1, x2])[0], equal_nan=True)
                assert metrics.generated_cpp_vec_kernel_count == 1

                torch._dynamo.reset()
                metrics.reset()
                x1 = x1.permute(1, 0)
                x2 = torch.randn((20, 10))
                traced = make_fx(fn)(x1, x2)
                compiled = compile_fx_inner(traced, [x1, x2])
                assert same(fn(x1, x2)[0], compiled([x1, x2])[0], equal_nan=True)
                assert metrics.generated_cpp_vec_kernel_count == 1

                torch._dynamo.reset()
                metrics.reset()
                x1 = torch.randn((10, 7))
                x2 = torch.randn((10, 7))
                traced = make_fx(fn)(x1, x2)
                compiled = compile_fx_inner(traced, ([x1, x2]))
                assert same(fn(x1, x2)[0], compiled([x1, x2])[0], equal_nan=True)
                assert metrics.generated_cpp_vec_kernel_count == 1

        @unittest.skipIf(
            sys.platform != "linux", "cpp kernel profile only support linux now"
        )
        @patch("torch.cuda.is_available", lambda: False)
        @patch.object(config.cpp, "enable_kernel_profile", True)
        def test_cpp_kernel_profile(self):
            from torch.profiler import profile

            @torch._dynamo.optimize("inductor", nopython=True)
            def fn(a, b):
                return a + b

            a = torch.rand((100,))
            b = torch.rand((100,))
            with profile() as prof:
                fn(a, b)
            assert "kernel_cpp_0" in (e.name for e in prof.profiler.function_events)


if HAS_CUDA:
    import triton
    import triton.language as tl

    class SweepInputsCudaTest(SweepInputs2, TestCase):
        gen = InputGen(10, "cuda")

    SweepInputsCudaTest.populate()

    class CudaTests(TestCase):
        common = check_model_cuda
        device = "cuda"

        def test_simplify_dims(self):
            def fn(a):
                return (a + 1,)

            self.common(
                fn, (torch.randn(2, 3, 10, 5, 6, device="cuda")[:, :, 2::2, :, :],)
            )

        def test_linear_permute_fusion(self):
            class TestModule(torch.nn.Module):
                def __init__(self, k: int, n: int):
                    super().__init__()
                    self.weight = torch.nn.Parameter(torch.randn(n, k))
                    self.bias = torch.nn.Parameter(torch.randn(n))

                def forward(self, input: torch.Tensor):
                    a0 = torch.nn.functional.linear(input, self.weight, self.bias)
                    b0 = a0.permute(0, 2, 1)
                    return b0

            m, k, n = 16, 8, 4
            trace_func = chain_passes(torch.fx.symbolic_trace, linear_permute_fusion)
            module = TestModule(k, n).eval()
            input = torch.randn(6, m, k)
            traced = trace_func(module, [input])
            num_linear = count_call_function(traced, torch.nn.functional.linear)
            num_linear_transpose = count_call_function(traced, linear_transpose)
            self.assertEqual(num_linear, 0)
            self.assertEqual(num_linear_transpose, 1)

            self.assertTrue(torch.allclose(module(input), traced(input)))

        def test_permute_linear_fusion(self):
            class TestModule(torch.nn.Module):
                def __init__(self, k: int, n: int):
                    super().__init__()
                    self.weight = torch.nn.Parameter(torch.randn(n, k))
                    self.bias = torch.nn.Parameter(torch.randn(n))

                def forward(self, input: torch.Tensor):
                    input1 = input.permute(0, 2, 1)
                    output = torch.nn.functional.linear(input1, self.weight, self.bias)
                    return output

            m, k, n = 16, 8, 4

            trace_func = chain_passes(torch.fx.symbolic_trace, permute_linear_fusion)
            module = TestModule(k, n).eval()
            input = torch.randn(6, k, m)
            traced = trace_func(module, [input])
            num_linear = count_call_function(traced, torch.nn.functional.linear)
            num_transpose_linear = count_call_function(traced, transpose_linear)
            self.assertEqual(num_linear, 0)
            self.assertEqual(num_transpose_linear, 1)

            self.assertTrue(torch.allclose(module(input), traced(input)))

        def test_permute_bmm_fusion(self):
            class TestModule(torch.nn.Module):
                def __init__(self, batch: int, k: int, n: int):
                    super().__init__()
                    self.other = torch.randn(batch, k, n)

                def forward(self, input: torch.Tensor):
                    input1 = input.permute(0, 2, 1)
                    output = torch.bmm(input1, self.other)
                    return output

            batch, m, k, n = 6, 16, 8, 4

            trace_func = chain_passes(torch.fx.symbolic_trace, permute_matmul_fusion)
            module = TestModule(batch, k, n).eval()
            input = torch.randn(batch, k, m)
            traced = trace_func(module, [input])
            num_bmm = count_call_function(traced, torch.bmm)
            num_transpose_matmul = count_call_function(traced, transpose_matmul)
            self.assertEqual(num_bmm, 0)
            self.assertEqual(num_transpose_matmul, 1)

            self.assertTrue(torch.allclose(module(input), traced(input)))

    CommonTemplate.install(CudaTests, "cuda")

    class CudaReproTests(TestCase):
        common = check_model_cuda

        def test_index_put_issue(self):
            def forward(
                self,
                arg76_1,
                expand_default,
                full_like_default,
                _to_copy_default_67,
                zeros,
            ):
                sum_sym_int_19 = torch.ops.aten.sum(_to_copy_default_67, [0], True)
                view_default_57 = torch.ops.aten.view.default(
                    sum_sym_int_19, [512, 768]
                )
                where_self = torch.ops.aten.where.self(
                    expand_default, view_default_57, full_like_default
                )
                clone_default_12 = torch.ops.aten.clone.default(zeros)
                index_put__default = torch.ops.aten.index_put_.default(
                    clone_default_12, [arg76_1], where_self, True
                )
                return (index_put__default,)

            inps = [
                (torch.Size([512]), torch.int64),
                (torch.Size([512, 768]), torch.bool),
                (torch.Size([512, 768]), torch.float16),
                (torch.Size([4, 512, 768]), torch.float16),
                (torch.Size([512, 768]), torch.float16),
            ]
            inps = [torch.zeros(())] + [
                torch.ones(shape, dtype=dtype, device="cuda") for (shape, dtype) in inps
            ]
            mod = make_fx(forward)(*inps)
            compiled = compile_fx_inner(mod, inps)
            compiled(inps)

        @requires_cuda()
        def test_input_channels_last(self):
            m = torch.nn.Sequential(
                torch.nn.Conv2d(3, 3, 1, 1),
                ToTuple(),
            ).cuda()
            inp = (
                torch.randn([2, 3, 16, 16]).to(memory_format=torch.channels_last).cuda()
            )

            self.common(
                m,
                (inp,),
                check_lowp=False,
            )

            @torch._dynamo.optimize()
            def foo(m, inp):
                return m(inp)

            self.assertTrue(
                foo(m, inp)[0].is_contiguous(memory_format=torch.channels_last)
            )

        # https://github.com/pytorch/torchdynamo/issues/1681#issuecomment-1283433527
        @requires_cuda()
        def test_unspec_inputs_interop(self):
            class Repro(torch.nn.Module):
                def __init__(self):
                    super().__init__()

                def forward(self, x, y):
                    unsqueeze = torch.ops.aten.unsqueeze.default(x, 4)
                    permute = torch.ops.aten.permute.default(unsqueeze, [0, 1, 2, 4, 3])
                    add = torch.ops.aten.add.Tensor(y, 1)
                    return [permute, add]

            inps = [
                rand_strided(
                    (12, 3, 512, 64), (64, 196608, 768, 1), torch.float32, "cuda"
                ),
                rand_strided((), (), torch.int64, "cpu"),
            ]
            mod = make_fx(Repro().to(device="cuda"))(*inps)
            compiled = compile_fx_inner(mod, inps)
            compiled(inps)

        @patch.object(config, "fallback_random", True)
        def test_dtype_factory_issue(self):
            def forward():
                randn = torch.ops.aten.randn.default(
                    [12, 64, 1, 64],
                    dtype=torch.float32,
                    device=torch.device(type="cuda", index=0),
                    pin_memory=False,
                )
                unsqueeze_default_2 = torch.ops.aten.unsqueeze.default(randn, -1)
                return (unsqueeze_default_2,)

            mod = make_fx(forward)()
            compiled = compile_fx_inner(mod, ())
            assert compiled([])[0].device.type == "cuda"

        @patch.object(config.triton, "cudagraphs", True)
        def test_expanded_inputs_cudagraphs(self):
            @torch._dynamo.optimize("inductor")
            def fn(x, y):
                return x + y

            inputs = (
                rand_strided((5, 5, 5, 5), (0, 5, 0, 1), device="cuda"),
                rand_strided((5, 5, 5, 5), (0, 5, 0, 1), device="cuda"),
            )
            self.assertTrue(same(fn(*inputs), inputs[0] + inputs[1]))

        # TODO: Abstract this out, test more extensively
        @patch.object(config, "dynamic_shapes", True)
        @patch.object(torch._dynamo.config, "dynamic_shapes", True)
        @patch.object(functorch_config, "use_dynamic_shapes", True)
        def test_dynamic_shapes(self):
            torch._dynamo.reset()  # Needed since everywhere else uses "inductor"

            def f(x):
                return x.cos().view(x.shape).sin()

            cnts = torch._dynamo.testing.CompileCounterWithBackend("inductor")

            f2 = torch._dynamo.optimize(cnts)(f)

            f2(torch.randn(32))

            inp = torch.randn(16)
            real_out = f(inp)
            compiled_out = f2(inp)

            self.assertEqual(cnts.frame_count, 1)
            self.assertEqual(real_out, compiled_out)
            torch._dynamo.reset()

        @patch.object(config, "size_asserts", False)
        @patch.object(config.triton, "cudagraphs", True)
        def test_expanded_inputs_cudagraphs_no_size_asserts(self):
            @torch._dynamo.optimize("inductor")
            def fn(x, y):
                return x + y

            inputs = (
                rand_strided((5, 5, 5, 5), (0, 5, 0, 1), device="cuda"),
                rand_strided((5, 5, 5, 5), (0, 5, 0, 1), device="cuda"),
            )
            self.assertTrue(same(fn(*inputs), inputs[0] + inputs[1]))

        @patch.object(config.triton, "cudagraphs", True)
        def test_inplace_updates_cudagraphs(self):
            class Repro(torch.nn.Module):
                def __init__(self):
                    super(Repro, self).__init__()
                    self.weight1 = torch.nn.Parameter(
                        torch.randn(10, 20, requires_grad=True)
                    )

                def forward(self, x):
                    x = torch.matmul(x, self.weight1)
                    return x

            from copy import deepcopy

            model = Repro().cuda()
            model_ref = deepcopy(model)
            model_opt = torch._dynamo.optimize("inductor")(model)

            input = torch.randn(10, 10, device="cuda", requires_grad=True)

            for i in range(2):
                output_ref = model_ref(input)
                output_res = model_opt(input)
                output_ref.sum().backward()
                output_res.sum().backward()
                for (p_ref, p_res) in zip(
                    model_ref.parameters(), model_opt.parameters()
                ):
                    self.assertEqual(p_ref.grad, p_res.grad)
                with torch.no_grad():
                    for param in model_ref.parameters():
                        param.add_(1.0)
                    for param in model_opt.parameters():
                        param.add_(1.0)

        # https://github.com/pytorch/torchdynamo/issues/1850
        def test_inductor_output_aliases_intermediate(self):
            def foo(x):
                out = x + x
                return out.t()

            foo_opt = torch._dynamo.optimize("inductor")(foo)

            inpt = torch.randn(10, 10, device="cuda", requires_grad=True)
            # TODO: this is broken, fix later
            # out = foo_opt(inpt)
            # out.add_(2)

            out_ref = foo(inpt)
            out_ref.add_(2)
            # self.assertEqual(out_ref, out)

        def test_accuracy_issue1(self):
            class Repro(torch.nn.Module):
                def __init__(self):
                    super().__init__()
                    self.linear = torch.nn.Linear(
                        in_features=768, out_features=2, bias=True
                    )

                def forward(self, start_positions: torch.Tensor, x: torch.Tensor):
                    linear = self.linear(x)
                    split = linear.split(1, dim=-1)
                    getitem = split[0]
                    squeeze = getitem.squeeze(-1)
                    clamp = start_positions.clamp(0, 128)
                    cross_entropy = torch.nn.functional.cross_entropy(
                        squeeze, clamp, None, None, 128, None, "mean", 0.0
                    )
                    return cross_entropy

            mod = Repro().cuda()
            opt_mod = torch._dynamo.optimize("inductor")(mod)
            mod.eval()
            opt_mod.eval()

            args = [
                ((1,), (1,), torch.int64, "cuda", False),
                ((1, 128, 768), (98304, 768, 1), torch.float32, "cuda", True),
            ]
            args = [
                rand_strided(sh, st, dt, dev).requires_grad_(rg)
                for (sh, st, dt, dev, rg) in args
            ]
            with torch.cuda.amp.autocast(enabled=False):
                assert same_two_models(mod, opt_mod, args), "Dynamo failed"

        def test_autotune_inplace_kernel(self):
            """
            This UT tests autotune on an inplace kernel. The autotune should not contaminate
            the input buffers when tuning with multiple configs. For more details, refer to
            https://github.com/openai/triton/issues/781
            https://github.com/pytorch/torchdynamo/issues/1670
            """
            from torch._C import _cuda_getCurrentRawStream as get_cuda_stream
            from torch._inductor.triton_ops.autotune import CachingAutotuner, grid
            from torch._inductor.utils import instance_descriptor

            def autotune(configs, meta):
                def decorator(fn):
                    return CachingAutotuner(
                        # force autotune by setting save_cache_hook to False
                        fn,
                        meta=meta,
                        configs=configs,
                        save_cache_hook=False,
                    )

                return decorator

            @autotune(
                configs=[
                    triton.Config({"XBLOCK": 1}),
                    triton.Config({"XBLOCK": 2}),
                ],
                meta={
                    "signature": {0: "*fp32", 1: "*fp32", 2: "i32"},
                    "device": 0,
                    "configs": [
                        instance_descriptor(divisible_by_16=(0, 1), equal_to_1=())
                    ],
                    "constants": {},
                },
            )
            @triton.jit
            def kernel(in_out_ptr0, in_ptr0, xnumel, XBLOCK: tl.constexpr):
                pid = tl.program_id(0)
                block_start = pid * XBLOCK
                offsets = block_start + tl.arange(0, XBLOCK)
                mask = offsets < xnumel
                x = tl.load(in_out_ptr0 + offsets, mask=mask)
                y = tl.load(in_ptr0 + offsets, mask=mask)
                output = x + y
                tl.store(in_out_ptr0 + offsets, output, mask=mask)

            xnumel = 384
            in0 = rand_strided((xnumel,), (1,), device="cuda", dtype=torch.float32)
            inout1 = rand_strided((xnumel,), (1,), device="cuda", dtype=torch.float32)
            inout2 = inout1.clone()

            stream0 = get_cuda_stream(0)
            kernel.run(inout1, in0, xnumel, grid=grid(xnumel), stream=stream0)
            kernel.run(inout2, in0, xnumel, grid=grid(xnumel), stream=stream0)

            assert same(
                inout1, inout2, tol=0.001, equal_nan=True
            ), "failed autotune with inplace kernel"

        @requires_cuda()
        def test_sort_stride_issue(self):
            # This minified testcase comes from detectron2_maskrcnn_r_50_fpn
            # There was a false error from our size_assert code
            @torch._dynamo.optimize(nopython=True)
            def forward(pred_objectness_logits_3_: torch.Tensor):
                sort_3 = pred_objectness_logits_3_.sort(descending=True, dim=1)
                getitem_12 = sort_3[0]
                return getitem_12

            args = [((1, 100), (0, 1), torch.float16, "cuda", False)]
            args = [
                rand_strided(sh, st, dt, dev).requires_grad_(rg)
                for (sh, st, dt, dev, rg) in args
            ]
            result = forward(*args)
            assert same(result, torch.sort(args[0], descending=True, dim=1)[0])

        @requires_cuda()
        def test_scalar_triton_index(self):
            # The indirect indexing via a scalar like below used to lead to
            # bad triton code that made triton segfault when compiling.
            # See https://github.com/pytorch/torchdynamo/issues/1515
            def fn(a):
                zero = torch.zeros((16,), device=a.device, dtype=torch.int64)
                return (a[zero],)

            a = torch.randn((8,), dtype=torch.float32, device="cuda")

            fn_optimized = torch._dynamo.optimize("inductor")(fn)
            assert same(fn(a), fn_optimized(a))

        @requires_cuda()
        def test_indirect_indexing_dense_mask(self):
            def fn(x, y):
                ne = torch.ops.aten.ne.Scalar(x, 1)
                sum_1 = torch.ops.aten.sum.dim_IntList(ne, [1])
                sub = torch.ops.aten.sub.Tensor(sum_1, 1)
                unsqueeze = torch.ops.aten.unsqueeze.default(sub, -1)
                gather = torch.ops.aten.gather.default(x, 1, unsqueeze)
                squeeze = torch.ops.aten.squeeze.default(gather)
                out = torch.ops.aten.multiply(y, squeeze)
                return (out,)

            a = torch.zeros((1, 128), dtype=torch.int64, device="cuda")
            b = torch.zeros((1, 128), dtype=torch.int64, device="cuda")

            fn_optimized = torch._dynamo.optimize("inductor")(fn)
            assert same(fn(a, b), fn_optimized(a, b))

    class TritonCodeGenTests(TestCase):
        from torch._inductor.triton_ops.autotune import CachingAutotuner

        class NoOpCompilerBackend:
            def __init__(self):
                self.example_args = None
                self.model = None

            def noop_backend(
                self,
                model_: torch.fx.GraphModule,
                example_inputs_: typing.List[torch.Tensor],
            ):
                """
                The Noop backend does not compile the fx graph it is given.
                Instead, it transforms the fx graph so that its functions are
                aten operations. It then saves this graph.
                """
                from functorch._src.aot_autograd import Interpreter
                from torch._inductor.decomposition import select_decomp_table
                from torch._subclasses import FakeTensorMode

                fake_mode = FakeTensorMode()

                def interpret(*args, **kwargs):
                    return Interpreter(model_).run(*args[0:], **kwargs)

                fake_flat_tensor_args = [
                    fake_mode.from_tensor(x) for x in example_inputs_
                ]
                fw_module = make_fx(interpret, select_decomp_table())(
                    *fake_flat_tensor_args
                )
                self.model = fw_module
                self.example_args = fake_flat_tensor_args
                return lambda x: example_inputs_

        def get_kernels(self, fn, args) -> typing.List[CachingAutotuner]:
            from torch._inductor.debug import DebugContext
            from torch._inductor.graph import GraphLowering
            from torch._inductor.virtualized import V

            cxt = TritonCodeGenTests.NoOpCompilerBackend()
            torch._dynamo.optimize(backend=cxt.noop_backend)(fn)(*args)
            graph = GraphLowering(cxt.model)
            graph.num_static_inputs = 0
            kernels = []
            with V.set_graph_handler(graph), V.set_debug_handler(DebugContext()):
                graph.run(*(cxt.example_args))
                mod = graph.compile_to_module()

                for val in mod.__dict__.values():
                    if isinstance(
                        val, torch._inductor.triton_ops.autotune.CachingAutotuner
                    ):
                        kernels.append(val)

            return kernels

        def test_divisibile_by_16_covers_numel_args(self):
            torch._dynamo.reset()

            def fn(a: torch.Tensor) -> torch.Tensor:
                return torch.sum(a)

            kernels = self.get_kernels(fn, [torch.randn([256, 256], device="cuda")])
            self.assertTrue(len(kernels) == 2, "SUM should result in two kernels")

            # kernel0 reduces from 256 to (xnumel=8, rnumel=8192), which means it reduces 256 by 256 into an array of
            # size 8 by accumulating 8192 elements at once note that rnumel is equal to 512 * 16, so rnumel which is
            # at slot 3 should be in the divisible by 16 descriptor
            arguments_that_are_divisible_by_16_in_kernel0 = (
                kernels[0].meta["configs"][0].divisible_by_16
            )
            self.assertEqual(arguments_that_are_divisible_by_16_in_kernel0, (0, 1, 3))

            # kernel1 reduces from 8 elements to a single scalar.
            arguments_that_are_divisible_by_16_in_kernel1 = (
                kernels[1].meta["configs"][0].divisible_by_16
            )
            self.assertEqual(arguments_that_are_divisible_by_16_in_kernel1, (0, 1))
            torch._dynamo.reset()


if __name__ == "__main__":
    from torch._dynamo.test_case import run_tests

    if (HAS_CPU or HAS_CUDA) and not TEST_WITH_ROCM:
        run_tests(needs="filelock")<|MERGE_RESOLUTION|>--- conflicted
+++ resolved
@@ -4719,11 +4719,8 @@
             "test_as_strided",  # buffer reuse
             "test_cat",  # alias
             "test_lowmem_dropout1",  # None as output
-<<<<<<< HEAD
+            "test_profiler_mark_wrapper_call",  # TODO: fallback to default wrapper for now
             "test_reduction1",  # Reduction
-=======
-            "test_profiler_mark_wrapper_call",  # TODO: fallback to default wrapper for now
->>>>>>> 8df83cf8
             "test_relu",  # multiple inputs
             "test_silu",  # single input, single output
             "test_transpose",  # multiple outputs, buffer clear
