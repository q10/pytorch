--- conflicted
+++ resolved
@@ -4692,8 +4692,6 @@
         torch._dynamo.optimize(counter)(my_dyn_fn)(x)
         self.assertEqual(counter.frame_count, 3)
 
-<<<<<<< HEAD
-=======
     def test_torch_compile_ctx_on_forward_and_training_step(self):
         class MyModel(torch.nn.Module):
             def forward(self):
@@ -4710,7 +4708,6 @@
 
         model.training_step()
 
->>>>>>> f397d170
 
 class CustomFunc1(torch.autograd.Function):
     @staticmethod
