# Owner(s): ["module: dynamo"]
import collections
import copy
import inspect
import itertools
import random
import unittest
from abc import ABC
from collections import namedtuple
from copy import deepcopy
from typing import List
from unittest.mock import patch

import functorch._src.config

import numpy as np
import torch

import torch._dynamo.test_case
import torch._dynamo.testing
import torch._dynamo.utils
from torch import nn
from torch._dynamo.debug_utils import same_two_models
from torch._dynamo.testing import rand_strided, requires_static_shapes, same
from torch.nn import functional as F

try:
    import torch._refs

    HAS_REFS = True
except ImportError:
    HAS_REFS = False


_orig_module_call = torch.nn.Module.__call__


def is_fx_tracing_test() -> bool:
    """
    Copied from the hpc trainer codebase
    """
    return torch.nn.Module.__call__ is not _orig_module_call


def ifdyn(count1, count2):
    if torch._dynamo.config.dynamic_shapes:
        return count1
    else:
        return count2


def has_detectron2():
    try:
        from detectron2.layers.mask_ops import _paste_masks_tensor_shape

        return _paste_masks_tensor_shape is not None
    except ImportError:
        return False


def _do_paste_mask(masks, boxes, img_h: int, img_w: int, skip_empty: bool = True):
    # from detectron2 mask_ops.py

    device = masks.device

    if skip_empty and not torch.jit.is_scripting():
        x0_int, y0_int = torch.clamp(boxes.min(dim=0).values.floor()[:2] - 1, min=0).to(
            dtype=torch.int32
        )
        x1_int = torch.clamp(boxes[:, 2].max().ceil() + 1, max=img_w).to(
            dtype=torch.int32
        )
        y1_int = torch.clamp(boxes[:, 3].max().ceil() + 1, max=img_h).to(
            dtype=torch.int32
        )
    else:
        x0_int, y0_int = 0, 0
        x1_int, y1_int = img_w, img_h
    x0, y0, x1, y1 = torch.split(boxes, 1, dim=1)  # each is Nx1

    N = masks.shape[0]

    img_y = torch.arange(y0_int, y1_int, device=device, dtype=torch.float32) + 0.5
    img_x = torch.arange(x0_int, x1_int, device=device, dtype=torch.float32) + 0.5
    img_y = (img_y - y0) / (y1 - y0) * 2 - 1
    img_x = (img_x - x0) / (x1 - x0) * 2 - 1
    # img_x, img_y have shapes (N, w), (N, h)

    gx = img_x[:, None, :].expand(N, img_y.size(1), img_x.size(1))
    gy = img_y[:, :, None].expand(N, img_y.size(1), img_x.size(1))
    grid = torch.stack([gx, gy], dim=3)

    if not torch.jit.is_scripting():
        if not masks.dtype.is_floating_point:
            masks = masks.float()
    img_masks = F.grid_sample(masks, grid.to(masks.dtype), align_corners=False)

    if skip_empty and not torch.jit.is_scripting():
        return img_masks[:, 0], (slice(y0_int, y1_int), slice(x0_int, x1_int))
    else:
        return img_masks[:, 0], ()


def cat(tensors, dim=0):
    # from detectron2 wrappers.py
    assert isinstance(tensors, (list, tuple))
    if len(tensors) == 1:
        return tensors[0]
    return torch.cat(tensors, dim)


def shapes_to_tensor(x, device=None):
    # from detectron2 wrappers.py
    if torch.jit.is_scripting():
        return torch.as_tensor(x, device=device)
    if torch.jit.is_tracing():
        assert all(
            [isinstance(t, torch.Tensor) for t in x]
        ), "Shape should be tensor during tracing!"
        # as_tensor should not be used in tracing because it records a constant
        ret = torch.stack(x)
        if ret.device != device:  # avoid recording a hard-coded device if not necessary
            ret = ret.to(device=device)
        return ret
    return torch.as_tensor(x, device=device)


class Boxes:
    # from detectron2 poolers.py
    def __init__(self, tensor: torch.Tensor):
        """
        Args:
            tensor (Tensor[float]): a Nx4 matrix.  Each row is (x1, y1, x2, y2).
        """
        device = (
            tensor.device if isinstance(tensor, torch.Tensor) else torch.device("cpu")
        )
        tensor = torch.as_tensor(tensor, dtype=torch.float32, device=device)
        if tensor.numel() == 0:
            # Use reshape, so we don't end up creating a new tensor that does not depend on
            # the inputs (and consequently confuses jit)
            tensor = tensor.reshape((-1, 4)).to(dtype=torch.float32, device=device)
        assert tensor.dim() == 2 and tensor.size(-1) == 4, tensor.size()
        self.tensor = tensor

    def __len__(self) -> int:
        return self.tensor.shape[0]

    @property
    def device(self):
        return self.tensor.device


def convert_boxes_to_pooler_format(box_lists):
    # from detectron2 structures.py
    boxes = torch.cat([x.tensor for x in box_lists], dim=0)
    # __len__ returns Tensor in tracing.
    sizes = shapes_to_tensor([x.__len__() for x in box_lists], device=boxes.device)
    indices = torch.repeat_interleave(
        torch.arange(len(box_lists), dtype=boxes.dtype, device=boxes.device), sizes
    )
    return cat([indices[:, None], boxes], dim=1)


ReformerBackwardOutput = namedtuple(
    "ReformerBackwardOutput",
    ["attn_output", "hidden_states", "grad_attn_output", "grad_hidden_states"],
)
ReformerEncoderOutput = namedtuple(
    "ReformerEncoderOutput",
    ["hidden_states", "all_hidden_states", "all_attentions", "past_buckets_states"],
)


class _ReversibleFunction(torch.autograd.Function):
    # taken from modeling_reformer.py in huggingface
    @staticmethod
    def forward(
        ctx,
        hidden_states,
        layers,
        attention_mask,
        head_mask,
        num_hashes,
        all_hidden_states,
        all_attentions,
        past_buckets_states,
        use_cache,
        orig_sequence_length,
        output_hidden_states,
        output_attentions,
    ):
        all_buckets = ()

        # split duplicated tensor
        hidden_states, attn_output = torch.chunk(hidden_states, 2, dim=-1)

        for layer_id, (layer, layer_head_mask) in enumerate(zip(layers, head_mask)):
            if output_hidden_states is True:
                all_hidden_states.append(hidden_states)

            attn_output = layer(attn_output)

        # Add last layer
        if output_hidden_states is True:
            all_hidden_states.append(hidden_states)

        # attach params to ctx for backward
        ctx.save_for_backward(attn_output.detach(), hidden_states.detach())
        ctx.layers = layers
        ctx.all_buckets = all_buckets
        ctx.head_mask = head_mask
        ctx.attention_mask = attention_mask

        # Concatenate 2 RevNet outputs
        return torch.cat([attn_output, hidden_states], dim=-1)

    @staticmethod
    def backward(ctx, grad_hidden_states):
        grad_attn_output, grad_hidden_states = torch.chunk(
            grad_hidden_states, 2, dim=-1
        )

        # retrieve params from ctx for backward
        attn_output, hidden_states = ctx.saved_tensors

        # create tuple
        output = ReformerBackwardOutput(
            attn_output=attn_output,
            hidden_states=hidden_states,
            grad_attn_output=grad_attn_output,
            grad_hidden_states=grad_hidden_states,
        )

        # free memory
        del grad_attn_output, grad_hidden_states, attn_output, hidden_states

        layers = ctx.layers
        all_buckets = ctx.all_buckets
        head_mask = ctx.head_mask
        attention_mask = ctx.attention_mask

        for idx, layer in enumerate(layers[::-1]):
            # pop last buckets from stack
            buckets = all_buckets[-1]
            all_buckets = all_buckets[:-1]

            # backprop
            output = layer.backward_pass(
                next_attn_output=output.attn_output,
                hidden_states=output.hidden_states,
                grad_attn_output=output.grad_attn_output,
                grad_hidden_states=output.grad_hidden_states,
                head_mask=head_mask[len(layers) - idx - 1],
                attention_mask=attention_mask,
                buckets=buckets,
            )

        assert all_buckets == (), "buckets have to be empty after backpropagation"
        grad_hidden_states = torch.cat(
            [output.grad_attn_output, output.grad_hidden_states], dim=-1
        )

        # num of return vars has to match num of forward() args
        # return gradient for hidden_states arg and None for other args
        return (
            grad_hidden_states,
            None,
            None,
            None,
            None,
            None,
            None,
            None,
            None,
            None,
            None,
            None,
        )


class ReformerEncoder(torch.nn.Module):
    def __init__(self):
        super().__init__()
        self.dropout = 0.5
        self.layer_norm = torch.nn.LayerNorm(512, eps=1.0e-12)
        self.layers = [torch.nn.Linear(256, 256)]

    def forward(
        self,
        hidden_states,
        attention_mask=None,
        head_mask=[None] * 6,
        num_hashes=None,
        use_cache=False,
        orig_sequence_length=64,
        output_hidden_states=False,
        output_attentions=False,
    ):
        # hidden_states and attention lists to be filled if wished
        all_hidden_states = []
        all_attentions = []
        past_buckets_states = [((None), (None)) for i in range(len(self.layers))]

        # concat same tensor for reversible ResNet
        hidden_states = torch.cat([hidden_states, hidden_states], dim=-1)
        hidden_states = _ReversibleFunction.apply(
            hidden_states,
            self.layers,
            attention_mask,
            head_mask,
            num_hashes,
            all_hidden_states,
            all_attentions,
            past_buckets_states,
            use_cache,
            orig_sequence_length,
            output_hidden_states,
            output_attentions,
        )

        # Apply layer norm to concatenated hidden states
        hidden_states = self.layer_norm(hidden_states)

        # Apply dropout
        hidden_states = torch.nn.functional.dropout(
            hidden_states, p=self.dropout, training=self.training
        )

        return ReformerEncoderOutput(
            hidden_states=hidden_states,
            all_hidden_states=all_hidden_states,
            all_attentions=all_attentions,
            past_buckets_states=past_buckets_states,
        )


def longformer_chunk(hidden_states, window_overlap=256):
    """convert into overlapping chunks. Chunk size = 2w, overlap size = w"""

    # non-overlapping chunks of size = 2w
    hidden_states = hidden_states.view(
        hidden_states.size(0),
        hidden_states.size(1) // (window_overlap * 2),
        window_overlap * 2,
        hidden_states.size(2),
    )

    # use `as_strided` to make the chunks overlap with an overlap size = window_overlap
    chunk_size = list(hidden_states.size())
    chunk_size[1] = chunk_size[1] * 2 - 1

    chunk_stride = list(hidden_states.stride())
    chunk_stride[1] = chunk_stride[1] // 2
    return hidden_states.as_strided(size=chunk_size, stride=chunk_stride)


class PartialT5(torch.nn.Module):
    # Highly simplified T5Attention prefix
    def __init__(self):
        super(PartialT5, self).__init__()
        self.q = torch.nn.Linear(512, 512)
        self.k = torch.nn.Linear(512, 512)
        self.v = torch.nn.Linear(512, 512)

    def forward(
        self,
        hidden_states,
        key_value_states=None,
        past_key_value=None,
        query_length=None,
    ):
        batch_size, seq_length = hidden_states.shape[:2]

        real_seq_length = seq_length

        if past_key_value is not None:
            assert (
                len(past_key_value) == 2
            ), f"past_key_value should have 2 past states: keys and values. Got { len(past_key_value)} past states"
            real_seq_length += (
                past_key_value[0].shape[2] if query_length is None else query_length
            )

        def shape(states):
            """projection"""
            return states.view(batch_size, -1, 8, 64).transpose(1, 2)

        def project(hidden_states, proj_layer, key_value_states, past_key_value):
            """projects hidden states correctly to key/query states"""
            if key_value_states is None:
                # self-attn
                # (batch_size, n_heads, seq_length, dim_per_head)
                hidden_states = shape(proj_layer(hidden_states))
            elif past_key_value is None:
                # cross-attn
                # (batch_size, n_heads, seq_length, dim_per_head)
                hidden_states = shape(proj_layer(key_value_states))

            if past_key_value is not None:
                if key_value_states is None:
                    # self-attn
                    # (batch_size, n_heads, key_length, dim_per_head)
                    hidden_states = torch.cat([past_key_value, hidden_states], dim=2)
                else:
                    # cross-attn
                    hidden_states = past_key_value
            return hidden_states

        # get query states
        query_states = shape(
            self.q(hidden_states)
        )  # (batch_size, n_heads, seq_length, dim_per_head)

        # get key/value states
        key_states = project(
            hidden_states,
            self.k,
            key_value_states,
            past_key_value[0] if past_key_value is not None else None,
        )
        value_states = project(
            hidden_states,
            self.v,
            key_value_states,
            past_key_value[1] if past_key_value is not None else None,
        )

        # compute scores
        scores = torch.matmul(query_states, key_states.transpose(3, 2))

        # (truncated here )
        return scores, value_states


class ChunkReformerFeedForward(torch.nn.Module):
    # simplified from HF modeling_reformer.py
    def __init__(self):
        super().__init__()
        self.layer_norm = torch.nn.LayerNorm(256, eps=1e-12)
        self.dense = torch.nn.Linear(256, 256)
        self.output = torch.nn.Linear(256, 256)

    def forward(self, attention_output):
        return apply_chunking_to_forward(
            self.forward_chunk,
            attention_output + 1,
        )

    def forward_chunk(self, hidden_states):
        hidden_states = self.layer_norm(hidden_states)
        hidden_states = self.dense(hidden_states)
        return self.output(hidden_states)


def apply_chunking_to_forward(forward_fn, *input_tensors):
    # simplified from HF model_utils.py
    assert len(input_tensors) > 0
    tensor_shape = input_tensors[0].shape[1]
    assert all(input_tensor.shape[1] == tensor_shape for input_tensor in input_tensors)
    num_args_in_forward_chunk_fn = len(inspect.signature(forward_fn).parameters)
    if num_args_in_forward_chunk_fn != len(input_tensors):
        raise ValueError()

    return forward_fn(*input_tensors)


class FakeMamlInner(torch.nn.Module):
    def __init__(self):
        super(FakeMamlInner, self).__init__()
        self.linear = torch.nn.Linear(784, 5)

    def forward(self, x, ignored=None, bn_training=False):
        return self.linear(x.view(x.shape[0], -1))


class PartialMaml(torch.nn.Module):
    # Highly simplified version of maml.meta.Meta.finetuning
    def __init__(self):
        super(PartialMaml, self).__init__()
        self.net = FakeMamlInner()
        self.update_step_test = 10
        self.update_lr = 0.4

    def forward(self, x_spt, y_spt, x_qry, y_qry):
        querysz = x_qry.size(0)

        corrects = [0 for _ in range(self.update_step_test + 1)]

        # in order to not ruin the state of running_mean/variance and bn_weight/bias
        # we finetunning on the copied model instead of self.net
        net = deepcopy(self.net)

        # 1. run the i-th task and compute loss for k=0
        logits = net(x_spt)
        loss = F.cross_entropy(logits, y_spt)
        grad = torch.autograd.grad(loss, net.parameters())
        fast_weights = list(
            map(lambda p: p[1] - self.update_lr * p[0], zip(grad, net.parameters()))
        )

        # this is the loss and accuracy before first update
        with torch.no_grad():
            # [setsz, nway]
            logits_q = net(x_qry, net.parameters(), bn_training=True)
            # [setsz]
            pred_q = F.softmax(logits_q, dim=1).argmax(dim=1)
            # scalar
            correct = torch.eq(pred_q, y_qry).sum().item()
            corrects[0] = corrects[0] + correct

        # this is the loss and accuracy after the first update
        with torch.no_grad():
            # [setsz, nway]
            logits_q = net(x_qry, fast_weights, bn_training=True)
            # [setsz]
            pred_q = F.softmax(logits_q, dim=1).argmax(dim=1)
            # scalar
            correct = torch.eq(pred_q, y_qry).sum().item()
            corrects[1] = corrects[1] + correct

        del net

        accs = torch.tensor(corrects) / querysz

        return accs


class ModelOutput(collections.OrderedDict):
    """based on file_utils.py in HuggingFace"""

    def __getitem__(self, k):
        if isinstance(k, str):
            inner_dict = {k: v for (k, v) in self.items()}
            return inner_dict[k]
        else:
            return self.to_tuple()[k]

    def __setattr__(self, name, value):
        if name in self.keys() and value is not None:
            # Don't call self.__setitem__ to avoid recursion errors
            super().__setitem__(name, value)
        super().__setattr__(name, value)

    def __setitem__(self, key, value):
        # Will raise a KeyException if needed
        super().__setitem__(key, value)
        # Don't call self.__setattr__ to avoid recursion errors
        super().__setattr__(key, value)

    def to_tuple(self):
        return tuple(self[k] for k in self.keys())


def create_rand_mask_from_inputs(
    from_blocked_mask,
    to_blocked_mask,
    rand_attn,
    num_attention_heads,
    num_rand_blocks,
    batch_size,
    from_seq_length,
    from_block_size,
):
    """taken from HF modeling_big_bird.py"""
    num_windows = from_seq_length // from_block_size - 2
    rand_mask = torch.stack(
        [p1[i1.flatten()] for p1, i1 in zip(to_blocked_mask, rand_attn)]
    )
    rand_mask = rand_mask.view(
        batch_size, num_attention_heads, num_windows, num_rand_blocks * from_block_size
    )
    rand_mask = torch.einsum("blq,bhlk->bhlqk", from_blocked_mask[:, 1:-1], rand_mask)
    return rand_mask


class SequentialAppendList(torch.nn.Sequential):
    """from timm/models/vovnet.py"""

    def __init__(self, *args):
        super(SequentialAppendList, self).__init__(*args)

    def forward(self, x: torch.Tensor, concat_list: List[torch.Tensor]) -> torch.Tensor:
        for i, module in enumerate(self):
            if i == 0:
                concat_list.append(module(x))
            else:
                concat_list.append(module(concat_list[-1]))
        x = torch.cat(concat_list, dim=1)
        return x, concat_list


class BatchNormAct2d(torch.nn.BatchNorm2d):
    """Taken from timm"""

    def __init__(
        self,
        num_features,
        eps=1e-5,
        momentum=0.1,
        affine=True,
        track_running_stats=True,
        act_layer=torch.nn.ReLU,
        inplace=True,
    ):
        super(BatchNormAct2d, self).__init__(
            num_features,
            eps=eps,
            momentum=momentum,
            affine=affine,
            track_running_stats=track_running_stats,
        )
        self.act = act_layer(inplace=inplace)

    @torch.jit.ignore
    def _forward_python(self, x):
        return super().forward(x)

    def forward(self, x):
        if torch.jit.is_scripting():
            x = self._forward_jit(x)
        else:
            x = self._forward_python(x)
        x = self.act(x)
        return x


def get_parameter_dtype(parameter):
    """from huggingface model_utils.py"""
    try:
        return next(parameter.parameters()).dtype
    except StopIteration:
        # For nn.DataParallel compatibility in PyTorch 1.5

        def find_tensor_attributes(module):
            tuples = [(k, v) for k, v in module.__dict__.items() if torch.is_tensor(v)]
            return tuples

        gen = parameter._named_members(get_members_fn=find_tensor_attributes)
        first_tuple = next(gen)
        return first_tuple[1].dtype


class DummyConfig:
    attn_layers = ["local", "lsh", "local", "lsh", "local", "lsh"]
    lsh_attn_chunk_length = 64
    local_attn_chunk_length = 64


def _get_min_chunk_len(config):
    """from hf_Reformer"""
    attn_types = config.attn_layers
    attn_types_set = set(attn_types)
    if len(attn_types_set) == 1 and attn_types[0] == "lsh":
        return config.lsh_attn_chunk_length
    elif len(attn_types_set) == 1 and attn_types[0] == "local":
        return config.local_attn_chunk_length
    elif len(attn_types_set) == 2 and attn_types_set == set(["lsh", "local"]):
        return min(config.lsh_attn_chunk_length, config.local_attn_chunk_length)
    else:
        raise NotImplementedError(
            f"Only attn layer types 'lsh' and 'local' exist, but `config.attn_layers`: {config.attn_layers}. Select "
            "attn layer types from ['lsh', 'local'] only."
        )


def _stable_argsort(vector, dim):
    """from hf_Reformer"""
    # this function scales the vector so that torch.argsort is stable.
    # torch.argsort is not stable on its own
    scale_offset = torch.arange(vector.shape[dim], device=vector.device).view(1, 1, -1)
    scale_offset = scale_offset.expand(vector.shape)
    scaled_vector = vector.shape[dim] * vector + (scale_offset % vector.shape[dim])
    return torch.argsort(scaled_vector, dim=dim)


def _get_sorted_bucket_idx_and_undo_sorted_bucket_idx(buckets):
    """from hf_Reformer"""
    # no gradients are needed
    with torch.no_grad():
        # hash-based sort
        sorted_bucket_idx = _stable_argsort(buckets, dim=-1)

        # create simple indices to scatter to, to have undo sort
        indices = (
            torch.arange(sorted_bucket_idx.shape[-1], device=buckets.device)
            .view(1, 1, -1)
            .expand(sorted_bucket_idx.shape)
        )

        # get undo sort
        undo_sorted_bucket_idx = sorted_bucket_idx.new(*sorted_bucket_idx.size())
        undo_sorted_bucket_idx.scatter_(-1, sorted_bucket_idx, indices)

    return sorted_bucket_idx, undo_sorted_bucket_idx


class FeedForwardLayer(nn.Module):
    def __init__(self, d_model, dim_feedforward, activation, dropout) -> None:
        super(FeedForwardLayer, self).__init__()
        self.linear1 = nn.Linear(d_model, dim_feedforward)
        self.activation = activation
        self.dropout1 = nn.Dropout(dropout)
        self.linear2 = nn.Linear(dim_feedforward, d_model)
        self.dropout2 = nn.Dropout(dropout)

    def forward(self, x):
        return self.dropout2(
            self.linear2(self.dropout1(self.activation(self.linear1(x))))
        )


class TransformerEncoderLayer(nn.Module):
    def __init__(
        self,
        d_model,
        nhead,
        dim_feedforward=2048,
        dropout=0.1,
        activation=nn.ReLU(),
        layer_norm_eps=1e-5,
    ):
        super(TransformerEncoderLayer, self).__init__()
        self.self_attn = nn.MultiheadAttention(d_model, nhead, dropout=dropout)
        self.norm1 = nn.LayerNorm(d_model, eps=layer_norm_eps)
        self.norm2 = nn.LayerNorm(d_model, eps=layer_norm_eps)
        self.dropout = nn.Dropout(dropout)
        self.ff_block = FeedForwardLayer(d_model, dim_feedforward, activation, dropout)

    def forward(self, src, src_mask=None, src_key_padding_mask=None):
        x = src
        x = self.norm1(x + self._sa_block(x, src_mask, src_key_padding_mask))
        x = self.norm2(x + self._ff_block(x))
        return x

    # self-attention block
    def _sa_block(self, x, attn_mask, key_padding_mask):
        x = self.self_attn(
            x,
            x,
            x,
            attn_mask=attn_mask,
            key_padding_mask=key_padding_mask,
            need_weights=False,
        )[0]
        return self.dropout(x)

    # feed forward block
    def _ff_block(self, x):
        return self.ff_block(x)


class TestModule(torch.nn.Module):
    def inner_fn(self, left, right):
        return tuple(left) == tuple(right)

    def fn(self, tensor):
        if type(tensor) is int:
            return False

        torch.add(tensor, tensor)
        return self.inner_fn(tensor.shape, (1, 2, 3))


class ReproTests(torch._dynamo.test_case.TestCase):
    def test_do_paste_mask(self):
        torch._dynamo.utils.counters.clear()
        opt__do_paste_mask = torch._dynamo.optimize(
            torch._dynamo.testing.CompileCounter()
        )(_do_paste_mask)
        opt__do_paste_mask(
            torch.randn(1, 1, 28, 28),
            torch.tensor([[0.0, 1, 2, 4]]) * 1,
            427,
            640,
            True,
        )
        opt__do_paste_mask(
            torch.randn(1, 1, 28, 28),
            torch.tensor([[0.0, 1, 2, 4]]) * 2,
            427,
            640,
            True,
        )
        opt__do_paste_mask(
            torch.randn(1, 1, 28, 28),
            torch.tensor([[0.0, 1, 2, 4]]) * 3,
            612,
            612,
            True,
        )
        opt__do_paste_mask(
            torch.randn(1, 1, 28, 28),
            torch.tensor([[0.0, 1, 2, 4]]) * 4,
            612,
            612,
            True,
        )
        opt__do_paste_mask(
            torch.randn(1, 1, 28, 28),
            torch.tensor([[0.0, 1, 2, 4]]) * 2,
            427,
            640,
            False,
        )

        self.assertGreaterEqual(torch._dynamo.utils.counters["frames"]["ok"], 3)
        self.assertEqual(
            torch._dynamo.utils.counters["frames"]["total"],
            torch._dynamo.utils.counters["frames"]["ok"] + 1,
        )

    @patch.object(torch._dynamo.config, "fake_tensor_propagation", True)
    def test_convert_boxes_to_pooler_format(self):
        boxes1 = [
            Boxes(torch.arange(0, 8).reshape((2, 4))),
            Boxes(torch.arange(8, 16).reshape((2, 4))),
        ]
        boxes2 = [
            Boxes(torch.arange(16, 20).reshape((1, 4))),
            Boxes(torch.arange(20, 24).reshape((1, 4))),
        ]
        correct1 = convert_boxes_to_pooler_format(boxes1)
        correct2 = convert_boxes_to_pooler_format(boxes2)
        fn = convert_boxes_to_pooler_format
        cnt = torch._dynamo.testing.CompileCounter()
        opt_fn = torch._dynamo.optimize(cnt)(fn)
        self.assertTrue(same(opt_fn(boxes1), correct1))
        self.assertTrue(same(opt_fn(boxes2), correct2))

        # repeat_interleave is a dynamic shape operator we do not execute/
        # In the future, we could reduce the frame_count down to 1
        # by guarding on the exact values of `Tensor repeats` arg
        self.assertEqual(cnt.frame_count, ifdyn(2, 4))
        self.assertEqual(cnt.op_count, ifdyn(9, 10))

    def test_boxes_len(self):
        def fn(boxes):
            return len(boxes) + boxes.__len__() + boxes.tensor

        boxes1 = Boxes(torch.arange(0, 8).reshape((2, 4)))
        cnt = torch._dynamo.testing.CompileCounter()
        opt_fn = torch._dynamo.optimize_assert(cnt)(fn)
        self.assertTrue(same(opt_fn(boxes1), boxes1.tensor + 4.0))

        self.assertEqual(cnt.frame_count, 1)
        self.assertEqual(cnt.op_count, ifdyn(6, 1))

    def _reformer(self, nopython):
        input = torch.randn([1, 64, 256])
        model = ReformerEncoder()
        torch.manual_seed(1337)
        correct = copy.deepcopy(model)(input)
        cnt = torch._dynamo.testing.CompileCounter()
        torch.manual_seed(1337)
        opt_model = torch._dynamo.optimize(cnt, nopython=nopython)(model)
        self.assertTrue(same(opt_model(input), correct))
        return cnt

    def test_reformer_eval(self):
        with torch.no_grad():
            cnt = self._reformer(nopython=True)
        self.assertEqual(cnt.frame_count, 1)
        self.assertEqual(cnt.op_count, 10)

    def test_reformer_train(self):
        with torch.enable_grad():
            cnt = self._reformer(nopython=False)
        # cant inline torch.autograd.Function means graph break
        self.assertEqual(cnt.frame_count, 4)
        self.assertEqual(cnt.op_count, 10)

    def test_longformer_chunk(self):
        input1 = torch.randn([1, 4096, 1])
        input2 = torch.randn([12, 4096, 64])
        correct1 = longformer_chunk(input1)
        correct2 = longformer_chunk(input2)
        fn = longformer_chunk
        cnt = torch._dynamo.testing.CompileCounter()
        opt_fn = torch._dynamo.optimize_assert(cnt)(fn)
        self.assertTrue(same(opt_fn(input1), correct1))
        self.assertTrue(same(opt_fn(input2), correct2))
        self.assertTrue(same(opt_fn(input1), correct1))
        self.assertTrue(same(opt_fn(input2), correct2))

        # Dyn recompiles are due to changes in hidden_state (Should we be guarding on this?)
        self.assertEqual(cnt.frame_count, ifdyn(4, 2))
        self.assertEqual(cnt.op_count, ifdyn(76, 4))

    def test_hf_t5_forward(self):
        input = torch.randn([1, 2048, 512])
        model = PartialT5()
        correct = model(input)
        cnt = torch._dynamo.testing.CompileCounter()
        opt_model = torch._dynamo.optimize_assert(cnt)(model)
        self.assertTrue(same(opt_model(input), correct))

        self.assertEqual(cnt.frame_count, 1)
        self.assertEqual(cnt.op_count, ifdyn(13, 11))

    def test_slicing_dynamic_shape(self):
        def fn(y):
            x = torch.ones(8)
            idx = y[0]
            out = x[idx:]
            return (out + 3) * 5

        counter = torch._dynamo.testing.CompileCounter()
        opt_fn = torch._dynamo.optimize(counter)(fn)
        out = opt_fn(torch.ones(10, dtype=torch.long))
        # idx should be 1 -> slicing off [1:] of 8 elem tensor
        self.assertEqual(list(out.shape), [7])

        expected_ops = ifdyn(5, 4)
        expected_frame = ifdyn(1, 2)

        self.assertEqual(expected_ops, expected_ops)
        self.assertEqual(expected_frame, expected_frame)

        self.assertEqual(list(opt_fn(torch.tensor([4])).shape), [4])

    def test_slicing_dynamic_shape_setitem(self):
        def fn(input_lengths: torch.Tensor, new_ones_1):
            getitem_13 = input_lengths[3]
            new_ones_1[(3, slice(getitem_13, None, None))] = 0
            setitem_13 = new_ones_1
            return (setitem_13,)

        x = torch.randn(10).to(dtype=torch.int64)
        y = torch.randn(10, 204)
        ref = fn(x, y)
        opt_fn = torch._dynamo.optimize("aot_eager")(fn)
        res = opt_fn(x, y)
        self.assertTrue(same(ref, res))

    @requires_static_shapes
    def test_chunk_reformer_ff(self):
        input = torch.randn([1, 4096, 256])
        model = ChunkReformerFeedForward()
        correct = model(input)
        cnt = torch._dynamo.testing.CompileCounter()
        opt_model = torch._dynamo.optimize_assert(cnt)(model)
        self.assertTrue(same(opt_model(input), correct))

        self.assertEqual(cnt.frame_count, 1)
        self.assertEqual(cnt.op_count, 4)

    # see: https://github.com/pytorch/pytorch/issues/80067
    @patch.object(torch._dynamo.config, "fake_tensor_propagation", False)
    @patch.object(torch._dynamo.config, "capture_scalar_outputs", True)
    def test_maml_item_capture(self):
        a = torch.randn(5, 1, 28, 28)
        b = torch.zeros(5, dtype=torch.int64)
        c = torch.randn(75, 1, 28, 28)
        d = torch.zeros(75, dtype=torch.int64)
        model = PartialMaml()
        correct = model(a, b, c, d)
        cnt = torch._dynamo.testing.CompileCounter()
        opt_model = torch._dynamo.optimize(cnt)(model)
        for _ in range(10):
            self.assertTrue(same(opt_model(a, b, c, d), correct))

        self.assertEqual(cnt.frame_count, ifdyn(3, 2))
        # TODO(jansel): figure out why op count depends on imports
        self.assertIn(cnt.op_count, (36, 35, 34, 29, 28, 27))

    # see: https://github.com/pytorch/pytorch/issues/80067
    @patch.object(torch._dynamo.config, "fake_tensor_propagation", False)
    @patch.object(torch._dynamo.config, "capture_scalar_outputs", False)
    def test_maml_no_item_capture(self):
        a = torch.randn(5, 1, 28, 28)
        b = torch.zeros(5, dtype=torch.int64)
        c = torch.randn(75, 1, 28, 28)
        d = torch.zeros(75, dtype=torch.int64)
        model = PartialMaml()
        correct = model(a, b, c, d)
        cnt = torch._dynamo.testing.CompileCounter()
        opt_model = torch._dynamo.optimize(cnt)(model)
        for _ in range(10):
            self.assertTrue(same(opt_model(a, b, c, d), correct))

        self.assertEqual(cnt.frame_count, ifdyn(5, 4))
        # TODO(jansel): figure out why op count depends on imports
        self.assertIn(cnt.op_count, (31, 36, 35, 34, 29, 28))

    def test_hf_model_output(self):
        ex = ModelOutput(a=torch.randn(10), b=torch.randn(10), c=torch.randn(10))

        def fn1(x):
            return x["a"] + 1

        def fn2(x):
            return x.a + 1

        def fn3(x):
            return x.to_tuple()[0] + 1

        def fn4(x):
            return x[0] + 1

        cnt = torch._dynamo.testing.CompileCounter()
        for fn in (fn1, fn2, fn3, fn4):
            cnt.clear()
            opt_fn = torch._dynamo.optimize_assert(cnt)(fn)
            self.assertTrue(same(opt_fn(ex), ex.a + 1))
            self.assertEqual(cnt.frame_count, 1)
            self.assertEqual(cnt.op_count, 1)

    @requires_static_shapes
    def test_create_rand_mask_from_inputs(self):
        args = [
            torch.randn([1, 64, 64]),
            torch.randn([1, 64, 64]),
            torch.zeros([1, 12, 62, 3], dtype=torch.int64),
            12,
            3,
            1,
            4096,
            64,
        ]
        correct = create_rand_mask_from_inputs(*args)
        fn = create_rand_mask_from_inputs

        cnt = torch._dynamo.testing.CompileCounter()
        opt_fn = torch._dynamo.optimize_assert(cnt)(fn)
        self.assertTrue(same(opt_fn(*args), correct))
        self.assertEqual(cnt.frame_count, 1)
        self.assertEqual(cnt.op_count, 8)

    # TODO: make set_rng_state work with FakeTensor/aot_autograd
    @patch.object(torch._dynamo.config, "fake_tensor_propagation", False)
    def test_rng_state(self):
        def fn():
            state = torch.get_rng_state()
            before = torch.rand(1000)
            torch.set_rng_state(state)
            after = torch.rand(1000)
            return before, after

        cnt = torch._dynamo.testing.CompileCounter()
        opt_fn = torch._dynamo.optimize(cnt)(fn)

        before, after = opt_fn()
        self.assertTrue(same(before, after))
        self.assertEqual(cnt.frame_count, 1)
        self.assertEqual(cnt.op_count, 4)  # rand, rand
        graph, _ = torch._dynamo.export(fn)

    def test_seq_append_list(self):
        x = torch.randn(4, 10)
        model = SequentialAppendList(
            torch.nn.Linear(10, 10),
            torch.nn.ReLU(),
            torch.nn.Linear(10, 10),
            torch.nn.ReLU(),
        )
        # this one is tricky because it mutates the list provided as an input
        l1 = [x]
        l2 = [x]
        correct, _ = model(x, l1)
        cnt = torch._dynamo.testing.CompileCounter()
        opt_model = torch._dynamo.optimize_assert(cnt)(model)
        result, l3 = opt_model(x, l2)
        self.assertTrue(same(result, correct))
        self.assertTrue(same(l1, l2))
        self.assertIs(l2, l3)
        self.assertEqual(cnt.frame_count, 1)
        self.assertEqual(cnt.op_count, 5)

    def test_batch_norm_act(self):
        a = torch.randn(5, 1, 28, 28)
        model = BatchNormAct2d(1).eval()
        correct = model(a)
        cnt = torch._dynamo.testing.CompileCounter()
        if not torch._dynamo.config.specialize_int_float:
            # _local_scalar_dense causes graph break w 0-dim tensor
            opt_model = torch._dynamo.optimize(cnt)(model)
            self.assertTrue(same(opt_model(a), correct))
            return

        opt_model = torch._dynamo.optimize_assert(cnt)(model)
        self.assertTrue(same(opt_model(a), correct))
        self.assertEqual(cnt.frame_count, 1)
        self.assertEqual(cnt.op_count, 2)

    def test_get_parameter_dtype(self):
        model = SequentialAppendList(
            torch.nn.Linear(10, 10),
            torch.nn.ReLU(),
        )

        def fn(model, x):
            return x + torch.randn(10, dtype=get_parameter_dtype(model))

        cnt = torch._dynamo.testing.CompileCounter()
        opt_fn = torch._dynamo.optimize_assert(cnt)(fn)
        self.assertEqual(opt_fn(model, torch.randn(10)).dtype, torch.float32)
        self.assertEqual(cnt.frame_count, 1)
        self.assertEqual(cnt.op_count, 2)

    @patch.object(torch._dynamo.config, "fake_tensor_propagation", True)
    def test_nn_parameter(self):
        def test_fn():
            a = torch.nn.Parameter(torch.randn(5, 5))
            # Checks that TensorVariable stores the type information correctly
            self.assertTrue(isinstance(a, torch.nn.Parameter))
            return a

        cnt = torch._dynamo.testing.CompileCounter()
        opt_test_fn = torch._dynamo.optimize(cnt)(test_fn)
        out = opt_test_fn()
        self.assertTrue(isinstance(out, torch.nn.Parameter))

    def test_Size(self):
        def test_fn():
            a = torch.randn(4)
            x = torch.Size([1, 2, 3])
            # Checks that SizeVariable return torch.Size object
            assert isinstance(x, torch.Size)
            # Causes graph breaks and checks reconstruction of SizeVariable
            # object
            self.assertIsInstance(x, torch.Size)
            return a

        cnt = torch._dynamo.testing.CompileCounter()
        opt_test_fn = torch._dynamo.optimize(cnt)(test_fn)
        opt_test_fn()

    def test_indexing_with_list(self):
        def test_fn():
            def run_test(tensor, *idx):
                npt = tensor.numpy()
                assert npt[idx].shape == tensor[idx].shape

            x = torch.arange(0, 10)
            cases = [
                [None, None],
                [1, None],
            ]

            for case in cases:
                run_test(x, *case)

            return torch.randn(4)

        cnt = torch._dynamo.testing.CompileCounter()
        opt_test_fn = torch._dynamo.optimize(cnt)(test_fn)
        opt_test_fn()

    def test_reformer_min_chunk_len(self):
        def fn(cfg):
            t = torch.empty(10)
            t.fill_(_get_min_chunk_len(cfg))
            return t[0]

        cfg = DummyConfig()
        cnt = torch._dynamo.testing.CompileCounter()
        opt_fn = torch._dynamo.optimize_assert(cnt)(fn)
        self.assertEqual(opt_fn(cfg), 64)
        self.assertEqual(cnt.frame_count, 1)
        self.assertEqual(cnt.op_count, 3)

    def test_reformer_sorting(self):
        x = torch.zeros([1, 12, 4096], dtype=torch.int64)
        correct = _get_sorted_bucket_idx_and_undo_sorted_bucket_idx(x)
        fn = _get_sorted_bucket_idx_and_undo_sorted_bucket_idx

        cnt = torch._dynamo.testing.CompileCounter()
        opt_fn = torch._dynamo.optimize_assert(cnt)(fn)
        self.assertTrue(same(opt_fn(x), correct))
        self.assertEqual(cnt.frame_count, 1)
        self.assertEqual(cnt.op_count, ifdyn(28, 14))

    def test_recursive_map(self):
        # https://github.com/pytorch/torchdynamo/issues/132
        def _recursive_map(struct, batch_dim=0):
            for k, v in struct.items():
                if v is not None:
                    if isinstance(v, dict):
                        _recursive_map(v)
                    else:
                        struct[k] = v

        def toy_example(a, b, v):
            x = a / (torch.abs(a) + 1)
            if v is not None:
                _recursive_map(v)
            return x * b

        cnt = torch._dynamo.testing.CompileCounter()
        opt_toy_example = torch._dynamo.optimize(cnt)(toy_example)
        opt_toy_example(
            torch.randn(10),
            torch.randn(10),
            {"layer0": {"memory_keys": torch.randn(10)}},
        )
        self.assertEqual(cnt.frame_count, 1)
        self.assertEqual(cnt.op_count, 4)

    def test_issue175(self):
        n_heads = 2
        d_model = 64
        model = TransformerEncoderLayer(d_model, n_heads)
        inp = torch.randn(1, d_model)
        cnt = torch._dynamo.testing.CompileCounter()
        opt_model = torch._dynamo.optimize(cnt, nopython=True)(model)
        opt_model(inp)
        opt_model(inp)
        self.assertEqual(cnt.frame_count, 1)
        self.assertEqual(cnt.op_count, 12)

    def test_exec_import(self):
        def fn1():
            exec("import math")

        def fn2():
            try:
                math.sqrt(4)
                return False
            except NameError:
                return True

        def fn3():
            fn1()
            return fn2()

        self.assertTrue(fn3())
        opt_fn3 = torch._dynamo.optimize("eager")(fn3)
        self.assertTrue(opt_fn3())

    def test_exec_wildcard_import(self):
        # Test that globals are not carried over from frame to frame
        def fn1():
            exec("from torch import *")

        def fn2():
            x = torch.zeros(4)
            for i in range(5):
                x = x + i
            return x

        def fn3():
            fn1()
            return fn2()

        ref = fn3()
        opt_fn3 = torch._dynamo.optimize("eager")(fn3)
        res = opt_fn3()
        self.assertTrue(same(ref, res))

    def test_with_on_graph_break_inst(self):
        def reversible(x):
            print("Hello world")  # Cause graph break so inline fails
            return torch.sin(torch.cos(x))

        def fn(x):
            with torch.enable_grad():
                a = torch.sin(x)
                b = reversible(a)
                c = torch.sigmoid(b)
                c.sum().backward()
                return x.grad

        x = torch.randn(3, requires_grad=True)
        x.grad = None
        with torch.no_grad():
            ref = fn(x)

        x.grad = None
        opt_fn = torch._dynamo.optimize("eager")(fn)
        with torch.no_grad():
            res = opt_fn(x)
        self.assertTrue(same(ref, res))

    # https://github.com/pytorch/torchdynamo/issues/1446
    def test_grad_mode_carrying_correct_state_after_graph_break(self):
        def fn(x):
            with torch.no_grad():
                y = x * 3
                print("Break")
                z = x + 2
            return y, z

        x = torch.randn(3, requires_grad=True)
        opt_fn = torch._dynamo.optimize("eager")(fn)
        y, z = opt_fn(x)
        self.assertFalse(y.requires_grad)
        self.assertFalse(z.requires_grad)

    def test_abc_setattr(self):
        # tests that we correctly bail out of __setattr__ calls

        # TODO: does not ensure ABC classes are correctly inferred as ClassVariables
        # (doesn't test the fix for 'super()')

        class BaseModule(torch.nn.Module, ABC):
            def blah(self, x):
                return x + 1

        class Derived(BaseModule):
            def __setattr__(self, name, value) -> None:
                super().__setattr__(name, value)

            def forward(self, x):
                # expect a graph break on __setattr__
                self.foo = 0
                return self.blah(x)

            def blah(self, x):
                return super().blah(x)

        x = torch.randn(3, requires_grad=True)
        mod = Derived()
        opt_mod = torch._dynamo.optimize("eager")(mod)
        opt_mod(x)

        self.assertGreaterEqual(torch._dynamo.utils.counters["frames"]["ok"], 3)
        self.assertGreaterEqual(torch._dynamo.utils.counters["frames"]["total"], 3)

    @patch.object(torch._dynamo.config, "suppress_errors", True)
    def test_guard_fail_tensor_bool(self):
        @torch._dynamo.skip
        def fn():
            condition_shape = (5, 5)
            dtypes = (torch.bool,)
            shapes = (
                (),
                (5,),
                (1, 5),
            )

            tensors = list(
                [
                    torch.empty(shape, dtype=dtype).fill_(17)
                    for shape, dtype in itertools.product(shapes, dtypes)
                ]
            )

            x_vals = (5.0, *tensors)
            y_vals = (6.0, *tensors)

            @torch._dynamo.disable
            def get_expected(condition, x, y):
                x_np = x.cpu().numpy() if isinstance(x, torch.Tensor) else x
                y_np = y.cpu().numpy() if isinstance(y, torch.Tensor) else y
                return torch.from_numpy(
                    np.where(condition.cpu().numpy(), x_np, y_np)
                ).to(common_dtype)

            for x, y in zip(x_vals, y_vals):
                condition = torch.empty(*condition_shape, dtype=torch.bool).bernoulli_()
                common_dtype = torch.result_type(x, y)

                def check_equal(condition, x, y):
                    # NumPy aggressively promotes to double, hence cast to output to correct dtype
                    expected = get_expected(condition, x, y)
                    result = torch.where(condition, x, y)
                    assert torch.allclose(expected, result)

                check_equal(condition, x, y)
                check_equal(condition, y, x)

        fn()
        opt_fn = torch._dynamo.optimize("eager")(fn)
        opt_fn()

    def test_guard_fail_nested_tuple(self):
        def fn(args):
            return torch.ones(()), args[0] * 2

        # This adds a tensor check on args[1][0] and args[1][1]
        args1 = (torch.ones(1), (torch.ones(1), torch.ones(1)))
        args2 = (torch.ones(1), torch.ones(1))
        opt_fn = torch._dynamo.optimize("eager")(fn)
        ref = opt_fn(args1)
        res = opt_fn(args2)

        self.assertTrue(same(ref, res))

    # AssertionError: ABCMeta
    @unittest.expectedFailure
    def test_numpy_list(self):
        @torch._dynamo.disable
        def rand_gen():
            return list(np.array([random.randint(5, 10) for _ in range(10)]))

        def fn(x):
            random_list = rand_gen()
            z = torch.LongTensor(random_list)
            return x * z

        x = torch.ones(10) * 2

        random.seed(0)
        ref0 = fn(x)
        ref1 = fn(x)

        random.seed(0)
        opt_fn = torch._dynamo.optimize("eager")(fn)
        res0 = opt_fn(x)
        res1 = opt_fn(x)

        self.assertTrue(same(ref0, res0))
        self.assertTrue(same(ref1, res1))

    @unittest.skipIf(not HAS_REFS, "requires recent PT version")
    def test_primtorch(self):
        @torch._dynamo.optimize("eager")
        def fn(x):
            torch._refs.abs(x)

        fn(torch.randn(3))

    @unittest.skipIf(not HAS_REFS, "requires recent PT version")
    @unittest.expectedFailure
    # inline_call [('inline in skipfiles: bind ...python3.10/inspect.py', 1)]
    def test_primtorch_no_graph_break(self):
        @torch._dynamo.optimize("eager", nopython=True)
        def fn(x):
            torch._refs.abs(x)

        fn(torch.randn(3))

    @unittest.skipIf(
        not isinstance(torch.ops.aten.abs, torch._ops.OpOverloadPacket),
        "old pt doesn't work",
    )
    def test_torch_ops_aten(self):
        # Picked an op that doesn't show up in the default list
        @torch._dynamo.optimize("eager", nopython=True)
        def fn(x):
            return torch.ops.aten.absolute(x)

        fn(torch.randn(3))

    def test_guard_ordering_shape_fail(self):
        # If a function which takes a tensor has an inner function which
        # is compiled and generates a guard on its shape,
        # they are evaluated in the wrong order. So if on a subsequent call
        # an int is passed instead of a tensor, guard evaluation will crash
        # with a "no attribute: shape" error
        m = TestModule()
        opt_m = torch._dynamo.optimize("eager")(m)
        opt_m.fn(torch.ones((5, 5)))
        opt_m.fn(-3)

    def test_tensor_isinstance_tuple(self):
        @torch._dynamo.optimize("eager")
        def fn():
            t = torch.ones(5, 5)
            if not isinstance(t, (int, torch.Tensor)):
                msg = str.format(
                    "{0} is not an instance of {1}",
                    type(t),
                    (int, torch.Tensor),
                )
                raise ValueError(msg)
            return True

        fn()

    def test_isinstance_dtype(self):
        @torch._dynamo.optimize("eager", nopython=True)
        def fn(x):
            isinstance(torch.bfloat16, torch.dtype)
            return x

        fn(torch.randn(3))

    # Bug with storage meta - torch.BoolStorage is becoming torch.storage._LegacyStorageMeta
    @unittest.expectedFailure
    def test_isinstance_storage(self):
        @torch._dynamo.optimize("eager")
        def fn(x):
            f = bytearray([0x00, 0x01, 0x02, 0x03, 0x04, 0x05, 0x10, 0x40])
            bools = torch.BoolStorage.from_buffer(f, "big")
            assert isinstance(bools, torch.BoolStorage)
            return x

        fn(torch.randn(3))

    def test_dict_list_values(self):
        def inner_fn(args):
            return [x[1].shape for x in args]

        @torch._dynamo.optimize("eager")
        def fn(tensors):
            return inner_fn(zip(itertools.count(), tensors["args"]))

        fn({"args": [torch.ones(5, 5), torch.ones(5, 6), torch.ones(5, 7)]})
        fn({"args": [torch.ones(5, 5)]})

    def test_dict_iter(self):
        class MyMod(torch.nn.Module):
            def forward(self, x):
                z = {"my": 1, "const": 2, "dict": 3, "variable": 4}
                tot = 0
                for key in z:
                    tot += z[key]

                return tot

        x = torch.tensor([0])
        model = MyMod()
        opt_model = torch._dynamo.optimize("eager", nopython=True)(model)
        y = opt_model(x)

        self.assertEqual(y, 10)

    def test_sort_out(self):

        dtype = torch.float32
        device = "cpu"

        def fn():
            tensor = torch.randn((3, 5), dtype=dtype, device=device)[:, 0]
            values1 = torch.tensor(0, dtype=dtype, device=device)
            indices1 = torch.tensor(0, dtype=torch.long, device=device)
            torch.sort(tensor, out=(values1, indices1))
            self.assertEqual(values1.stride(), (1,))
            self.assertEqual(indices1.stride(), (1,))

        fn()
        opt_fn = torch._dynamo.optimize("eager")(fn)
        opt_fn()

    def test_sigmoid_out(self):

        dtype = torch.float32
        device = "cpu"

        def fn():
            inp = torch.randn((3, 5), dtype=dtype, device=device)
            out1 = torch.tensor(0, dtype=dtype, device=device)
            torch.sigmoid(inp, out=out1)
            self.assertEqual(out1.numel(), 15)

        fn()
        opt_fn = torch._dynamo.optimize("eager")(fn)
        opt_fn()

    def test_slice_into_list_mutable(self):
        class Mod(torch.nn.Module):
            def forward(self, listy):
                x = listy[3:5]
                for i in range(10):
                    z = torch.abs(torch.randn(10)) + 1
                    x[0] = z
                return x

        m = Mod()
        listy = [torch.randn(10)] * 10

        cnt = torch._dynamo.testing.CompileCounter()
        opt_m = torch._dynamo.optimize(cnt, nopython=True)(m)
        opt_m.forward(listy)

        self.assertEqual(cnt.frame_count, 1)

    def test_vdd_duplicate_error(self):
        def fn(a, dt):
            keys = list(dt._jt_dict.keys())
            p = torch.cos(dt._jt_dict[keys[0]]._value)
            q = torch.sin(a)
            r = torch.sigmoid(dt._jt_dict[keys[0]]._value)
            return p + q + r

        class Value:
            def __init__(self):
                self._value = torch.randn(4)

        class Sample:
            def __init__(self):
                self._jt_dict = {}
                self._jt_dict["POSITION_ID"] = Value()

        a = torch.randn(4)
        sample = Sample()

        ref = fn(a, sample)

        optimized_fn = torch._dynamo.optimize("eager", nopython=True)(fn)
        res = optimized_fn(a, sample)

        self.assertTrue(same(ref, res))

    @patch.object(torch._dynamo.config, "fake_tensor_propagation", False)
    def test_specialized_stride(self):
        def f():
            e = torch.empty(4)
            x = e[::2]
            return x.stride()

        self.assertEqual(f(), torch._dynamo.optimize("eager")(f)())

    @unittest.skipIf(not has_detectron2(), "requires detectron2")
    def test_multi_import(self):
        @torch._dynamo.optimize("eager", nopython=True)
        def to_bitmasks(boxes):
            from detectron2.layers.mask_ops import (
                _paste_masks_tensor_shape,
                paste_masks_in_image,
            )

            if (
                paste_masks_in_image is not None
                and _paste_masks_tensor_shape is not None
            ):
                return boxes + 1

        self.assertTrue((to_bitmasks(torch.zeros(10)) == torch.ones(10)).all())

    def test_multi_dot_import(self):
        def fn1(x):
            return torch.sin(x)

        def fn(x):
            import torch.fx

            _ = torch.fx.symbolic_trace(fn1)
            return x * 2

        x = torch.randn(10)
        fn(x)
        cnt = torch._dynamo.testing.CompileCounter()
        opt_fn = torch._dynamo.optimize(cnt)(fn)
        opt_fn(x)
        self.assertEqual(cnt.frame_count, 1)

    def test_relative_import(self):
        try:
            from . import test_functions as _  # noqa: F401

            def fn(x):
                from .test_functions import tensor_for_import_testing

                return x * 2 * tensor_for_import_testing

        except ImportError:

            def fn(x):
                from test_functions import tensor_for_import_testing

                return x * 2 * tensor_for_import_testing

        x = torch.randn(10)
        fn(x)
        cnt = torch._dynamo.testing.CompileCounter()
        opt_fn = torch._dynamo.optimize(cnt, nopython=True)(fn)
        opt_fn(x)
        self.assertEqual(cnt.frame_count, 1)

    def test_relative_import_no_modulename(self):
        try:
            from . import test_functions as _  # noqa: F401

            def fn(x):
                from . import test_functions

                return x * 2 * test_functions.tensor_for_import_testing

        except ImportError:

            def fn(x):
                import test_functions

                return x * 2 * test_functions.tensor_for_import_testing

        x = torch.randn(10)
        fn(x)
        cnt = torch._dynamo.testing.CompileCounter()
        opt_fn = torch._dynamo.optimize(cnt, nopython=True)(fn)
        opt_fn(x)
        self.assertEqual(cnt.frame_count, 1)

    @patch.object(functorch._src.config, "use_dynamic_shapes", True)
    def test_bigbird_unsqueeze_inplace(self):
        def fn(reshape_2):
            view_2 = reshape_2.clone()
            view_2.unsqueeze_(2)
            cat_11 = torch.cat([view_2], dim=2)
            view_13 = cat_11.view((2, 12, 64, -1))
            return (view_13,)

        x = torch.randn(2, 12, 64, 64, requires_grad=True)
        ref = fn(x)
        opt_fn = torch._dynamo.optimize("aot_eager")(fn)
        res = opt_fn(x)
        self.assertTrue(same(ref, res))

    # This doesn't work without fake tensors but I don't care
    @patch.object(torch._dynamo.config, "fake_tensor_propagation", True)
    def test_issue1466_size_aot_autograd(self):
        def fn(x):
            # do a tensor op and a size compute
            y = x * 2
            x_size = x.size()
            # trigger a graph break
            print("arf")
            # use the tensor op and size compute
            z = y.view(x_size) + 1
            return z

        x = torch.randn(2, 3, requires_grad=True)
        ref = fn(x)
        opt_fn = torch._dynamo.optimize("aot_eager")(fn)
        res = opt_fn(x)
        self.assertTrue(same(ref, res))

    def test_ellipsis(self):
        class Repro(torch.nn.Module):
            def __init__(self):
                super().__init__()
                self.lnorm = torch.nn.LayerNorm(
                    (256,), eps=1e-06, elementwise_affine=True
                )
                self.linear = torch.nn.Linear(
                    in_features=256, out_features=256, bias=True
                )

            def forward(self, cat_10):
                lnorm = self.lnorm(cat_10)
                getitem_64 = lnorm[
                    (slice(None, None, None), slice(0, 1, None), Ellipsis)
                ]
                linear = self.linear(getitem_64)
                return (linear,)

        args = [torch.randn(2, 197, 256)]

        mod = Repro()
        opt_mod = torch._dynamo.optimize("eager", nopython=True)(mod)

        self.assertTrue(same(mod(*args), opt_mod(*args)))

    def test_reinplacing(self):
        class MockModule(torch.nn.Module):
            def __init__(self):
                super().__init__()
                self.self_layoutlm_embeddings_x_position_embeddings = (
                    torch.nn.Embedding(1024, 768)
                )
                self.self_layoutlm_embeddings_y_position_embeddings = (
                    torch.nn.Embedding(1024, 768)
                )

            def forward(self, getitem_1, getitem_2, add):
                self_layoutlm_embeddings_x_position_embeddings = (
                    self.self_layoutlm_embeddings_x_position_embeddings(getitem_1)
                )
                self_layoutlm_embeddings_y_position_embeddings = (
                    self.self_layoutlm_embeddings_y_position_embeddings(getitem_2)
                )
                add_1 = add + self_layoutlm_embeddings_x_position_embeddings
                add_2 = add_1 + self_layoutlm_embeddings_y_position_embeddings
                return (add_2,)

        mod = MockModule()
        opt_mod = torch._dynamo.optimize("aot_inductor_debug")(mod)

        args = [
            ((2, 512), (2048, 4), torch.int64, "cpu", False),
            ((2, 512), (2048, 4), torch.int64, "cpu", False),
            ((2, 512, 768), (393216, 768, 1), torch.float32, "cpu", True),
        ]
        args = [
            rand_strided(sh, st, dt, dev).requires_grad_(rg)
            for (sh, st, dt, dev, rg) in args
        ]
        self.assertTrue(same_two_models(mod, opt_mod, args))

    def test_optimized_deepcopy(self):
        # See https://github.com/pytorch/pytorch/pull/88629
        class Foo(torch.nn.Module):
            def __init__(self):
                super().__init__()
                self.fc = torch.nn.Linear(in_features=2, out_features=3, bias=True)

            def forward(self, x):
                return self.fc(x)

        mod = Foo()
        opt_mod = torch._dynamo.optimize("eager")(mod)
        args = [torch.randn(1, 2)]
        self.assertTrue(same_two_models(mod, opt_mod, args))

    def test_class_member(self):
        class Foo(torch.nn.Module):
            a = 4
            b = torch.ones(3, 4)

            def __init__(self):
                super().__init__()
                self.c = 4

            def forward(self, x):
                return x.cos() + self.a + self.b + self.c

        mod = Foo()
        opt_mod = torch._dynamo.optimize("eager", nopython=True)(mod)
        args = (torch.randn(3, 4),)
        self.assertTrue(same(mod(*args), opt_mod(*args)))

    def test_named_buffers(self):
        class Foo(torch.nn.Module):
            def __init__(self):
                super().__init__()
                self.register_buffer("x", torch.ones(3))
                self.register_buffer("y", torch.ones(3))

            def forward(self, inp):
                res = 0
                for name, buffer in self.named_buffers():
                    res += buffer.sum()

                return inp.cos() + res

        mod = Foo()
        opt_mod = torch._dynamo.optimize("eager", nopython=True)(mod)
        args = (torch.randn(3, 4),)
        self.assertTrue(same(mod(*args), opt_mod(*args)))

    def test_is_symbolic_tracing(self):
        # Ensure no graph break here
        def fn(x):
            if is_fx_tracing_test():
                return x * 2
            return x * 4

        a = torch.randn(4)
        ref = fn(a)
        opt_fn = torch._dynamo.optimize("eager", nopython=True)(fn)
        res = opt_fn(a)
        self.assertTrue(same(ref, res))

    def test_tokenization(self):
        from collections import UserDict

        class BatchEncoding(UserDict):
            """
            Copied from tokenization
            """

            def __init__(
                self,
                data,
            ):
                super().__init__(data)

            def __getattr__(self, item: str):
                try:
                    return self.data[item]
                except KeyError:
                    raise AttributeError

        def tokenization(x):
            encoding = BatchEncoding({"key": x})
            return encoding["key"]

        opt_fn = torch._dynamo.optimize("eager")(tokenization)
        x = torch.rand((1, 4))
        ref = tokenization(x)
        res = opt_fn(x)
        self.assertTrue(same(ref, res))

    def test_modules(self):
        class Foo(torch.nn.Module):
            def __init__(self):
                super().__init__()
                self.fc = torch.nn.Linear(4, 3)

            def forward(self, inp):
                res = torch.zeros(3, 3)
                for mod in self.modules():
                    res += self.fc(inp)
                return res

        mod = Foo()
        args = (torch.ones(3, 4),)
        cnt = torch._dynamo.testing.CompileCounter()
        opt_mod = torch._dynamo.optimize(cnt, nopython=True)(mod)
        self.assertTrue(same(mod(*args), opt_mod(*args)))
        self.assertEqual(cnt.op_count, 5)
        self.assertEqual(cnt.frame_count, 1)

    def test_for_loop_graph_break(self):
        def inner(x):
            return torch.sin(x)

        def fn(x):
            for _ in range(100):
                inner(x)
                torch._dynamo.graph_break()
            return x

        cnt = torch._dynamo.testing.CompileCounter()
        opt_fn = torch._dynamo.optimize(cnt)(fn)
        x = torch.randn(4)
        opt_fn(x)
        self.assertEqual(cnt.frame_count, 1)
        self.assertEqual(cnt.op_count, 1)

    def test_for_loop_graph_break_before(self):
        # Checks that the backedge is calculated correctly
        def inner(x):
            return torch.sin(x)

        def fn(x):
            torch._dynamo.graph_break()
            for _ in range(100):
                inner(x)
            return x

        cnt = torch._dynamo.testing.CompileCounter()
        opt_fn = torch._dynamo.optimize(cnt)(fn)
        x = torch.randn(4)
        opt_fn(x)
        self.assertEqual(cnt.frame_count, 1)
        self.assertEqual(cnt.op_count, 100)

    def test_while_loop_graph_break(self):
        # Repro of tacotron2 cache_size_recompilation
        def inner(x):
            return torch.sin(x)

        def fn(x):
            i = 20
            while i > 10:
                x = inner(x)
                i -= 1
                torch._dynamo.graph_break()
            return x

        cnt = torch._dynamo.testing.CompileCounter()
        opt_fn = torch._dynamo.optimize(cnt)(fn)
        x = torch.randn(4)
        opt_fn(x)
        self.assertEqual(cnt.frame_count, 1)
        self.assertEqual(cnt.op_count, 1)

<<<<<<< HEAD
    def test_inline_class_method(self):
        class A(torch.nn.Module):
            def __init__(self):
                super().__init__()

            def forward(self, input):
                return input.sum()

        class B(A):
            def __init__(self):
                super().__init__()

            def forward(self, input):
                return A.forward(self, input)

        class C(torch.nn.Module):
            def __init__(self):
                super().__init__()

            def forward(self, input):
                if input.is_cuda:
                    return input.sin()
                return A.forward(self, input)

        inp = torch.Tensor([3, 4, 5])
        cnt_for_c = torch._dynamo.testing.CompileCounter()
        cnt_for_b = torch._dynamo.testing.CompileCounter()

        c = C()
        b = B()

        opt_c = torch._dynamo.optimize(cnt_for_c, nopython=True)(c)
        opt_b = torch._dynamo.optimize(cnt_for_b, nopython=True)(b)

        torch._dynamo.reset()
        self.assertTrue(same(c(inp), opt_c(inp)))

        torch._dynamo.reset()
        self.assertTrue(same(b(inp), opt_b(inp)))

        self.assertEqual(cnt_for_c.op_count, 1)
        self.assertEqual(cnt_for_b.op_count, 1)
=======
    @patch.object(torch._dynamo.config, "rewrite_assert_with_torch_assert", True)
    def test_rewrite_assert_with_msg(self):
        def f(x):
            b = x.sin()
            assert x[0] == 3, "First dim need to be 3"
            return x.cos() + b

        args = (torch.Tensor([3, 4, 5]),)
        cnt = torch._dynamo.testing.CompileCounter()

        opt_f = torch._dynamo.optimize(cnt, nopython=True)(f)
        self.assertTrue(same(f(*args), opt_f(*args)))
        self.assertEqual(cnt.op_count, 6)
        self.assertEqual(cnt.frame_count, 1)

        exported, _ = torch._dynamo.export(f, torch.Tensor([3, 4, 5]))
        self.assertTrue(same(exported(*args), f(*args)))

        with self.assertRaisesRegex(AssertionError, ""):
            exported, _ = torch._dynamo.export(f, torch.Tensor([4, 4, 5]))

    @patch.object(torch._dynamo.config, "rewrite_assert_with_torch_assert", True)
    def test_not_rewrite_assert_for_other_errors(self):
        def f(x):
            b = x.sin()
            if not x.sum() <= 3:
                raise ValueError("input sum needs to be 3")
            return x.cos() + b

        args = (torch.Tensor([3, 4, 5]),)
        opt_fn = torch._dynamo.optimize("eager")(f)
        with self.assertRaisesRegex(ValueError, "input sum needs to be 3"):
            opt_fn(*args)

    # TODO (tmanlaibaatar) handle data-dependent fstring in assert statement.
    @patch.object(torch._dynamo.config, "rewrite_assert_with_torch_assert", True)
    def test_rewrite_assert_with_fstring_msg(self):
        def f(x):
            b = x.sin()
            assert x[0] == 3, f"First dim need to be {x[0]}"
            return x.cos() + b

        args = (torch.Tensor([3, 4, 5]),)
        with self.assertRaisesRegex(torch._dynamo.exc.Unsupported, "generic_jump"):
            exported, _ = torch._dynamo.export(f, torch.Tensor([3, 4, 5]))

    @patch.object(torch._dynamo.config, "rewrite_assert_with_torch_assert", True)
    def test_rewrite_assert_without_msg(self):
        def f(x):
            b = x.sin()
            assert x[0] == 3
            return x.cos() + b

        args = (torch.Tensor([3, 4, 5]),)
        exported, _ = torch._dynamo.export(f, torch.Tensor([3, 4, 5]))
        self.assertTrue(same(exported(*args), f(*args)))

        with self.assertRaisesRegex(AssertionError, ""):
            exported, _ = torch._dynamo.export(f, torch.Tensor([4, 4, 5]))

    @patch.object(torch._dynamo.config, "rewrite_assert_with_torch_assert", True)
    def test_rewrite_assert_noop(self):
        def f(x):
            b = x.sin()
            assert True
            assert x.dtype == torch.float32
            return x.cos() + b

        args = (torch.Tensor([3, 4, 5]),)
        exported, _ = torch._dynamo.export(f, torch.Tensor([3, 4, 5]))
        self.assertTrue(same(exported(*args), f(*args)))

        cnt = torch._dynamo.testing.CompileCounter()
        opt_f = torch._dynamo.optimize(cnt, nopython=True)(f)
        self.assertTrue(same(f(*args), opt_f(*args)))
        # torch._assert shouldn't be in the graph
        self.assertEqual(cnt.op_count, 3)
        self.assertEqual(cnt.frame_count, 1)

        exported, _ = torch._dynamo.export(f, torch.Tensor([4, 4, 5]))
        self.assertTrue(same(exported(*args), f(*args)))

    @patch.object(torch._dynamo.config, "rewrite_assert_with_torch_assert", False)
    def test_not_rewrite_assert(self):
        def f(x):
            b = x.sin()
            assert x[0] == 3
            return x.cos() + b

        with self.assertRaisesRegex(torch._dynamo.exc.Unsupported, "generic_jump"):
            torch._dynamo.export(f, torch.Tensor([3, 4, 5]))
>>>>>>> 7f0f0b38


if __name__ == "__main__":
    from torch._dynamo.test_case import run_tests

    run_tests()<|MERGE_RESOLUTION|>--- conflicted
+++ resolved
@@ -1938,50 +1938,6 @@
         self.assertEqual(cnt.frame_count, 1)
         self.assertEqual(cnt.op_count, 1)
 
-<<<<<<< HEAD
-    def test_inline_class_method(self):
-        class A(torch.nn.Module):
-            def __init__(self):
-                super().__init__()
-
-            def forward(self, input):
-                return input.sum()
-
-        class B(A):
-            def __init__(self):
-                super().__init__()
-
-            def forward(self, input):
-                return A.forward(self, input)
-
-        class C(torch.nn.Module):
-            def __init__(self):
-                super().__init__()
-
-            def forward(self, input):
-                if input.is_cuda:
-                    return input.sin()
-                return A.forward(self, input)
-
-        inp = torch.Tensor([3, 4, 5])
-        cnt_for_c = torch._dynamo.testing.CompileCounter()
-        cnt_for_b = torch._dynamo.testing.CompileCounter()
-
-        c = C()
-        b = B()
-
-        opt_c = torch._dynamo.optimize(cnt_for_c, nopython=True)(c)
-        opt_b = torch._dynamo.optimize(cnt_for_b, nopython=True)(b)
-
-        torch._dynamo.reset()
-        self.assertTrue(same(c(inp), opt_c(inp)))
-
-        torch._dynamo.reset()
-        self.assertTrue(same(b(inp), opt_b(inp)))
-
-        self.assertEqual(cnt_for_c.op_count, 1)
-        self.assertEqual(cnt_for_b.op_count, 1)
-=======
     @patch.object(torch._dynamo.config, "rewrite_assert_with_torch_assert", True)
     def test_rewrite_assert_with_msg(self):
         def f(x):
@@ -2073,7 +2029,49 @@
 
         with self.assertRaisesRegex(torch._dynamo.exc.Unsupported, "generic_jump"):
             torch._dynamo.export(f, torch.Tensor([3, 4, 5]))
->>>>>>> 7f0f0b38
+            
+    def test_inline_class_method(self):
+        class A(torch.nn.Module):
+            def __init__(self):
+                super().__init__()
+
+            def forward(self, input):
+                return input.sum()
+
+        class B(A):
+            def __init__(self):
+                super().__init__()
+
+            def forward(self, input):
+                return A.forward(self, input)
+
+        class C(torch.nn.Module):
+            def __init__(self):
+                super().__init__()
+
+            def forward(self, input):
+                if input.is_cuda:
+                    return input.sin()
+                return A.forward(self, input)
+
+        inp = torch.Tensor([3, 4, 5])
+        cnt_for_c = torch._dynamo.testing.CompileCounter()
+        cnt_for_b = torch._dynamo.testing.CompileCounter()
+
+        c = C()
+        b = B()
+
+        opt_c = torch._dynamo.optimize(cnt_for_c, nopython=True)(c)
+        opt_b = torch._dynamo.optimize(cnt_for_b, nopython=True)(b)
+
+        torch._dynamo.reset()
+        self.assertTrue(same(c(inp), opt_c(inp)))
+
+        torch._dynamo.reset()
+        self.assertTrue(same(b(inp), opt_b(inp)))
+
+        self.assertEqual(cnt_for_c.op_count, 1)
+        self.assertEqual(cnt_for_b.op_count, 1)
 
 
 if __name__ == "__main__":
