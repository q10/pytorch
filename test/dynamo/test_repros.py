"""
PYTEST_DONT_REWRITE (prevents pytest from rewriting assertions, which interferes
with test_rewrite_assert_with_msg and test_rewrite_assert_without_msg)
"""
# Owner(s): ["module: dynamo"]
import collections
import contextlib
import copy
import functools
import inspect
import itertools
import random
import unittest
import weakref
from abc import ABC
from collections import namedtuple
from copy import deepcopy
from functools import wraps
from typing import List

import numpy as np
import torch

import torch._dynamo.test_case
import torch._dynamo.testing
import torch._dynamo.utils

import torch._functorch.config
import torch.library

from torch import nn
from torch._dynamo.debug_utils import same_two_models
from torch._dynamo.testing import rand_strided, requires_static_shapes, same
from torch._dynamo.utils import ifdyn, ifunspec
from torch.nn import functional as F


_orig_module_call = torch.nn.Module.__call__

# Custom operator that only supports CPU
lib = torch.library.Library("test_sample", "DEF")
lib.define("foo(Tensor self) -> Tensor")
lib.impl("foo", torch.sin, "CPU")


requires_cuda = functools.partial(
    unittest.skipIf, not torch.cuda.is_available(), "requires cuda"
)


_GLOBAL_CPU_TENSOR = torch.randn(3)


def exists(val):
    return val is not None


def maybe(fn):
    @wraps(fn)
    def inner(x, *args, **kwargs):
        if not exists(x):
            return x
        return fn(x, *args, **kwargs)

    return inner


def is_fx_tracing_test() -> bool:
    """
    Copied from the hpc trainer codebase
    """
    return torch.nn.Module.__call__ is not _orig_module_call


def has_detectron2():
    try:
        from detectron2.layers.mask_ops import _paste_masks_tensor_shape

        return _paste_masks_tensor_shape is not None
    except ImportError:
        return False


def _do_paste_mask(masks, boxes, img_h: int, img_w: int, skip_empty: bool = True):
    # from detectron2 mask_ops.py

    device = masks.device

    if skip_empty and not torch.jit.is_scripting():
        x0_int, y0_int = torch.clamp(boxes.min(dim=0).values.floor()[:2] - 1, min=0).to(
            dtype=torch.int32
        )
        x1_int = torch.clamp(boxes[:, 2].max().ceil() + 1, max=img_w).to(
            dtype=torch.int32
        )
        y1_int = torch.clamp(boxes[:, 3].max().ceil() + 1, max=img_h).to(
            dtype=torch.int32
        )
    else:
        x0_int, y0_int = 0, 0
        x1_int, y1_int = img_w, img_h
    x0, y0, x1, y1 = torch.split(boxes, 1, dim=1)  # each is Nx1

    N = masks.shape[0]

    img_y = torch.arange(y0_int, y1_int, device=device, dtype=torch.float32) + 0.5
    img_x = torch.arange(x0_int, x1_int, device=device, dtype=torch.float32) + 0.5
    img_y = (img_y - y0) / (y1 - y0) * 2 - 1
    img_x = (img_x - x0) / (x1 - x0) * 2 - 1
    # img_x, img_y have shapes (N, w), (N, h)

    gx = img_x[:, None, :].expand(N, img_y.size(1), img_x.size(1))
    gy = img_y[:, :, None].expand(N, img_y.size(1), img_x.size(1))
    grid = torch.stack([gx, gy], dim=3)

    if not torch.jit.is_scripting():
        if not masks.dtype.is_floating_point:
            masks = masks.float()
    img_masks = F.grid_sample(masks, grid.to(masks.dtype), align_corners=False)

    if skip_empty and not torch.jit.is_scripting():
        return img_masks[:, 0], (slice(y0_int, y1_int), slice(x0_int, x1_int))
    else:
        return img_masks[:, 0], ()


def cat(tensors, dim=0):
    # from detectron2 wrappers.py
    assert isinstance(tensors, (list, tuple))
    if len(tensors) == 1:
        return tensors[0]
    return torch.cat(tensors, dim)


def shapes_to_tensor(x, device=None):
    # from detectron2 wrappers.py
    if torch.jit.is_scripting():
        return torch.as_tensor(x, device=device)
    if torch.jit.is_tracing():
        assert all(
            isinstance(t, torch.Tensor) for t in x
        ), "Shape should be tensor during tracing!"
        # as_tensor should not be used in tracing because it records a constant
        ret = torch.stack(x)
        if ret.device != device:  # avoid recording a hard-coded device if not necessary
            ret = ret.to(device=device)
        return ret
    return torch.as_tensor(x, device=device)


class Boxes:
    # from detectron2 poolers.py
    def __init__(self, tensor: torch.Tensor):
        """
        Args:
            tensor (Tensor[float]): a Nx4 matrix.  Each row is (x1, y1, x2, y2).
        """
        device = (
            tensor.device if isinstance(tensor, torch.Tensor) else torch.device("cpu")
        )
        tensor = torch.as_tensor(tensor, dtype=torch.float32, device=device)
        if tensor.numel() == 0:
            # Use reshape, so we don't end up creating a new tensor that does not depend on
            # the inputs (and consequently confuses jit)
            tensor = tensor.reshape((-1, 4)).to(dtype=torch.float32, device=device)
        assert tensor.dim() == 2 and tensor.size(-1) == 4, tensor.size()
        self.tensor = tensor

    def __len__(self) -> int:
        return self.tensor.shape[0]

    @property
    def device(self):
        return self.tensor.device


def convert_boxes_to_pooler_format(box_lists):
    # from detectron2 structures.py
    boxes = torch.cat([x.tensor for x in box_lists], dim=0)
    # __len__ returns Tensor in tracing.
    sizes = shapes_to_tensor([x.__len__() for x in box_lists], device=boxes.device)
    indices = torch.repeat_interleave(
        torch.arange(len(box_lists), dtype=boxes.dtype, device=boxes.device), sizes
    )
    return cat([indices[:, None], boxes], dim=1)


ReformerBackwardOutput = namedtuple(
    "ReformerBackwardOutput",
    ["attn_output", "hidden_states", "grad_attn_output", "grad_hidden_states"],
)
ReformerEncoderOutput = namedtuple(
    "ReformerEncoderOutput",
    ["hidden_states", "all_hidden_states", "all_attentions", "past_buckets_states"],
)


class _ReversibleFunction(torch.autograd.Function):
    # taken from modeling_reformer.py in huggingface
    @staticmethod
    def forward(
        ctx,
        hidden_states,
        layers,
        attention_mask,
        head_mask,
        num_hashes,
        all_hidden_states,
        all_attentions,
        past_buckets_states,
        use_cache,
        orig_sequence_length,
        output_hidden_states,
        output_attentions,
    ):
        all_buckets = ()

        # split duplicated tensor
        hidden_states, attn_output = torch.chunk(hidden_states, 2, dim=-1)

        for layer_id, (layer, layer_head_mask) in enumerate(zip(layers, head_mask)):
            if output_hidden_states is True:
                all_hidden_states.append(hidden_states)

            attn_output = layer(attn_output)

        # Add last layer
        if output_hidden_states is True:
            all_hidden_states.append(hidden_states)

        # attach params to ctx for backward
        ctx.save_for_backward(attn_output.detach(), hidden_states.detach())
        ctx.layers = layers
        ctx.all_buckets = all_buckets
        ctx.head_mask = head_mask
        ctx.attention_mask = attention_mask

        # Concatenate 2 RevNet outputs
        return torch.cat([attn_output, hidden_states], dim=-1)

    @staticmethod
    def backward(ctx, grad_hidden_states):
        grad_attn_output, grad_hidden_states = torch.chunk(
            grad_hidden_states, 2, dim=-1
        )

        # retrieve params from ctx for backward
        attn_output, hidden_states = ctx.saved_tensors

        # create tuple
        output = ReformerBackwardOutput(
            attn_output=attn_output,
            hidden_states=hidden_states,
            grad_attn_output=grad_attn_output,
            grad_hidden_states=grad_hidden_states,
        )

        # free memory
        del grad_attn_output, grad_hidden_states, attn_output, hidden_states

        layers = ctx.layers
        all_buckets = ctx.all_buckets
        head_mask = ctx.head_mask
        attention_mask = ctx.attention_mask

        for idx, layer in enumerate(layers[::-1]):
            # pop last buckets from stack
            buckets = all_buckets[-1]
            all_buckets = all_buckets[:-1]

            # backprop
            output = layer.backward_pass(
                next_attn_output=output.attn_output,
                hidden_states=output.hidden_states,
                grad_attn_output=output.grad_attn_output,
                grad_hidden_states=output.grad_hidden_states,
                head_mask=head_mask[len(layers) - idx - 1],
                attention_mask=attention_mask,
                buckets=buckets,
            )

        assert all_buckets == (), "buckets have to be empty after backpropagation"
        grad_hidden_states = torch.cat(
            [output.grad_attn_output, output.grad_hidden_states], dim=-1
        )

        # num of return vars has to match num of forward() args
        # return gradient for hidden_states arg and None for other args
        return (
            grad_hidden_states,
            None,
            None,
            None,
            None,
            None,
            None,
            None,
            None,
            None,
            None,
            None,
        )


class ReformerEncoder(torch.nn.Module):
    def __init__(self):
        super().__init__()
        self.dropout = 0.5
        self.layer_norm = torch.nn.LayerNorm(512, eps=1.0e-12)
        self.layers = [torch.nn.Linear(256, 256)]

    def forward(
        self,
        hidden_states,
        attention_mask=None,
        head_mask=[None] * 6,
        num_hashes=None,
        use_cache=False,
        orig_sequence_length=64,
        output_hidden_states=False,
        output_attentions=False,
    ):
        # hidden_states and attention lists to be filled if wished
        all_hidden_states = []
        all_attentions = []
        past_buckets_states = [((None), (None)) for i in range(len(self.layers))]

        # concat same tensor for reversible ResNet
        hidden_states = torch.cat([hidden_states, hidden_states], dim=-1)
        hidden_states = _ReversibleFunction.apply(
            hidden_states,
            self.layers,
            attention_mask,
            head_mask,
            num_hashes,
            all_hidden_states,
            all_attentions,
            past_buckets_states,
            use_cache,
            orig_sequence_length,
            output_hidden_states,
            output_attentions,
        )

        # Apply layer norm to concatenated hidden states
        hidden_states = self.layer_norm(hidden_states)

        # Apply dropout
        hidden_states = torch.nn.functional.dropout(
            hidden_states, p=self.dropout, training=self.training
        )

        return ReformerEncoderOutput(
            hidden_states=hidden_states,
            all_hidden_states=all_hidden_states,
            all_attentions=all_attentions,
            past_buckets_states=past_buckets_states,
        )


def longformer_chunk(hidden_states, window_overlap=256):
    """convert into overlapping chunks. Chunk size = 2w, overlap size = w"""

    # non-overlapping chunks of size = 2w
    hidden_states = hidden_states.view(
        hidden_states.size(0),
        hidden_states.size(1) // (window_overlap * 2),
        window_overlap * 2,
        hidden_states.size(2),
    )

    # use `as_strided` to make the chunks overlap with an overlap size = window_overlap
    chunk_size = list(hidden_states.size())
    chunk_size[1] = chunk_size[1] * 2 - 1

    chunk_stride = list(hidden_states.stride())
    chunk_stride[1] = chunk_stride[1] // 2
    return hidden_states.as_strided(size=chunk_size, stride=chunk_stride)


class PartialT5(torch.nn.Module):
    # Highly simplified T5Attention prefix
    def __init__(self):
        super().__init__()
        self.q = torch.nn.Linear(512, 512)
        self.k = torch.nn.Linear(512, 512)
        self.v = torch.nn.Linear(512, 512)

    def forward(
        self,
        hidden_states,
        key_value_states=None,
        past_key_value=None,
        query_length=None,
    ):
        batch_size, seq_length = hidden_states.shape[:2]

        real_seq_length = seq_length

        if past_key_value is not None:
            assert (
                len(past_key_value) == 2
            ), f"past_key_value should have 2 past states: keys and values. Got { len(past_key_value)} past states"
            real_seq_length += (
                past_key_value[0].shape[2] if query_length is None else query_length
            )

        def shape(states):
            """projection"""
            return states.view(batch_size, -1, 8, 64).transpose(1, 2)

        def project(hidden_states, proj_layer, key_value_states, past_key_value):
            """projects hidden states correctly to key/query states"""
            if key_value_states is None:
                # self-attn
                # (batch_size, n_heads, seq_length, dim_per_head)
                hidden_states = shape(proj_layer(hidden_states))
            elif past_key_value is None:
                # cross-attn
                # (batch_size, n_heads, seq_length, dim_per_head)
                hidden_states = shape(proj_layer(key_value_states))

            if past_key_value is not None:
                if key_value_states is None:
                    # self-attn
                    # (batch_size, n_heads, key_length, dim_per_head)
                    hidden_states = torch.cat([past_key_value, hidden_states], dim=2)
                else:
                    # cross-attn
                    hidden_states = past_key_value
            return hidden_states

        # get query states
        query_states = shape(
            self.q(hidden_states)
        )  # (batch_size, n_heads, seq_length, dim_per_head)

        # get key/value states
        key_states = project(
            hidden_states,
            self.k,
            key_value_states,
            past_key_value[0] if past_key_value is not None else None,
        )
        value_states = project(
            hidden_states,
            self.v,
            key_value_states,
            past_key_value[1] if past_key_value is not None else None,
        )

        # compute scores
        scores = torch.matmul(query_states, key_states.transpose(3, 2))

        # (truncated here )
        return scores, value_states


class ChunkReformerFeedForward(torch.nn.Module):
    # simplified from HF modeling_reformer.py
    def __init__(self):
        super().__init__()
        self.layer_norm = torch.nn.LayerNorm(256, eps=1e-12)
        self.dense = torch.nn.Linear(256, 256)
        self.output = torch.nn.Linear(256, 256)

    def forward(self, attention_output):
        return apply_chunking_to_forward(
            self.forward_chunk,
            attention_output + 1,
        )

    def forward_chunk(self, hidden_states):
        hidden_states = self.layer_norm(hidden_states)
        hidden_states = self.dense(hidden_states)
        return self.output(hidden_states)


def apply_chunking_to_forward(forward_fn, *input_tensors):
    # simplified from HF model_utils.py
    assert len(input_tensors) > 0
    tensor_shape = input_tensors[0].shape[1]
    assert all(input_tensor.shape[1] == tensor_shape for input_tensor in input_tensors)
    num_args_in_forward_chunk_fn = len(inspect.signature(forward_fn).parameters)
    if num_args_in_forward_chunk_fn != len(input_tensors):
        raise ValueError()

    return forward_fn(*input_tensors)


class FakeMamlInner(torch.nn.Module):
    def __init__(self):
        super().__init__()
        self.linear = torch.nn.Linear(784, 5)

    def forward(self, x, ignored=None, bn_training=False):
        return self.linear(x.view(x.shape[0], -1))


class PartialMaml(torch.nn.Module):
    # Highly simplified version of maml.meta.Meta.finetuning
    def __init__(self):
        super().__init__()
        self.net = FakeMamlInner()
        self.update_step_test = 10
        self.update_lr = 0.4

    def forward(self, x_spt, y_spt, x_qry, y_qry):
        querysz = x_qry.size(0)

        corrects = [0 for _ in range(self.update_step_test + 1)]

        # in order to not ruin the state of running_mean/variance and bn_weight/bias
        # we finetunning on the copied model instead of self.net
        net = deepcopy(self.net)

        # 1. run the i-th task and compute loss for k=0
        logits = net(x_spt)
        loss = F.cross_entropy(logits, y_spt)
        grad = torch.autograd.grad(loss, net.parameters())
        fast_weights = [
            p[1] - self.update_lr * p[0] for p in zip(grad, net.parameters())
        ]

        # this is the loss and accuracy before first update
        with torch.no_grad():
            # [setsz, nway]
            logits_q = net(x_qry, net.parameters(), bn_training=True)
            # [setsz]
            pred_q = F.softmax(logits_q, dim=1).argmax(dim=1)
            # scalar
            correct = torch.eq(pred_q, y_qry).sum().item()
            corrects[0] = corrects[0] + correct

        # this is the loss and accuracy after the first update
        with torch.no_grad():
            # [setsz, nway]
            logits_q = net(x_qry, fast_weights, bn_training=True)
            # [setsz]
            pred_q = F.softmax(logits_q, dim=1).argmax(dim=1)
            # scalar
            correct = torch.eq(pred_q, y_qry).sum().item()
            corrects[1] = corrects[1] + correct

        del net

        accs = torch.tensor(corrects) / querysz

        return accs


def softmax_backward_data(parent, grad_output, output, dim, self):
    from torch import _softmax_backward_data

    return _softmax_backward_data(grad_output, output, parent.dim, self.dtype)


class XSoftmax(torch.autograd.Function):
    # transformers.models.deberta.modeling_deberta.XSoftmax
    @staticmethod
    def forward(self, input, mask, dim):
        self.dim = dim
        rmask = ~(mask.to(torch.bool))
        output = input.masked_fill(rmask, torch.tensor(torch.finfo(input.dtype).min))
        output = torch.softmax(output, self.dim)
        output.masked_fill_(rmask, 0)
        self.save_for_backward(output, rmask)
        return output

    @staticmethod
    def backward(self, grad_output):
        (output, rmask) = self.saved_tensors
        inputGrad = softmax_backward_data(self, grad_output, output, self.dim, output)
        return inputGrad, None, None


class ModelOutput(collections.OrderedDict):
    """based on file_utils.py in HuggingFace"""

    def __getitem__(self, k):
        if isinstance(k, str):
            inner_dict = dict(self.items())
            return inner_dict[k]
        else:
            return self.to_tuple()[k]

    def __setattr__(self, name, value):
        if name in self.keys() and value is not None:
            # Don't call self.__setitem__ to avoid recursion errors
            super().__setitem__(name, value)
        super().__setattr__(name, value)

    def __setitem__(self, key, value):
        # Will raise a KeyException if needed
        super().__setitem__(key, value)
        # Don't call self.__setattr__ to avoid recursion errors
        super().__setattr__(key, value)

    def to_tuple(self):
        return tuple(self[k] for k in self.keys())


def create_rand_mask_from_inputs(
    from_blocked_mask,
    to_blocked_mask,
    rand_attn,
    num_attention_heads,
    num_rand_blocks,
    batch_size,
    from_seq_length,
    from_block_size,
):
    """taken from HF modeling_big_bird.py"""
    num_windows = from_seq_length // from_block_size - 2
    rand_mask = torch.stack(
        [p1[i1.flatten()] for p1, i1 in zip(to_blocked_mask, rand_attn)]
    )
    rand_mask = rand_mask.view(
        batch_size, num_attention_heads, num_windows, num_rand_blocks * from_block_size
    )
    rand_mask = torch.einsum("blq,bhlk->bhlqk", from_blocked_mask[:, 1:-1], rand_mask)
    return rand_mask


class SequentialAppendList(torch.nn.Sequential):
    """from timm/models/vovnet.py"""

    def forward(self, x: torch.Tensor, concat_list: List[torch.Tensor]) -> torch.Tensor:
        for i, module in enumerate(self):
            if i == 0:
                concat_list.append(module(x))
            else:
                concat_list.append(module(concat_list[-1]))
        x = torch.cat(concat_list, dim=1)
        return x, concat_list


class BatchNormAct2d(torch.nn.BatchNorm2d):
    """Taken from timm"""

    def __init__(
        self,
        num_features,
        eps=1e-5,
        momentum=0.1,
        affine=True,
        track_running_stats=True,
        act_layer=torch.nn.ReLU,
        inplace=True,
    ):
        super().__init__(
            num_features,
            eps=eps,
            momentum=momentum,
            affine=affine,
            track_running_stats=track_running_stats,
        )
        self.act = act_layer(inplace=inplace)

    @torch.jit.ignore
    def _forward_python(self, x):
        return super().forward(x)

    def forward(self, x):
        if torch.jit.is_scripting():
            x = self._forward_jit(x)
        else:
            x = self._forward_python(x)
        x = self.act(x)
        return x


def get_parameter_dtype(parameter):
    """from huggingface model_utils.py"""
    try:
        return next(parameter.parameters()).dtype
    except StopIteration:
        # For nn.DataParallel compatibility in PyTorch 1.5

        def find_tensor_attributes(module):
            tuples = [(k, v) for k, v in module.__dict__.items() if torch.is_tensor(v)]
            return tuples

        gen = parameter._named_members(get_members_fn=find_tensor_attributes)
        first_tuple = next(gen)
        return first_tuple[1].dtype


class DummyConfig:
    attn_layers = ["local", "lsh", "local", "lsh", "local", "lsh"]
    lsh_attn_chunk_length = 64
    local_attn_chunk_length = 64


def _get_min_chunk_len(config):
    """from hf_Reformer"""
    attn_types = config.attn_layers
    attn_types_set = set(attn_types)
    if len(attn_types_set) == 1 and attn_types[0] == "lsh":
        return config.lsh_attn_chunk_length
    elif len(attn_types_set) == 1 and attn_types[0] == "local":
        return config.local_attn_chunk_length
    elif len(attn_types_set) == 2 and attn_types_set == set(  # noqa: C405
        ["lsh", "local"]
    ):
        return min(config.lsh_attn_chunk_length, config.local_attn_chunk_length)
    else:
        raise NotImplementedError(
            f"Only attn layer types 'lsh' and 'local' exist, but `config.attn_layers`: {config.attn_layers}. Select "
            "attn layer types from ['lsh', 'local'] only."
        )


def _stable_argsort(vector, dim):
    """from hf_Reformer"""
    # this function scales the vector so that torch.argsort is stable.
    # torch.argsort is not stable on its own
    scale_offset = torch.arange(vector.shape[dim], device=vector.device).view(1, 1, -1)
    scale_offset = scale_offset.expand(vector.shape)
    scaled_vector = vector.shape[dim] * vector + (scale_offset % vector.shape[dim])
    return torch.argsort(scaled_vector, dim=dim)


def _get_sorted_bucket_idx_and_undo_sorted_bucket_idx(buckets):
    """from hf_Reformer"""
    # no gradients are needed
    with torch.no_grad():
        # hash-based sort
        sorted_bucket_idx = _stable_argsort(buckets, dim=-1)

        # create simple indices to scatter to, to have undo sort
        indices = (
            torch.arange(sorted_bucket_idx.shape[-1], device=buckets.device)
            .view(1, 1, -1)
            .expand(sorted_bucket_idx.shape)
        )

        # get undo sort
        undo_sorted_bucket_idx = sorted_bucket_idx.new(*sorted_bucket_idx.size())
        undo_sorted_bucket_idx.scatter_(-1, sorted_bucket_idx, indices)

    return sorted_bucket_idx, undo_sorted_bucket_idx


class FeedForwardLayer(nn.Module):
    def __init__(self, d_model, dim_feedforward, activation, dropout) -> None:
        super().__init__()
        self.linear1 = nn.Linear(d_model, dim_feedforward)
        self.activation = activation
        self.dropout1 = nn.Dropout(dropout)
        self.linear2 = nn.Linear(dim_feedforward, d_model)
        self.dropout2 = nn.Dropout(dropout)

    def forward(self, x):
        return self.dropout2(
            self.linear2(self.dropout1(self.activation(self.linear1(x))))
        )


class TransformerEncoderLayer(nn.Module):
    def __init__(
        self,
        d_model,
        nhead,
        dim_feedforward=2048,
        dropout=0.1,
        activation=nn.ReLU(),
        layer_norm_eps=1e-5,
    ):
        super().__init__()
        self.self_attn = nn.MultiheadAttention(d_model, nhead, dropout=dropout)
        self.norm1 = nn.LayerNorm(d_model, eps=layer_norm_eps)
        self.norm2 = nn.LayerNorm(d_model, eps=layer_norm_eps)
        self.dropout = nn.Dropout(dropout)
        self.ff_block = FeedForwardLayer(d_model, dim_feedforward, activation, dropout)

    def forward(self, src, src_mask=None, src_key_padding_mask=None):
        x = src
        x = self.norm1(x + self._sa_block(x, src_mask, src_key_padding_mask))
        x = self.norm2(x + self._ff_block(x))
        return x

    # self-attention block
    def _sa_block(self, x, attn_mask, key_padding_mask):
        x = self.self_attn(
            x,
            x,
            x,
            attn_mask=attn_mask,
            key_padding_mask=key_padding_mask,
            need_weights=False,
        )[0]
        return self.dropout(x)

    # feed forward block
    def _ff_block(self, x):
        return self.ff_block(x)


class TestModule(torch.nn.Module):
    def inner_fn(self, left, right):
        return tuple(left) == tuple(right)

    def fn(self, tensor):
        if type(tensor) is int:
            return False

        torch.add(tensor, tensor)
        return self.inner_fn(tensor.shape, (1, 2, 3))


class ReproTests(torch._dynamo.test_case.TestCase):
    def test_do_paste_mask(self):
        torch._dynamo.utils.counters.clear()
        opt__do_paste_mask = torch._dynamo.optimize(
            torch._dynamo.testing.CompileCounter()
        )(_do_paste_mask)
        opt__do_paste_mask(
            torch.randn(1, 1, 28, 28),
            torch.tensor([[0.0, 1, 2, 4]]) * 1,
            427,
            640,
            True,
        )
        opt__do_paste_mask(
            torch.randn(1, 1, 28, 28),
            torch.tensor([[0.0, 1, 2, 4]]) * 2,
            427,
            640,
            True,
        )
        opt__do_paste_mask(
            torch.randn(1, 1, 28, 28),
            torch.tensor([[0.0, 1, 2, 4]]) * 3,
            612,
            612,
            True,
        )
        opt__do_paste_mask(
            torch.randn(1, 1, 28, 28),
            torch.tensor([[0.0, 1, 2, 4]]) * 4,
            612,
            612,
            True,
        )
        opt__do_paste_mask(
            torch.randn(1, 1, 28, 28),
            torch.tensor([[0.0, 1, 2, 4]]) * 2,
            427,
            640,
            False,
        )

        self.assertGreaterEqual(torch._dynamo.utils.counters["frames"]["ok"], 3)
        self.assertEqual(
            torch._dynamo.utils.counters["frames"]["total"],
            torch._dynamo.utils.counters["frames"]["ok"] + 1,
        )

    def test_convert_boxes_to_pooler_format(self):
        boxes1 = [
            Boxes(torch.arange(0, 8).reshape((2, 4))),
            Boxes(torch.arange(8, 16).reshape((2, 4))),
        ]
        boxes2 = [
            Boxes(torch.arange(16, 20).reshape((1, 4))),
            Boxes(torch.arange(20, 24).reshape((1, 4))),
        ]
        correct1 = convert_boxes_to_pooler_format(boxes1)
        correct2 = convert_boxes_to_pooler_format(boxes2)
        fn = convert_boxes_to_pooler_format
        cnt = torch._dynamo.testing.CompileCounter()
        opt_fn = torch._dynamo.optimize(cnt)(fn)
        self.assertTrue(same(opt_fn(boxes1), correct1))
        self.assertTrue(same(opt_fn(boxes2), correct2))

        # repeat_interleave is a dynamic shape operator we do not execute/
        # In the future, we could reduce the frame_count down to 1
        # by guarding on the exact values of `Tensor repeats` arg
        self.assertEqual(cnt.frame_count, ifdyn(2, 4))
        self.assertEqual(cnt.op_count, ifdyn(9, 10))

    def test_boxes_len(self):
        def fn(boxes):
            return len(boxes) + boxes.__len__() + boxes.tensor

        boxes1 = Boxes(torch.arange(0, 8).reshape((2, 4)))
        cnt = torch._dynamo.testing.CompileCounter()
        opt_fn = torch._dynamo.optimize_assert(cnt)(fn)
        self.assertTrue(same(opt_fn(boxes1), boxes1.tensor + 4.0))

        self.assertEqual(cnt.frame_count, 1)
        self.assertEqual(cnt.op_count, ifdyn(6, 1))

    def _reformer(self, nopython):
        input = torch.randn([1, 64, 256])
        model = ReformerEncoder()
        torch.manual_seed(1337)
        correct = copy.deepcopy(model)(input)
        cnt = torch._dynamo.testing.CompileCounter()
        torch.manual_seed(1337)
        opt_model = torch._dynamo.optimize(cnt, nopython=nopython)(model)
        self.assertTrue(same(opt_model(input), correct))
        return cnt

    @requires_cuda()
    def test_sub_alpha_scalar_repro(self):
        @torch.compile(backend="aot_eager")
        def f(x):
            return x.sub(1, alpha=2)

        f(torch.ones(2, device="cuda", dtype=torch.float64))

    # See https://github.com/pytorch/pytorch/issues/97745
    def test_gan_repro_trying_to_backward_through_the_graph_a_second_time(self):
        def f(a, b):
            c = torch.ones(2, 2)
            d = torch.ones(2, 2)
            e = torch.matmul(a, c)
            g_loss = torch.abs(e - d).mean()
            g_loss.backward()
            fake_d_pred = torch.matmul(b, e.detach())
            d_loss = fake_d_pred.mean()
            d_loss.backward()

        a_ref = torch.randn(2, 2, requires_grad=True)
        b_ref = torch.randn(2, 2, requires_grad=True)
        out_ref = f(a_ref, b_ref)

        a_test = a_ref.clone().detach().requires_grad_(True)
        b_test = b_ref.clone().detach().requires_grad_(True)
        out_test = torch.compile(f, backend="aot_eager")(a_test, b_test)

        self.assertEqual(out_ref, out_test)
        self.assertEqual(a_ref.grad, a_test.grad)
        self.assertEqual(b_ref.grad, b_test.grad)

    def test_embedding_backward_broadcasting_decomp(self):
        def f(grad_output, indices):
            num_weights = 10
            padding_idx = 1
            scale_grad_by_freq = True
            return torch.ops.aten.embedding_dense_backward(
                grad_output, indices, num_weights, padding_idx, scale_grad_by_freq
            )

        f_compiled = torch.compile(f, backend="aot_eager")

        grad_output = torch.ones(2, 4, 3, dtype=torch.float16)
        indices = torch.ones(2, 4, dtype=torch.int64)

        out_ref = f(grad_output, indices)
        out_test = f_compiled(grad_output, indices)

        self.assertEqual(out_ref, out_test)

    def test_reformer_eval(self):
        with torch.no_grad():
            cnt = self._reformer(nopython=True)
        self.assertEqual(cnt.frame_count, 1)
        self.assertEqual(cnt.op_count, 10)

    def test_reformer_train(self):
        with torch.enable_grad():
            cnt = self._reformer(nopython=False)
        # cant inline torch.autograd.Function means graph break
        self.assertEqual(cnt.frame_count, 3)
        self.assertEqual(cnt.op_count, 10)

    def test_longformer_chunk(self):
        input1 = torch.randn([1, 4096, 1])
        input2 = torch.randn([12, 4096, 64])
        correct1 = longformer_chunk(input1)
        correct2 = longformer_chunk(input2)
        fn = longformer_chunk
        cnt = torch._dynamo.testing.CompileCounter()
        opt_fn = torch._dynamo.optimize_assert(cnt)(fn)
        self.assertTrue(same(opt_fn(input1), correct1))
        self.assertTrue(same(opt_fn(input2), correct2))
        self.assertTrue(same(opt_fn(input1), correct1))
        self.assertTrue(same(opt_fn(input2), correct2))

        self.assertEqual(cnt.frame_count, 2)
        self.assertEqual(cnt.op_count, ifunspec(42, ifdyn(38, 4)))

    def test_hf_t5_forward(self):
        input = torch.randn([1, 2048, 512])
        model = PartialT5()
        correct = model(input)
        cnt = torch._dynamo.testing.CompileCounter()
        opt_model = torch._dynamo.optimize_assert(cnt)(model)
        self.assertTrue(same(opt_model(input), correct))

        self.assertEqual(cnt.frame_count, 1)
        self.assertEqual(cnt.op_count, ifdyn(13, 11))

    def test_module_in_skipfiles(self):
        model = nn.Linear(10, 10)
        cnt = torch._dynamo.testing.CompileCounter()
        torch.compile(model, backend=cnt, fullgraph=True)(torch.randn([5, 10]))
        self.assertEqual(cnt.frame_count, 1)
        self.assertEqual(cnt.op_count, 1)

    def test_function_in_skipfiles(self):
        cnt = torch._dynamo.testing.CompileCounter()
        torch.compile(torch.sin, backend=cnt, fullgraph=True)(torch.randn([5, 10]))
        self.assertEqual(cnt.frame_count, 1)
        self.assertEqual(cnt.op_count, 1)

    def test_slicing_dynamic_shape(self):
        def fn(y):
            x = torch.ones(8)
            idx = y[0]
            out = x[idx:]
            return (out + 3) * 5

        counter = torch._dynamo.testing.CompileCounter()
        opt_fn = torch._dynamo.optimize(counter)(fn)
        out = opt_fn(torch.ones(10, dtype=torch.long))
        # idx should be 1 -> slicing off [1:] of 8 elem tensor
        self.assertEqual(list(out.shape), [7])

        self.assertEqual(counter.op_count, 2)
        self.assertEqual(counter.frame_count, 1)

        self.assertEqual(list(opt_fn(torch.tensor([4])).shape), [4])

    def test_slicing_dynamic_shape_setitem(self):
        def fn(input_lengths: torch.Tensor, new_ones_1):
            getitem_13 = input_lengths[3]
            new_ones_1[(3, slice(getitem_13, None, None))] = 0
            setitem_13 = new_ones_1
            return (setitem_13,)

        x = torch.randn(10).to(dtype=torch.int64)
        y = torch.randn(10, 204)
        ref = fn(x, y)
        opt_fn = torch._dynamo.optimize("aot_eager")(fn)
        res = opt_fn(x, y)
        self.assertTrue(same(ref, res))

    @requires_static_shapes
    def test_chunk_reformer_ff(self):
        input = torch.randn([1, 4096, 256])
        model = ChunkReformerFeedForward()
        correct = model(input)
        cnt = torch._dynamo.testing.CompileCounter()
        opt_model = torch._dynamo.optimize_assert(cnt)(model)
        self.assertTrue(same(opt_model(input), correct))

        self.assertEqual(cnt.frame_count, 1)
        self.assertEqual(cnt.op_count, 4)

    # see: https://github.com/pytorch/pytorch/issues/80067
    # NB: When you remove the expectedFailure, don't forget to
    # uncomment/adjust the assertEqual below
    @unittest.expectedFailure
    @torch._dynamo.config.patch(
        fake_tensor_propagation=True, capture_scalar_outputs=True, dynamic_shapes=True
    )
    def test_maml_item_capture(self):
        a = torch.randn(5, 1, 28, 28)
        b = torch.zeros(5, dtype=torch.int64)
        c = torch.randn(75, 1, 28, 28)
        d = torch.zeros(75, dtype=torch.int64)
        model = PartialMaml()
        correct = model(a, b, c, d)
        cnt = torch._dynamo.testing.CompileCounter()
        opt_model = torch._dynamo.optimize(cnt)(model)
        for _ in range(10):
            self.assertTrue(same(opt_model(a, b, c, d), correct))

        # self.assertEqual(cnt.frame_count, ifdyn(3, 2))
        # TODO(jansel): figure out why op count depends on imports
        self.assertIn(cnt.op_count, (36, 35, 34, 29, 28, 27))

    # see: https://github.com/pytorch/pytorch/issues/80067
    @torch._dynamo.config.patch(capture_scalar_outputs=False, dynamic_shapes=True)
    def test_maml_no_item_capture(self):
        a = torch.randn(5, 1, 28, 28)
        b = torch.zeros(5, dtype=torch.int64)
        c = torch.randn(75, 1, 28, 28)
        d = torch.zeros(75, dtype=torch.int64)
        model = PartialMaml()
        correct = model(a, b, c, d)
        cnt = torch._dynamo.testing.CompileCounter()
        opt_model = torch._dynamo.optimize(cnt)(model)
        for _ in range(10):
            self.assertTrue(same(opt_model(a, b, c, d), correct))

        # TODO: There is some bug here where corrects ends up with
        # a Tensor in element 0.  We graph break on that (reflected here)
        # but really we shouldn't have gotten a Tensor at all, as
        # the operation is between an int and an item() result
        self.assertEqual(cnt.frame_count, ifunspec(6, 5))

    def test_hf_model_output(self):
        ex = ModelOutput(a=torch.randn(10), b=torch.randn(10), c=torch.randn(10))

        def fn1(x):
            return x["a"] + 1

        def fn2(x):
            return x.a + 1

        def fn3(x):
            return x.to_tuple()[0] + 1

        def fn4(x):
            return x[0] + 1

        cnt = torch._dynamo.testing.CompileCounter()
        for fn in (fn1, fn2, fn3, fn4):
            cnt.clear()
            opt_fn = torch._dynamo.optimize_assert(cnt)(fn)
            self.assertTrue(same(opt_fn(ex), ex.a + 1))
            self.assertEqual(cnt.frame_count, 1)
            self.assertEqual(cnt.op_count, 1)

    @requires_static_shapes
    def test_create_rand_mask_from_inputs(self):
        args = [
            torch.randn([1, 64, 64]),
            torch.randn([1, 64, 64]),
            torch.zeros([1, 12, 62, 3], dtype=torch.int64),
            12,
            3,
            1,
            4096,
            64,
        ]
        correct = create_rand_mask_from_inputs(*args)
        fn = create_rand_mask_from_inputs

        cnt = torch._dynamo.testing.CompileCounter()
        opt_fn = torch._dynamo.optimize_assert(cnt)(fn)
        self.assertTrue(same(opt_fn(*args), correct))
        self.assertEqual(cnt.frame_count, 1)
        self.assertEqual(cnt.op_count, 8)

    def test_rng_state(self):
        def fn():
            state = torch.get_rng_state()
            before = torch.rand(1000)
            torch.set_rng_state(state)
            after = torch.rand(1000)
            return before, after

        cnt = torch._dynamo.testing.CompileCounter()
        opt_fn = torch._dynamo.optimize(cnt)(fn)

        before, after = opt_fn()
        self.assertTrue(same(before, after))
        self.assertEqual(cnt.frame_count, 2)
        self.assertEqual(cnt.op_count, 3)  # rand, rand
        try:
            graph, _ = torch._dynamo.export(fn)
            # See https://github.com/pytorch/pytorch/pull/87490
            self.fail("unexpected export success")
        except torch._dynamo.exc.Unsupported:
            pass

    def test_seq_append_list(self):
        x = torch.randn(4, 10)
        model = SequentialAppendList(
            torch.nn.Linear(10, 10),
            torch.nn.ReLU(),
            torch.nn.Linear(10, 10),
            torch.nn.ReLU(),
        )
        # this one is tricky because it mutates the list provided as an input
        l1 = [x]
        l2 = [x]
        correct, _ = model(x, l1)
        cnt = torch._dynamo.testing.CompileCounter()
        opt_model = torch._dynamo.optimize_assert(cnt)(model)
        result, l3 = opt_model(x, l2)
        self.assertTrue(same(result, correct))
        self.assertTrue(same(l1, l2))
        self.assertIs(l2, l3)
        self.assertEqual(cnt.frame_count, 1)
        self.assertEqual(cnt.op_count, 5)

    def test_batch_norm_act(self):
        a = torch.randn(5, 1, 28, 28)
        model = BatchNormAct2d(1).eval()
        correct = model(a)
        cnt = torch._dynamo.testing.CompileCounter()
        if not torch._dynamo.config.specialize_int:
            # _local_scalar_dense causes graph break w 0-dim tensor
            opt_model = torch._dynamo.optimize(cnt)(model)
            self.assertTrue(same(opt_model(a), correct))
            return

        opt_model = torch._dynamo.optimize_assert(cnt)(model)
        self.assertTrue(same(opt_model(a), correct))
        self.assertEqual(cnt.frame_count, 1)
        self.assertEqual(cnt.op_count, 2)

    def test_get_parameter_dtype(self):
        model = SequentialAppendList(
            torch.nn.Linear(10, 10),
            torch.nn.ReLU(),
        )

        def fn(model, x):
            return x + torch.randn(10, dtype=get_parameter_dtype(model))

        cnt = torch._dynamo.testing.CompileCounter()
        opt_fn = torch._dynamo.optimize_assert(cnt)(fn)
        self.assertEqual(opt_fn(model, torch.randn(10)).dtype, torch.float32)
        self.assertEqual(cnt.frame_count, 1)
        self.assertEqual(cnt.op_count, 2)

    def test_nn_parameter(self):
        def test_fn():
            a = torch.nn.Parameter(torch.randn(5, 5))
            # Checks that TensorVariable stores the type information correctly
            self.assertTrue(isinstance(a, torch.nn.Parameter))
            return a

        cnt = torch._dynamo.testing.CompileCounter()
        opt_test_fn = torch._dynamo.optimize(cnt)(test_fn)
        out = opt_test_fn()
        self.assertTrue(isinstance(out, torch.nn.Parameter))

    def test_Size(self):
        def test_fn():
            a = torch.randn(4)
            x = torch.Size([1, 2, 3])
            # Checks that SizeVariable return torch.Size object
            assert isinstance(x, torch.Size)
            # Causes graph breaks and checks reconstruction of SizeVariable
            # object
            self.assertIsInstance(x, torch.Size)
            return a

        cnt = torch._dynamo.testing.CompileCounter()
        opt_test_fn = torch._dynamo.optimize(cnt)(test_fn)
        opt_test_fn()

    def test_indexing_with_list(self):
        def test_fn():
            def run_test(tensor, *idx):
                npt = tensor.numpy()
                assert npt[idx].shape == tensor[idx].shape

            x = torch.arange(0, 10)
            cases = [
                [None, None],
                [1, None],
            ]

            for case in cases:
                run_test(x, *case)

            return torch.randn(4)

        cnt = torch._dynamo.testing.CompileCounter()
        opt_test_fn = torch._dynamo.optimize(cnt)(test_fn)
        opt_test_fn()

    def test_reformer_min_chunk_len(self):
        def fn(cfg):
            t = torch.empty(10)
            t.fill_(_get_min_chunk_len(cfg))
            return t[0]

        cfg = DummyConfig()
        cnt = torch._dynamo.testing.CompileCounter()
        opt_fn = torch._dynamo.optimize_assert(cnt)(fn)
        self.assertEqual(opt_fn(cfg), 64)
        self.assertEqual(cnt.frame_count, 1)
        # With unspec int, maximum computation is preserved
        self.assertEqual(cnt.op_count, ifunspec(4, 3))

    def test_reformer_sorting(self):
        x = torch.zeros([1, 12, 4096], dtype=torch.int64)
        correct = _get_sorted_bucket_idx_and_undo_sorted_bucket_idx(x)
        fn = _get_sorted_bucket_idx_and_undo_sorted_bucket_idx

        cnt = torch._dynamo.testing.CompileCounter()
        opt_fn = torch._dynamo.optimize_assert(cnt)(fn)
        self.assertTrue(same(opt_fn(x), correct))
        self.assertEqual(cnt.frame_count, 1)
        self.assertEqual(cnt.op_count, ifdyn(28, 14))

    def test_recursive_map(self):
        # https://github.com/pytorch/torchdynamo/issues/132
        def _recursive_map(struct, batch_dim=0):
            for k, v in struct.items():
                if v is not None:
                    if isinstance(v, dict):
                        _recursive_map(v)
                    else:
                        struct[k] = v

        def toy_example(a, b, v):
            x = a / (torch.abs(a) + 1)
            if v is not None:
                _recursive_map(v)
            return x * b

        cnt = torch._dynamo.testing.CompileCounter()
        opt_toy_example = torch._dynamo.optimize(cnt)(toy_example)
        opt_toy_example(
            torch.randn(10),
            torch.randn(10),
            {"layer0": {"memory_keys": torch.randn(10)}},
        )
        self.assertEqual(cnt.frame_count, 1)
        self.assertEqual(cnt.op_count, 4)

    def test_issue175(self):
        n_heads = 2
        d_model = 64
        model = TransformerEncoderLayer(d_model, n_heads)
        inp = torch.randn(1, d_model)
        cnt = torch._dynamo.testing.CompileCounter()
        opt_model = torch._dynamo.optimize(cnt, nopython=True)(model)
        opt_model(inp)
        opt_model(inp)
        self.assertEqual(cnt.frame_count, 1)
        self.assertEqual(cnt.op_count, 12)

    def test_exec_import(self):
        def fn1():
            exec("import math")

        def fn2():
            try:
                math.sqrt(4)
                return False
            except NameError:
                return True

        def fn3():
            fn1()
            return fn2()

        self.assertTrue(fn3())
        opt_fn3 = torch._dynamo.optimize("eager")(fn3)
        self.assertTrue(opt_fn3())

    def test_exec_wildcard_import(self):
        # Test that globals are not carried over from frame to frame
        def fn1():
            exec("from torch import *")

        def fn2():
            x = torch.zeros(4)
            for i in range(5):
                x = x + i
            return x

        def fn3():
            fn1()
            return fn2()

        ref = fn3()
        opt_fn3 = torch._dynamo.optimize("eager")(fn3)
        res = opt_fn3()
        self.assertTrue(same(ref, res))

    def test_with_on_graph_break_inst(self):
        def reversible(x):
            print("Hello world")  # Cause graph break so inline fails
            return torch.sin(torch.cos(x))

        def fn(x):
            with torch.enable_grad():
                a = torch.sin(x)
                b = reversible(a)
                c = torch.sigmoid(b)
                c.sum().backward()
                return x.grad

        x = torch.randn(3, requires_grad=True)
        x.grad = None
        with torch.no_grad():
            ref = fn(x)

        x.grad = None
        opt_fn = torch._dynamo.optimize("eager")(fn)
        with torch.no_grad():
            res = opt_fn(x)
        self.assertTrue(same(ref, res))

    def test_with_on_graph_break_nested(self):
        def reversible(x):
            torch._dynamo.graph_break()  # Cause graph break so inline fails
            return torch.sin(torch.cos(x))

        def fn(x):
            # nested context manager failed previously
            with torch.no_grad():
                with torch.enable_grad():
                    a = torch.sin(x)
                    b = reversible(a)
                    c = torch.sigmoid(b)
                    c.sum().backward()
                    return x.grad

        x = torch.randn(3, requires_grad=True)
        x.grad = None
        with torch.no_grad():
            ref = fn(x)

        x.grad = None
        opt_fn = torch._dynamo.optimize("eager")(fn)
        with torch.no_grad():
            res = opt_fn(x)
        self.assertTrue(same(ref, res))

    # https://github.com/pytorch/torchdynamo/issues/1446
    def test_grad_mode_carrying_correct_state_after_graph_break(self):
        def fn(x):
            with torch.no_grad():
                y = x * 3
                print("Break")
                z = x + 2
            return y, z

        x = torch.randn(3, requires_grad=True)
        opt_fn = torch._dynamo.optimize("eager")(fn)
        y, z = opt_fn(x)
        self.assertFalse(y.requires_grad)
        self.assertFalse(z.requires_grad)

    def test_abc_setattr(self):
        # tests that we correctly bail out of __setattr__ calls

        # TODO: does not ensure ABC classes are correctly inferred as ClassVariables
        # (doesn't test the fix for 'super()')

        class BaseModule(torch.nn.Module, ABC):
            def blah(self, x):
                return x + 1

        class Derived(BaseModule):
            def __setattr__(self, name, value) -> None:
                super().__setattr__(name, value)

            def forward(self, x):
                # expect a graph break on __setattr__
                self.foo = 0
                return self.blah(x)

            def blah(self, x):
                return super().blah(x)

        x = torch.randn(3, requires_grad=True)
        mod = Derived()
        opt_mod = torch._dynamo.optimize("eager")(mod)
        opt_mod(x)

        self.assertGreaterEqual(torch._dynamo.utils.counters["frames"]["ok"], 3)
        self.assertGreaterEqual(torch._dynamo.utils.counters["frames"]["total"], 3)

    @torch._dynamo.config.patch("suppress_errors", True)
    def test_guard_fail_tensor_bool(self):
        @torch._dynamo.disable(recursive=False)
        def fn():
            condition_shape = (5, 5)
            dtypes = (torch.bool,)
            shapes = (
                (),
                (5,),
                (1, 5),
            )

            tensors = [
                torch.empty(shape, dtype=dtype).fill_(17)
                for shape, dtype in itertools.product(shapes, dtypes)
            ]

            x_vals = (5.0, *tensors)
            y_vals = (6.0, *tensors)

            @torch._dynamo.disable
            def get_expected(condition, x, y):
                x_np = x.cpu().numpy() if isinstance(x, torch.Tensor) else x
                y_np = y.cpu().numpy() if isinstance(y, torch.Tensor) else y
                return torch.from_numpy(
                    np.where(condition.cpu().numpy(), x_np, y_np)
                ).to(common_dtype)

            for x, y in zip(x_vals, y_vals):
                condition = torch.empty(*condition_shape, dtype=torch.bool).bernoulli_()
                common_dtype = torch.result_type(x, y)

                def check_equal(condition, x, y):
                    # NumPy aggressively promotes to double, hence cast to output to correct dtype
                    expected = get_expected(condition, x, y)
                    result = torch.where(condition, x, y)
                    assert torch.allclose(expected, result)

                check_equal(condition, x, y)
                check_equal(condition, y, x)

        fn()
        opt_fn = torch._dynamo.optimize("eager")(fn)
        opt_fn()

    def test_guard_fail_nested_tuple(self):
        def fn(args):
            return torch.ones(()), args[0] * 2

        # This adds a tensor check on args[1][0] and args[1][1]
        args1 = (torch.ones(1), (torch.ones(1), torch.ones(1)))
        args2 = (torch.ones(1), torch.ones(1))
        opt_fn = torch._dynamo.optimize("eager")(fn)
        ref = opt_fn(args1)
        res = opt_fn(args2)

        self.assertTrue(same(ref, res))

    def test_nullcontext1(self):
        @torch.compile(fullgraph=True, backend="eager")
        def fn(x, ctx):
            x = x.sin()
            with ctx:
                x = x.cos()
            x = x.sin()
            return x

        y = torch.randn(10)
        self.assertTrue(same(fn(y, contextlib.nullcontext()), y.sin().cos().sin()))

    def test_nullcontext2(self):
        @torch.compile(fullgraph=True, backend="eager")
        def fn(x, ctx):
            x = x.sin()
            with ctx():
                x = x.cos()
            x = x.sin()
            return x

        y = torch.randn(10)
        self.assertTrue(same(fn(y, contextlib.nullcontext), y.sin().cos().sin()))

    def test_no_grad_inline(self):
        @torch.no_grad()
        def a(x):
            return x.sin()

        @torch.compile(backend="eager", fullgraph=True)
        def b(x):
            return a(x).cos()

        y = torch.randn(10)
        self.assertTrue(same(b(y), y.sin().cos()))

    # AssertionError: ABCMeta
    @unittest.expectedFailure
    def test_numpy_list(self):
        @torch._dynamo.disable
        def rand_gen():
            return list(np.array([random.randint(5, 10) for _ in range(10)]))

        def fn(x):
            random_list = rand_gen()
            z = torch.LongTensor(random_list)
            return x * z

        x = torch.ones(10) * 2

        random.seed(0)
        ref0 = fn(x)
        ref1 = fn(x)

        random.seed(0)
        opt_fn = torch._dynamo.optimize("eager")(fn)
        res0 = opt_fn(x)
        res1 = opt_fn(x)

        self.assertTrue(same(ref0, res0))
        self.assertTrue(same(ref1, res1))

    def test_primtorch(self):
        @torch._dynamo.optimize("eager")
        def fn(x):
            torch._refs.abs(x)

        fn(torch.randn(3))

    @unittest.expectedFailure
    # inline_call [('inline in skipfiles: bind ...python3.10/inspect.py', 1)]
    def test_primtorch_no_graph_break(self):
        @torch._dynamo.optimize("eager", nopython=True)
        def fn(x):
            torch._refs.abs(x)

        fn(torch.randn(3))

    def test_torch_tensor_ops_no_graph_break(self):
        @torch._dynamo.optimize("eager", nopython=True)
        def fn(x):
            torch.Tensor.abs_(x)

        fn(torch.randn(3))

    @unittest.skipIf(
        not isinstance(torch.ops.aten.abs, torch._ops.OpOverloadPacket),
        "old pt doesn't work",
    )
    def test_torch_ops_aten(self):
        # Picked an op that doesn't show up in the default list
        @torch._dynamo.optimize("eager", nopython=True)
        def fn(x):
            return torch.ops.aten.absolute(x)

        fn(torch.randn(3))

    def test_hf_gelu_inline(self):
        class GELUActivation(nn.Module):
            def __init__(self):
                super().__init__()
                self.act = nn.functional.gelu

            def forward(self, input):
                return self.act(input)

        @torch._dynamo.optimize("eager", nopython=True)
        def fn(x):
            return GELUActivation()(x)

        y = torch.randn(10)
        self.assertTrue(same(fn(y), nn.functional.gelu(y)))

        @torch._dynamo.optimize("eager", nopython=True)
        def fn_returns(x):
            return GELUActivation(), x + 1

        act, _ = fn_returns(y)
        self.assertIsInstance(act, GELUActivation)
        self.assertIs(act.act, nn.functional.gelu)
        self.assertTrue(hasattr(act, "_buffers"))  # check that __init__ got called

    def test_torch_tensor_ops(self):
        def fn(x):
            return torch.Tensor.abs_(x)

        x = torch.randn(3)
        opt_fn = torch._dynamo.optimize("eager", nopython=True)(fn)
        y = fn(x)
        y_ = opt_fn(x)
        self.assertTrue(same(y, y_))

    def test_guard_ordering_shape_fail(self):
        # If a function which takes a tensor has an inner function which
        # is compiled and generates a guard on its shape,
        # they are evaluated in the wrong order. So if on a subsequent call
        # an int is passed instead of a tensor, guard evaluation will crash
        # with a "no attribute: shape" error
        m = TestModule()
        opt_m = torch._dynamo.optimize("eager")(m)
        opt_m.fn(torch.ones((5, 5)))
        opt_m.fn(-3)

    def test_tensor_isinstance_tuple(self):
        @torch._dynamo.optimize("eager")
        def fn():
            t = torch.ones(5, 5)
            if not isinstance(t, (int, torch.Tensor)):
                msg = str.format(
                    "{0} is not an instance of {1}",
                    type(t),
                    (int, torch.Tensor),
                )
                raise ValueError(msg)
            return True

        fn()

    def test_isinstance_dtype(self):
        @torch._dynamo.optimize("eager", nopython=True)
        def fn(x):
            isinstance(torch.bfloat16, torch.dtype)
            return x

        fn(torch.randn(3))

    def test_isinstance_storage(self):
        @torch._dynamo.optimize("eager")
        def fn(x):
            f = bytearray([0x00, 0x01, 0x02, 0x03, 0x04, 0x05, 0x10, 0x40])
            bools = torch.BoolStorage.from_buffer(f, "big")
            assert isinstance(bools, torch.BoolStorage)
            return x

        fn(torch.randn(3))

    def test_dict_list_values(self):
        def inner_fn(args):
            return [x[1].shape for x in args]

        @torch._dynamo.optimize("eager")
        def fn(tensors):
            return inner_fn(zip(itertools.count(), tensors["args"]))

        fn({"args": [torch.ones(5, 5), torch.ones(5, 6), torch.ones(5, 7)]})
        fn({"args": [torch.ones(5, 5)]})

    def test_dict_iter(self):
        class MyMod(torch.nn.Module):
            def forward(self, x):
                z = {"my": 1, "const": 2, "dict": 3, "variable": 4}
                tot = 0
                for key in z:
                    tot += z[key]

                return tot

        x = torch.tensor([0])
        model = MyMod()
        opt_model = torch._dynamo.optimize("eager", nopython=True)(model)
        y = opt_model(x)

        self.assertEqual(y, 10)

    def test_sort_out(self):
        dtype = torch.float32
        device = "cpu"

        def fn():
            tensor = torch.randn((3, 5), dtype=dtype, device=device)[:, 0]
            values1 = torch.tensor(0, dtype=dtype, device=device)
            indices1 = torch.tensor(0, dtype=torch.long, device=device)
            torch.sort(tensor, out=(values1, indices1))
            self.assertEqual(values1.stride(), (1,))
            self.assertEqual(indices1.stride(), (1,))

        fn()
        opt_fn = torch._dynamo.optimize("eager")(fn)
        opt_fn()

    def test_sort_out2(self):
        class MyModule(torch.nn.Module):
            def __init__(self):
                super().__init__()
                self.register_buffer("sorted", torch.ones(4, 4))
                self.register_buffer("indices", torch.ones(4, 4, dtype=torch.long))

            def forward(self, x):
                torch.sort(x, out=(self.sorted, self.indices))
                return (x + 1, self.sorted, self.indices)

        x = torch.randn(4, 4)
        m = MyModule()
        ref = m(x)
        opt_m = torch._dynamo.optimize("eager")(m)
        res = opt_m(x)
        self.assertTrue(same(ref, res))

    def test_sigmoid_out(self):
        dtype = torch.float32
        device = "cpu"

        def fn():
            inp = torch.randn((3, 5), dtype=dtype, device=device)
            out1 = torch.tensor(0, dtype=dtype, device=device)
            torch.sigmoid(inp, out=out1)
            self.assertEqual(out1.numel(), 15)

        fn()
        opt_fn = torch._dynamo.optimize("eager")(fn)
        opt_fn()

    def test_sigmoid_out2(self):
        class MyModule(torch.nn.Module):
            def __init__(self):
                super().__init__()
                self.register_buffer("base", torch.ones(4, 4))

            def forward(self, x):
                torch.sigmoid(x, out=self.base)
                return x + self.base

        x = torch.randn(4, 4)
        m = MyModule()
        ref = m(x)
        opt_m = torch._dynamo.optimize("eager")(m)
        res = opt_m(x)
        self.assertTrue(same(ref, res))

    def test_slice_into_list_mutable(self):
        class Mod(torch.nn.Module):
            def forward(self, listy):
                x = listy[3:5]
                for i in range(10):
                    z = torch.abs(torch.randn(10)) + 1
                    x[0] = z
                return x

        m = Mod()
        listy = [torch.randn(10)] * 10

        cnt = torch._dynamo.testing.CompileCounter()
        opt_m = torch._dynamo.optimize(cnt, nopython=True)(m)
        opt_m.forward(listy)

        self.assertEqual(cnt.frame_count, 1)

    def test_vdd_duplicate_error(self):
        def fn(a, dt):
            keys = list(dt._jt_dict.keys())
            p = torch.cos(dt._jt_dict[keys[0]]._value)
            q = torch.sin(a)
            r = torch.sigmoid(dt._jt_dict[keys[0]]._value)
            return p + q + r

        class Value:
            def __init__(self):
                self._value = torch.randn(4)

        class Sample:
            def __init__(self):
                self._jt_dict = {}
                self._jt_dict["POSITION_ID"] = Value()

        a = torch.randn(4)
        sample = Sample()

        ref = fn(a, sample)

        optimized_fn = torch._dynamo.optimize("eager", nopython=True)(fn)
        res = optimized_fn(a, sample)

        self.assertTrue(same(ref, res))

    def test_specialized_stride(self):
        def f():
            e = torch.empty(4)
            x = e[::2]
            return x.stride()

        self.assertEqual(f(), torch._dynamo.optimize("eager")(f)())

    def test_out_none(self):
        # https://github.com/pytorch/pytorch/issues/92814
        def fn(input):
            return torch.nn.functional.normalize(input, dim=0, out=None)

        x = torch.rand([1])
        self.assertEqual(fn(x), torch._dynamo.optimize("eager")(fn)(x))

    @unittest.skipIf(not has_detectron2(), "requires detectron2")
    def test_multi_import(self):
        @torch._dynamo.optimize("eager", nopython=True)
        def to_bitmasks(boxes):
            from detectron2.layers.mask_ops import (
                _paste_masks_tensor_shape,
                paste_masks_in_image,
            )

            if (
                paste_masks_in_image is not None
                and _paste_masks_tensor_shape is not None
            ):
                return boxes + 1

        self.assertTrue((to_bitmasks(torch.zeros(10)) == torch.ones(10)).all())

    def test_multi_dot_import(self):
        def fn1(x):
            return torch.sin(x)

        def fn(x):
            import torch.fx

            _ = torch.fx.symbolic_trace(fn1)
            return x * 2

        x = torch.randn(10)
        fn(x)
        cnt = torch._dynamo.testing.CompileCounter()
        opt_fn = torch._dynamo.optimize(cnt)(fn)
        opt_fn(x)
        self.assertEqual(cnt.frame_count, 1)

    def test_relative_import(self):
        try:
            from . import test_functions as _  # noqa: F401

            def fn(x):
                from .test_functions import tensor_for_import_testing

                return x * 2 * tensor_for_import_testing

        except ImportError:

            def fn(x):
                from test_functions import tensor_for_import_testing

                return x * 2 * tensor_for_import_testing

        x = torch.randn(10)
        fn(x)
        cnt = torch._dynamo.testing.CompileCounter()
        opt_fn = torch._dynamo.optimize(cnt, nopython=True)(fn)
        opt_fn(x)
        self.assertEqual(cnt.frame_count, 1)

    def test_relative_import_no_modulename(self):
        try:
            from . import test_functions as _  # noqa: F401

            def fn(x):
                from . import test_functions

                return x * 2 * test_functions.tensor_for_import_testing

        except ImportError:

            def fn(x):
                import test_functions

                return x * 2 * test_functions.tensor_for_import_testing

        x = torch.randn(10)
        fn(x)
        cnt = torch._dynamo.testing.CompileCounter()
        opt_fn = torch._dynamo.optimize(cnt, nopython=True)(fn)
        opt_fn(x)
        self.assertEqual(cnt.frame_count, 1)

    @torch._dynamo.config.patch(dynamic_shapes=True)
    def test_bigbird_unsqueeze_inplace(self):
        def fn(reshape_2):
            view_2 = reshape_2.clone()
            view_2.unsqueeze_(2)
            cat_11 = torch.cat([view_2], dim=2)
            view_13 = cat_11.view((2, 12, 64, -1))
            return (view_13,)

        x = torch.randn(2, 12, 64, 64, requires_grad=True)
        ref = fn(x)
        opt_fn = torch._dynamo.optimize("aot_eager")(fn)
        res = opt_fn(x)
        self.assertTrue(same(ref, res))

    def test_issue1466_size_aot_autograd(self):
        def fn(x):
            # do a tensor op and a size compute
            y = x * 2
            x_size = x.size()
            # trigger a graph break
            print("arf")
            # use the tensor op and size compute
            z = y.view(x_size) + 1
            return z

        x = torch.randn(2, 3, requires_grad=True)
        ref = fn(x)
        opt_fn = torch._dynamo.optimize("aot_eager")(fn)
        res = opt_fn(x)
        self.assertTrue(same(ref, res))

    def test_ellipsis(self):
        class Repro(torch.nn.Module):
            def __init__(self):
                super().__init__()
                self.lnorm = torch.nn.LayerNorm(
                    (256,), eps=1e-06, elementwise_affine=True
                )
                self.linear = torch.nn.Linear(
                    in_features=256, out_features=256, bias=True
                )

            def forward(self, cat_10):
                lnorm = self.lnorm(cat_10)
                getitem_64 = lnorm[
                    (slice(None, None, None), slice(0, 1, None), Ellipsis)
                ]
                linear = self.linear(getitem_64)
                return (linear,)

        args = [torch.randn(2, 197, 256)]

        mod = Repro()
        opt_mod = torch._dynamo.optimize("eager", nopython=True)(mod)

        self.assertTrue(same(mod(*args), opt_mod(*args)))

    def test_reinplacing(self):
        class MockModule(torch.nn.Module):
            def __init__(self):
                super().__init__()
                self.self_layoutlm_embeddings_x_position_embeddings = (
                    torch.nn.Embedding(1024, 768)
                )
                self.self_layoutlm_embeddings_y_position_embeddings = (
                    torch.nn.Embedding(1024, 768)
                )

            def forward(self, getitem_1, getitem_2, add):
                self_layoutlm_embeddings_x_position_embeddings = (
                    self.self_layoutlm_embeddings_x_position_embeddings(getitem_1)
                )
                self_layoutlm_embeddings_y_position_embeddings = (
                    self.self_layoutlm_embeddings_y_position_embeddings(getitem_2)
                )
                add_1 = add + self_layoutlm_embeddings_x_position_embeddings
                add_2 = add_1 + self_layoutlm_embeddings_y_position_embeddings
                return (add_2,)

        mod = MockModule()
        opt_mod = torch._dynamo.optimize("aot_eager_decomp_partition")(mod)

        args = [
            ((2, 512), (2048, 4), torch.int64, "cpu", False),
            ((2, 512), (2048, 4), torch.int64, "cpu", False),
            ((2, 512, 768), (393216, 768, 1), torch.float32, "cpu", True),
        ]
        args = [
            rand_strided(sh, st, dt, dev).requires_grad_(rg)
            for (sh, st, dt, dev, rg) in args
        ]
        self.assertTrue(same_two_models(mod, opt_mod, args))

    def test_optimized_deepcopy(self):
        # See https://github.com/pytorch/pytorch/pull/88629
        class Foo(torch.nn.Module):
            def __init__(self):
                super().__init__()
                self.fc = torch.nn.Linear(in_features=2, out_features=3, bias=True)

            def forward(self, x):
                return self.fc(x)

        mod = Foo()
        opt_mod = torch._dynamo.optimize("eager")(mod)
        args = [torch.randn(1, 2)]
        self.assertTrue(same_two_models(mod, opt_mod, args))

    def test_class_member(self):
        class Foo(torch.nn.Module):
            a = 4
            b = torch.ones(3, 4)

            def __init__(self):
                super().__init__()
                self.c = 4

            def forward(self, x):
                return x.cos() + self.a + self.b + self.c

        mod = Foo()
        opt_mod = torch._dynamo.optimize("eager", nopython=True)(mod)
        args = (torch.randn(3, 4),)
        self.assertTrue(same(mod(*args), opt_mod(*args)))

    def test_named_buffers(self):
        class Foo(torch.nn.Module):
            def __init__(self):
                super().__init__()
                self.register_buffer("x", torch.ones(3))
                self.register_buffer("y", torch.ones(3))

            def forward(self, inp):
                res = 0
                for name, buffer in self.named_buffers():
                    res += buffer.sum()

                return inp.cos() + res

        mod = Foo()
        opt_mod = torch._dynamo.optimize("eager", nopython=True)(mod)
        args = (torch.randn(3, 4),)
        self.assertTrue(same(mod(*args), opt_mod(*args)))

    def test_is_symbolic_tracing(self):
        # Ensure no graph break here
        def fn(x):
            if is_fx_tracing_test():
                return x * 2
            return x * 4

        a = torch.randn(4)
        ref = fn(a)
        opt_fn = torch._dynamo.optimize("eager", nopython=True)(fn)
        res = opt_fn(a)
        self.assertTrue(same(ref, res))

    def test_tokenization(self):
        from collections import UserDict

        class BatchEncoding(UserDict):
            """
            Copied from tokenization
            """

            def __init__(
                self,
                data,
            ):
                super().__init__(data)

            def __getattr__(self, item: str):
                try:
                    return self.data[item]
                except KeyError as e:
                    raise AttributeError from e

        def tokenization(x):
            encoding = BatchEncoding({"key": x})
            return encoding["key"]

        opt_fn = torch._dynamo.optimize("eager")(tokenization)
        x = torch.rand((1, 4))
        ref = tokenization(x)
        res = opt_fn(x)
        self.assertTrue(same(ref, res))

    def test_modules(self):
        class Foo(torch.nn.Module):
            def __init__(self):
                super().__init__()
                self.fc = torch.nn.Linear(4, 3)

            def forward(self, inp):
                res = torch.zeros(3, 3)
                for mod in self.modules():
                    res += self.fc(inp)
                return res

        mod = Foo()
        args = (torch.ones(3, 4),)
        cnt = torch._dynamo.testing.CompileCounter()
        opt_mod = torch._dynamo.optimize(cnt, nopython=True)(mod)
        self.assertTrue(same(mod(*args), opt_mod(*args)))
        self.assertEqual(cnt.op_count, 5)
        self.assertEqual(cnt.frame_count, 1)

    def test_tensor_data_kwarg(self):
        # https://github.com/pytorch/pytorch/issues/96278
        def f():
            return torch.tensor(data=[[1.0, -1.0]])

        cnt = torch._dynamo.testing.CompileCounter()
        opt_fn = torch._dynamo.optimize(cnt, nopython=True)(f)
        self.assertTrue(same(f(), opt_fn()))
        self.assertEqual(cnt.frame_count, 1)

    @requires_cuda()
    def test_norm_dtype(self):
        def foo(_stack0):
            getitem = _stack0[(slice(None, None, None), -1)]
            _stack0 = None
            normalize = torch.nn.functional.normalize(getitem, p=2, dim=1)
            getitem = None
            return (normalize,)

        args = [((2, 50, 256), (1, 256, 1), torch.float16, "cuda", False)]
        args = [
            rand_strided(sh, st, dt, dev).requires_grad_(rg)
            for (sh, st, dt, dev, rg) in args
        ]

        opt_foo = torch._dynamo.optimize("aot_eager_decomp_partition")(foo)
        with torch.cuda.amp.autocast(enabled=True):
            ref = foo(*args)[0]
            res = foo(*args)[0]
            self.assertEqual(ref.dtype, res.dtype)

            self.assertTrue(same(res, ref))

    def test_for_loop_graph_break(self):
        def inner(x):
            return torch.sin(x)

        def fn(x):
            for _ in range(100):
                inner(x)
                torch._dynamo.graph_break()
            return x

        cnt = torch._dynamo.testing.CompileCounter()
        opt_fn = torch._dynamo.optimize(cnt)(fn)
        x = torch.randn(4)
        opt_fn(x)
        self.assertEqual(cnt.frame_count, 1)
        self.assertEqual(cnt.op_count, 1)

    def test_for_loop_graph_break_before(self):
        # Checks that the backedge is calculated correctly
        def inner(x):
            return torch.sin(x)

        def fn(x):
            torch._dynamo.graph_break()
            for _ in range(100):
                inner(x)
            return x

        cnt = torch._dynamo.testing.CompileCounter()
        opt_fn = torch._dynamo.optimize(cnt)(fn)
        x = torch.randn(4)
        opt_fn(x)
        self.assertEqual(cnt.frame_count, 1)
        self.assertEqual(cnt.op_count, 100)

    def test_avoid_dupe_specialization(self):
        def f(x, y):
            return (x + y) * 1

        opt_f = torch._dynamo.optimize("aot_eager")(f)

        for b in [True, False]:
            x = torch.randn(4, requires_grad=b)
            y = torch.randn(4, requires_grad=b)
            self.assertEqual(f(x, x), opt_f(x, x))
            self.assertEqual(f(x, y), opt_f(x, y))

    def test_reformer_remove_unused_args(self):
        # This test case is very interesting.  First, let's describe
        # the bug this is testing for.  The bug we fixed is twofold:
        #
        # - We prune GraphArgs that aren't used in the output graph.
        #   However, sometimes it is possible for those GraphArgs to be
        #   utilized in shape guards (you could imagine this happening if
        #   dynamo poked some shape variables without recording them in the
        #   graph.)  If we prune those GraphArgs, we get a
        #   "s1 not in ..." error as we can no longer codegen the
        #   requested guards.
        #
        # - But in practice, Dynamo usually traces size accesses into the
        #   graph, preventing the GraphArg from getting pruned.  So how
        #   come we were running into this in practice with hf_Reformer?
        #   The answer is checkpointing!
        #
        # This brings us to the following test case.  Here's what it does:
        #
        # 1. It traces some operations, and then checkpoints before inlining
        #    the function call to g
        #
        # 2. g traces some more operations (triggering the shape guard
        #    to be created), but then it graph breaks
        #
        # 3. Because you can't graph break in an inlining function, we roll
        #    back to the outer checkpoint ("undoing" the operation that
        #    induced the shape guard) and then immediately generate a
        #    subgraph at that point.
        #
        # If we failed to checkpoint the ShapeEnv, it can still have guards
        # from the aborted speculation, which we will then still attempt to
        # codegen.
        #
        # There's an additional nuance: suppose x is used but y is not.
        # If you create a guard like y == x * 2, you will accidentally avoid
        # the "s1 not in ..." error, as y will get substituted with x * 2,
        # but x is still a GraphArg (it's used) and you don't end up with
        # the error.  This is why we must show y + y == x, not vice versa.
        # Similarly, it is also why we must not do a simple guard like x == y
        #
        # Can we actually demonstrate that checkpointing the ShapeEnv is
        # necessary?  It's not so easy to induce this case.  Dynamo is very
        # eager about adding locals to GraphArgs; any local that is in scope,
        # even if it isn't used, is added to GraphArgs (see also
        # https://github.com/pytorch/torchdynamo/issues/1925 ).  So long
        # as Dynamo eagerly guards in this way, we have an invariant that
        # all locals are guaranteed to show up in GraphArgs before the
        # inlining function call, in which case we will always have enough
        # information to codegen our guards so long as we don't prune the
        # unused GraphArgs away (and indeed, the direct fix for this bug
        # was to make sure we use original GraphArgs).  Non locals,
        # conversely, typically are static, and so won't have guards allocated
        # for them.  That being said, there may still be a way to trigger
        # this error.

        def g(x, y):
            r = torch.cat((y, y)) + x
            print("foo")
            return r

        def f(x, y):
            x = x * 3
            return g(x, y)

        opt_f = torch._dynamo.optimize("aot_eager")(f)

        x = torch.randn(4)
        y = torch.randn(2)
        self.assertEqual(f(x, y), opt_f(x, y))

    def test_swin_base_tensor_attr(self):
        class Foo(torch.nn.Module):
            def __init__(self):
                super().__init__()
                # NB: not a parameter or buffer
                self.t = torch.randn(3)

            def forward(self, x):
                return x + torch.cat((self.t, self.t))

        mod = Foo()
        opt_mod = torch._dynamo.optimize("eager")(mod)
        args = [torch.randn(6)]
        self.assertTrue(same_two_models(mod, opt_mod, args))
        opt_mod(*args)

    def test_pointless_graph_removal(self):
        cnt = torch._dynamo.testing.CompileCounter()

        @torch.compile(backend=cnt)
        def fn(x):
            with torch.no_grad():
                torch._dynamo.graph_break()
                return x + 1

        fn(torch.randn(4))
        self.assertEqual(cnt.frame_count, 1)
        self.assertEqual(cnt.op_count, 3)

    def test_output_aliases_intermediate(self):
        def f(x):
            intermediate = x.mul(2)
            return intermediate.view(-1), intermediate

        opt_f = torch._dynamo.optimize("aot_eager")(f)

        for b in [True, False]:
            x = torch.randn(4, requires_grad=b)
            out = f(x)
            out_test = opt_f(x)
            self.assertEqual(out[0], out_test[0])
            self.assertEqual(out[1], out_test[1])
            self.assertEqual(out[0].requires_grad, out_test[0].requires_grad)
            self.assertEqual(out[1].requires_grad, out_test[1].requires_grad)
            # test that the aliasing relationship of outputs is preserved
            out[0].mul_(2)
            out_test[0].mul_(2)
            self.assertEqual(out[0], out_test[0])
            self.assertEqual(out[1], out_test[1])

    def test_while_loop_graph_break(self):
        # Repro of tacotron2 cache_size_recompilation
        def inner(x):
            return torch.sin(x)

        def fn(x):
            i = 20
            while i > 10:
                x = inner(x)
                i -= 1
                torch._dynamo.graph_break()
            return x

        cnt = torch._dynamo.testing.CompileCounter()
        opt_fn = torch._dynamo.optimize(cnt)(fn)
        x = torch.randn(4)
        opt_fn(x)
        self.assertEqual(cnt.frame_count, 1)
        self.assertEqual(cnt.op_count, 1)

    def test_nested_while_loop_graph_break(self):
        def inner_loop(x):
            i = 3
            while i > 0:
                i -= 1
                x += 1
                torch._dynamo.graph_break()
            return x

        def inner(x):
            inner_loop(x)
            return torch.sin(x)

        def fn(x):
            i = 20
            while i > 10:
                x = inner(x)
                i -= 1
                torch._dynamo.graph_break()
            return x

        cnt = torch._dynamo.testing.CompileCounter()
        opt_fn = torch._dynamo.optimize(cnt)(fn)
        x = torch.randn(4)
        opt_fn(x)
        self.assertEqual(cnt.frame_count, 1)
        self.assertEqual(cnt.op_count, 1)

    def test_while_loop_graph_break_inside_call_function(self):
        # Repro of huggingface graph break inside loop in `get_parameter_dtype`.
        # Skip only the inner frame that has loop that contains graph break.
        def inner(x):
            for i in range(3):
                x += 1
                torch._dynamo.graph_break()
            return x

        def fn(x):
            x += 2
            inner(x)
            x += 3
            return x

        cnt = torch._dynamo.testing.CompileCounter()
        opt_fn = torch._dynamo.optimize(cnt)(fn)
        x = torch.randn(4)
        opt_fn(x)
        self.assertEqual(cnt.frame_count, 2)
        self.assertEqual(cnt.op_count, 2)

    def test_exception_in_dynamo_handling(self):
        hit_handler = False

        # See https://github.com/pytorch/pytorch/pull/96488
        @contextlib.contextmanager
        def ctx():
            try:
                yield
            except RuntimeError:
                nonlocal hit_handler
                hit_handler = True

        @torch._dynamo.optimize("eager")
        def f():
            with ctx():
                h()

        def h():
            raise RuntimeError("boof")

        # Should not error
        f()
        self.assertTrue(hit_handler)

    def test_generator_dealloc(self):
        # See https://github.com/pytorch/pytorch/pull/96488
        #
        # NB: yes, [(...)] is intentional, this is a list containing a
        # generator
        generator_box = [(x for x in [1, 2, 3])]

        counter = torch._dynamo.testing.CompileCounter()

        def g(x):
            return x + 2

        # TODO: This test is pretty delicate.  To test if it's actually doing
        # anything, rebuild eval_frame.c with '#define TORCHDYNAMO_DEBUG 1'
        # and then look at the logs for:
        #
        # TRACE[_custom_eval_frame:650] begin <genexpr> test_repros.py 2276 -1 0 0
        # TRACE[_custom_eval_frame:664] throw <genexpr>
        #
        # This means we're actually hitting the relevant codepath

        # NB: Make sure we don't actually Dynamo this frame; if we do Dynamo
        # this frame, Dynamo actually DOES understand list.clear and will
        # arrange for the generator deallocation to happen when the eval frame
        # handler is disabled, which will prevent the bug from happening (we
        # specifically want to trigger the generator deallocation WHILE the
        # dynamo eval frame handler is active), as that will cause the
        # generator to become exhausted and trigger the throw_flag == TRUE
        # case.
        @torch._dynamo.disable(recursive=False)
        def f(x):
            generator_box.clear()
            return g(x)

        self.assertNoUnraisable(
            lambda: torch._dynamo.optimize(counter)(f)(torch.randn(3))
        )

        # Make sure the x + 2 is captured (a previous incorrect implementation
        # of this fix would have disabled the eval frame callback, which means
        # g wouldn't get traced
        self.assertEqual(counter.op_count, 1)

    def test_error_return_without_exception_set(self):
        # https://github.com/pytorch/pytorch/issues/93781
        @torch.compile
        def f():
            _generator_type = type((_ for _ in ()))

        self.assertNoUnraisable(f)

    def test_rewrite_assert_with_msg(self):
        def f(x):
            b = x.sin()
            assert x[0] == 3, "First dim need to be 3"
            return x.cos() + b

        args = (torch.Tensor([3, 4, 5]),)
        cnt = torch._dynamo.testing.CompileCounter()

        opt_f = torch._dynamo.optimize(cnt, nopython=True)(f)
        self.assertTrue(same(f(*args), opt_f(*args)))
        self.assertEqual(cnt.op_count, 6)
        self.assertEqual(cnt.frame_count, 1)

        exported, _ = torch._dynamo.export(f, torch.Tensor([3, 4, 5]))
        self.assertTrue(same(exported(*args), f(*args)))

        with self.assertRaisesRegex(AssertionError, ""):
            exported, _ = torch._dynamo.export(f, torch.Tensor([4, 4, 5]))

    def test_not_rewrite_assert_for_other_errors(self):
        def f(x):
            b = x.sin()
            if not x.sum() <= 3:
                raise ValueError("input sum needs to be 3")
            return x.cos() + b

        args = (torch.Tensor([3, 4, 5]),)
        opt_fn = torch._dynamo.optimize("eager")(f)
        with self.assertRaisesRegex(ValueError, "input sum needs to be 3"):
            opt_fn(*args)

    def test_rewrite_assert_without_msg(self):
        def f(x):
            b = x.sin()
            assert x[0] == 3
            return x.cos() + b

        args = (torch.Tensor([3, 4, 5]),)
        exported, _ = torch._dynamo.export(f, torch.Tensor([3, 4, 5]))
        self.assertTrue(same(exported(*args), f(*args)))

        with self.assertRaisesRegex(AssertionError, ""):
            exported, _ = torch._dynamo.export(f, torch.Tensor([4, 4, 5]))

    def test_rewrite_assert_with_non_string_msg(self):
        def f(x):
            b = x.sin()
            assert x[0] == 2, x.size()
            return x.cos() + b

        torch._dynamo.utils.counters.clear()
        args = torch.Tensor([3, 4, 5])
        opt_f = torch._dynamo.optimize("eager")(f)
        with self.assertRaisesRegex(AssertionError, "torch.Size"):
            opt_f(args)
        self.assertEqual(
            torch._dynamo.utils.counters["unimplemented"][
                "assert with non-string message"
            ],
            1,
        )

    def test_rewrite_assert_noop(self):
        def f(x):
            b = x.sin()
            assert True
            assert x.dtype == torch.float32
            return x.cos() + b

        args = (torch.Tensor([3, 4, 5]),)
        exported, _ = torch._dynamo.export(f, torch.Tensor([3, 4, 5]))
        self.assertTrue(same(exported(*args), f(*args)))

        cnt = torch._dynamo.testing.CompileCounter()
        opt_f = torch._dynamo.optimize(cnt, nopython=True)(f)
        self.assertTrue(same(f(*args), opt_f(*args)))
        # torch._assert shouldn't be in the graph
        self.assertEqual(cnt.op_count, 3)
        self.assertEqual(cnt.frame_count, 1)

        exported, _ = torch._dynamo.export(f, torch.Tensor([4, 4, 5]))
        self.assertTrue(same(exported(*args), f(*args)))

    def test_size_typematch(self):
        def f(x, y):
            if isinstance(x, torch.Size):
                return y + 1
            else:
                return y + 2

        y = torch.zeros(1)
        x1 = torch.Size((3,))
        x2 = (3,)

        cnt = torch._dynamo.testing.CompileCounter()
        opt_f = torch._dynamo.optimize(cnt, nopython=True)(f)
        self.assertTrue(same(f(x1, y), opt_f(x1, y)))
        self.assertTrue(same(f(x2, y), opt_f(x2, y)))
        self.assertEqual(cnt.frame_count, 2)

    def test_dict_subclass_contains(self):
        # pattern from huggingface
        class ClassInstantier(collections.OrderedDict):
            pass

        @torch.compile(fullgraph=True, backend="eager")
        def f(x, d):
            if "key1" in d:
                x = x + 2
            if "key2" in d:
                x = x + 4
            x = x + 8
            return x

        result = f(torch.ones(8), ClassInstantier({"key1": torch.ones(8)}))
        self.assertTrue(same(result, torch.full([8], 11.0)))

        result = f(torch.ones(8), ClassInstantier({"key2": torch.ones(8)}))
        self.assertTrue(same(result, torch.full([8], 13.0)))

    def test_hf_classinstantier(self):
        # hf activations.py
        class ClassInstantier(collections.OrderedDict):
            def __getitem__(self, key):
                content = super().__getitem__(key)
                cls, kwargs = content if isinstance(content, tuple) else (content, {})
                return cls(**kwargs)

        ACT2CLS = ClassInstantier(
            {
                "relu": (nn.ReLU, {"inplace": False}),
                "tanh": nn.Tanh,
            }
        )

        @torch.compile(fullgraph=True, backend="eager")
        def f(x, act):
            return ACT2CLS[act](x)

        y = torch.randn(10)
        self.assertTrue(same(f(y, "tanh"), torch.tanh(y)))
        self.assertTrue(same(f(y, "relu"), torch.relu(y)))

    def test_ephemeral_module(self):
        # hf activations.py
        class ReLUSquaredActivation(nn.Module):
            def forward(self, input):
                relu_applied = torch.nn.functional.relu(input)
                squared = torch.square(relu_applied)
                return squared

        @torch.compile(fullgraph=True, backend="eager")
        def f(x):
            x = x + 0.2
            x = ReLUSquaredActivation()(x)
            x = x + 1
            return x

        y = torch.randn(10)
        self.assertTrue(same(f(y), ReLUSquaredActivation()(y + 0.2) + 1))

    def test_inplace_unsqueeze_input(self):
        def backend(gm, example_inputs):
            self.assertEqual(example_inputs[-1].size(), torch.Size([1, 3, 4]))
            return gm

        @torch.compile(backend=backend)
        def fn(x):
            x.unsqueeze_(0)
            return x + 1

        inputs = [torch.randn(3, 4)]
        self.assertEqual(fn(*inputs).size(), torch.Size([1, 3, 4]))
        self.assertEqual(inputs[0].size(), torch.Size([1, 3, 4]))

    @torch._dynamo.config.patch(dynamic_shapes=True)
    def test_batchnorm_e2e(self):
        class Repro(torch.nn.Module):
            def __init__(self):
                super().__init__()
                self.bn = torch.nn.BatchNorm2d(
                    64, eps=1e-05, momentum=0.1, affine=True, track_running_stats=True
                )
                self.conv1 = torch.nn.Conv2d(
                    64,
                    64,
                    kernel_size=(3, 3),
                    stride=(1, 1),
                    padding=(1, 1),
                    bias=False,
                )

            def forward(self, x):
                x1 = self.bn(x)
                x2 = self.conv1(x1)
                out = torch.nn.functional.relu(x2)
                return (out,)

        torch.manual_seed(1337)

        m_ref = Repro()
        m_test = deepcopy(m_ref)

        @torch._dynamo.optimize("aot_eager_decomp_partition")
        def compiled_fn(x):
            return m_test(x)

        x_ref = torch.randn(2, 64, 32, 32, requires_grad=True)
        x_test = x_ref.clone()

        # Loop multiple times: each iteration the running_mean/var on batchnorm will update,
        # which changes the output of the next iteration
        for _ in range(3):
            ref = m_ref(x_ref)
            res = compiled_fn(x_test)

            self.assertTrue(same(ref, res))

            for r in ref:
                if r.requires_grad:
                    r.sum().backward()
            for r in res:
                if r.requires_grad:
                    r.sum().backward()

            for param_ref, param_test in zip(m_ref.parameters(), m_test.parameters()):
                self.assertTrue(same(param_ref, param_test))
            # Assert running_mean/var
            for buffer_ref, buffer_test in zip(m_ref.buffers(), m_test.buffers()):
                self.assertTrue(same(buffer_ref, buffer_test))

    @torch._dynamo.config.patch("dynamic_shapes", True)
    @torch._dynamo.config.patch("assume_static_by_default", False)
    def test_dynamic_shapes_right_side(self):
        def f(x):
            return torch.ones(5 * x.shape[0])

        inp = torch.randn(6, 5)

        gm, _ = torch._dynamo.export(f, torch.randn(4, 5), aten_graph=True)
        self.assertEqual(gm(inp).shape, f(inp).shape)

    @torch._dynamo.config.patch("specialize_int", False)
    def test_maybe_multiply_symint(self):
        # https://github.com/pytorch/pytorch/issues/97346
        from torch._functorch.aot_autograd import aot_module_simplified

        def my_aot_compiler(gm, example_inputs):
            def my_compiler(gm, example_inputs):
                return gm.forward

            # Invoke AOTAutograd
            return aot_module_simplified(gm, example_inputs, fw_compiler=my_compiler)

        def my_example(t1, t2, d):
            out = torch.add(t1, t2, alpha=d)
            return out

        compiled_fn = torch.compile(backend=my_aot_compiler, dynamic=True)(my_example)

        t1 = torch.arange(3, dtype=torch.float32).requires_grad_(True)
        t2 = torch.arange(3, dtype=torch.float32).requires_grad_(True)

        ra = compiled_fn(t1, t2, 5)
        self.assertEqual(ra, torch.tensor([0.0, 6.0, 12.0]))

        ra = compiled_fn(t1, t2, 6)
        self.assertEqual(ra, torch.tensor([0.0, 7.0, 14.0]))

    def test_build_map_unpack_with_call(self):
        def forward_with_cond_scale(x, t, cond_scale, self_cond, other1, other2):
            return x.sin() + t + cond_scale + self_cond + other1 + other2

        @torch.compile(backend="eager", fullgraph=True)
        def fn(x):
            d1 = dict(other1=5)
            d2 = dict(other2=4)
            text_cond = {**d1, **d2}
            return forward_with_cond_scale(x, 1, cond_scale=2, self_cond=3, **text_cond)

        self.assertTrue(same(fn(torch.ones(4)), torch.ones(4).sin() + 15))

    def test_graph_break_unsupported_fake(self):
        counter = torch._dynamo.testing.CompileCounter()

        @torch._dynamo.optimize(counter)
        def f(x):
            return torch.ops.test_sample.foo(x + 1) + 1

        f(torch.randn(3))

        self.assertEqual(counter.op_count, ifdyn(ifunspec(2, 3), 3))
        self.assertEqual(counter.frame_count, ifdyn(ifunspec(2, 1), 1))

    def test_delattr(self):
        class MyObj:
            def __init__(self, a, b):
                self.a = a
                self.b = b

        @torch.compile(backend="eager", fullgraph=True)
        def fn(x, obj):
            del obj.a
            obj.c = x + 1
            del obj.c
            tmp = MyObj(x + 2, x + 3)
            del tmp.b
            if hasattr(obj, "a"):
                return x + 1
            return tmp

        x = torch.zeros([])
        obj1 = MyObj(x, x)
        obj2 = fn(x, obj1)
        self.assertFalse(hasattr(obj1, "a"))
        self.assertFalse(hasattr(obj1, "c"))
        self.assertFalse(hasattr(obj2, "b"))
        self.assertEqual(obj1.b.item(), 0)
        self.assertEqual(obj2.a.item(), 2)

    def test_delattr_raises(self):
        class MyObj:
            def __init__(self, a, b):
                self.a = a
                self.b = b

        @torch.compile(backend="eager")
        def fn(x, obj):
            del obj.a
            x = x + 1
            obj.a  # will raise
            return x

        x = torch.zeros([])
        obj1 = MyObj(x, x)
        self.assertRaises(AttributeError, lambda: fn(x, obj1))

    @torch._dynamo.config.patch("dynamic_shapes", True)
    def test_dynamic_shapes_implicit_guard(self):
        def f(x):
            y = x * x.size(x.shape[0])
            torch.sum(y, [y.shape[0]])
            return y

        cnt = torch._dynamo.testing.CompileCounter()
        opt_fn = torch._dynamo.optimize(cnt, nopython=True)(f)
        opt_fn(torch.randn(3, 1, 1, 1, 1))
        self.assertEqual(cnt.frame_count, 1)

    def test_dalle2_maybe(self):
        def normalize(x):
            return x.cos()

        @torch.compile(backend="eager", fullgraph=True)
        def fn(x, normalize_img):
            lowres_cond_img = x.sin()
            lowres_cond_img = maybe(normalize_img)(lowres_cond_img)
            return lowres_cond_img

        self.assertEqual(fn(torch.ones([]), normalize), torch.ones([]).sin().cos())

    def test_functools_wraps(self):
        def cool_name(x):
            return x.sin()

        @torch.compile(backend="eager", fullgraph=True)
        def fn(x):
            y = x.cos()

            @functools.wraps(cool_name)
            def uncool_name():
                return cool_name(y)

            return uncool_name

        result = fn(torch.ones([]))
        self.assertEqual(result.__name__, "cool_name")
        self.assertEqual(result(), torch.ones([]).cos().sin())

    @torch._dynamo.config.patch("dynamic_shapes", True)
    def test_dynamic_shapes_float_guard(self):
        def f(x):
            return torch.nn.functional.dropout(x, x.shape[0] / 6)

        cnt = torch._dynamo.testing.CompileCounter()
        opt_fn = torch._dynamo.optimize(cnt, nopython=True)(f)
        opt_fn(torch.randn(3))
        self.assertEqual(cnt.frame_count, 1)

    @torch._dynamo.config.patch(dynamic_shapes=True, capture_scalar_outputs=True)
    def test_tensor_item(self):
        def f(x, y):
            val = y.item()
            return x.sum() + val

        gm, _ = torch._dynamo.export(
            f,
            torch.zeros(6, 4),
            torch.tensor(1),
            aten_graph=True,
        )
        self.assertEqual(
            f(torch.zeros(6, 4), torch.tensor(1)),
            gm(torch.zeros(6, 4), torch.tensor(1)),
        )
        self.assertEqual(
            f(torch.zeros(6, 4), torch.tensor(2)),
            gm(torch.zeros(6, 4), torch.tensor(2)),
        )

    def test_hf_xsoftmax_inference(self):
        def fn(input, mask):
            return XSoftmax.apply(input + 1, mask, 1) + 2

        fn_opt = torch.compile(fn, backend="eager", fullgraph=True)

        inputs = [
            torch.randn(4, 10),
            torch.randn(4, 10) < 0,
        ]
        expected = fn(*inputs)
        actual = fn_opt(*inputs)
        self.assertTrue(same(actual, expected))

    def test_hf_xsoftmax_training(self):
        from torch._dynamo.utils import counters

        counters.clear()

        def fn(input, mask):
            return XSoftmax.apply(input, mask, 1)

        cnt = torch._dynamo.testing.CompileCounter()
        fn_opt = torch.compile(fn, backend=cnt, fullgraph=False)

        torch.manual_seed(1234)
        inputs1 = [
            torch.randn(4, 10, requires_grad=True),
            torch.randn(4, 10) < 0,
        ]
        torch.manual_seed(1234)
        inputs2 = [
            torch.randn(4, 10, requires_grad=True),
            torch.randn(4, 10) < 0,
        ]

        expected = fn(*inputs1)
        actual = fn_opt(*inputs2)
        self.assertTrue(same(actual, expected))
        self.assertEqual(dict(counters["frames"]), {"total": 2, "ok": 2})
        self.assertEqual(
            dict(counters["graph_break"]), {"autograd.Function with requires_grad": 1}
        )
        self.assertEqual(cnt.op_count, 6)
        self.assertEqual(cnt.frame_count, 1)
        cnt.clear()
        counters.clear()

        expected.sum().backward()
        actual.sum().backward()
        self.assertTrue(same(inputs1[0].grad, inputs2[0].grad))

        # currently we don't capture the backwards frame
        self.assertEqual(cnt.frame_count, 0)
        self.assertEqual(cnt.op_count, 0)
        self.assertEqual(dict(counters["frames"]), {})
        self.assertEqual(dict(counters["graph_break"]), {})

    def test_autograd_function_graph_break(self):
        class MySin(torch.autograd.Function):
            @staticmethod
            def forward(ctx, x):
                torch._dynamo.graph_break()
                ctx.save_for_backward(x)
                return x.sin()

            @staticmethod
            def backward(ctx, gx):
                (x,) = ctx.saved_tensors
                return gx * x.cos()

        x = torch.randn([], requires_grad=True)

        @torch.compile(backend="eager")
        def fn(x):
            return MySin.apply(x)

        y = fn(x)
        self.assertEqual(y, x.sin())

        (gx,) = torch.autograd.grad(y, x)
        self.assertEqual(gx, x.cos())

    @torch._dynamo.config.patch("dynamic_shapes", True)
    @torch._dynamo.config.patch("assume_static_by_default", False)
    def test_tensor_split(self):
        def f(x):
            return torch.split(x, x.shape[0] // 2, dim=0)[0]

        gm, _ = torch._dynamo.export(
            f,
            torch.zeros(6, 4),
            aten_graph=True,
        )

        self.assertEqual(f(torch.ones(8, 4)), gm(torch.ones(8, 4)))

    def test_grad_references_cleared(self):
        model = torch.nn.Linear(2048, 2048, bias=False)
        x = torch.ones(2048)
        optimizer = torch.optim.SGD(model.parameters(), lr=0.01)

        def opt_step():
            optimizer.step()

        compiled_opt_step = torch._dynamo.optimize("eager")(opt_step)

        def compiled_model_step(x):
            optimizer.zero_grad(True)
            y = model(x)
            torch.sum(y).backward()
            compiled_opt_step()

        compiled_model_step(x)
        param_grad_ref = weakref.ref(list(model.parameters())[0].grad)
        optimizer.zero_grad(True)
        self.assertIsNone(param_grad_ref())

    def test_batch_encoding_clone_inputs(self):
        class BatchEncoding(dict):
            """
            Copied from test_tokenization
            """

            def __init__(
                self,
                data,
            ):
                super().__init__(data)

            def __getattr__(self, item: str):
                try:
                    return self.data[item]
                except KeyError as e:
                    raise AttributeError from e

        encoding = BatchEncoding({"key": torch.rand((1, 4))})
        cloned_encoding = torch._dynamo.utils.clone_inputs(encoding)
        self.assertTrue(type(cloned_encoding) is not dict)

    def test_iadd_graph_break(self):
        def fn(x):
            a = ()
            x = torch.sin(x)
            a += (x,)
            return a

        x = torch.randn(4)
        ref = fn(x)

        opt_fn = torch._dynamo.optimize("eager", nopython=True)(fn)
        res = opt_fn(x)
        self.assertTrue(same(ref, res))

    def test_odict_get_item_index_name(self):
        d = {float: torch.float32, np.float16: torch.float16}

        @torch.compile
        def f(x, y1, y2):
            return torch.zeros(5, dtype=d[y1]), torch.zeros(5, dtype=d[y2])

        f(torch.zeros(4), float, np.float16)

    def test_dedup_global(self):
        @torch.compile()
        def f():
            return _GLOBAL_CPU_TENSOR + _GLOBAL_CPU_TENSOR

        self.assertEqual(f(), _GLOBAL_CPU_TENSOR + _GLOBAL_CPU_TENSOR)

    @requires_cuda()
    def test_guard_default_device(self):
        try:
            torch.set_default_device("cuda")

            counter = torch._dynamo.testing.CompileCounter()

            @torch._dynamo.optimize(counter)
            def f():
                x = torch.randn(3)
                return x * 2

            self.assertEqual(f().device.type, "cuda")
            self.assertEqual(counter.frame_count, 1)

            torch.set_default_device("cpu")

            self.assertEqual(f().device.type, "cpu")
            self.assertEqual(counter.frame_count, 2)

        finally:
            torch.set_default_device(None)

    def test_hf_bigbird_unsqueeze(self):
        def torch_bmm_nd(inp_1, inp_2, ndim=None):
            torch._dynamo.graph_break()
            return torch.bmm(inp1, inp2)

        def fn(inp1, inp2, inp3, inp4, c):
            a = torch_bmm_nd(inp1, inp2, 4)
            a.unsqueeze_(2)
            a = a * 2

            b = torch_bmm_nd(inp3, inp4, 4)
            b.unsqueeze_(2)
            l = a + b

            out = torch.cat([a, b, c], dim=2)
            return out, l

        inp1 = torch.rand(1, 64, 448)
        inp2 = torch.rand(1, 448, 64)
        inp3 = torch.rand(1, 64, 448)
        inp4 = torch.rand(1, 448, 64)
        c = torch.rand(1, 64, 1, 64)

        cnt = torch._dynamo.testing.CompileCounter()
        opt_fn = torch._dynamo.optimize(cnt)(fn)
        opt_fn(inp1, inp2, inp3, inp4, c)
        self.assertEqual(cnt.frame_count, 3)

<<<<<<< HEAD
    def test_hasattr_tensor(self):
        def fn(x):
            if hasattr(x, "dtype"):
                a = 2.0
            return x * a

        x = torch.ones(4)
        ref = fn(x)

        opt_fn = torch._dynamo.optimize("eager", nopython=True)(fn)
        res = opt_fn(x)
        self.assertTrue(same(ref, res))

=======
>>>>>>> 884c5c86

if __name__ == "__main__":
    from torch._dynamo.test_case import run_tests

    run_tests()<|MERGE_RESOLUTION|>--- conflicted
+++ resolved
@@ -3111,7 +3111,6 @@
         opt_fn(inp1, inp2, inp3, inp4, c)
         self.assertEqual(cnt.frame_count, 3)
 
-<<<<<<< HEAD
     def test_hasattr_tensor(self):
         def fn(x):
             if hasattr(x, "dtype"):
@@ -3125,8 +3124,6 @@
         res = opt_fn(x)
         self.assertTrue(same(ref, res))
 
-=======
->>>>>>> 884c5c86
 
 if __name__ == "__main__":
     from torch._dynamo.test_case import run_tests
