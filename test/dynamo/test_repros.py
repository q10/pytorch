"""
PYTEST_DONT_REWRITE (prevents pytest from rewriting assertions, which interferes
with test_rewrite_assert_with_msg and test_rewrite_assert_without_msg)
"""
# Owner(s): ["module: dynamo"]
import collections
import contextlib
import copy
import functools
import inspect
import itertools
import random
import unittest
import weakref
from abc import ABC
from collections import namedtuple
from copy import deepcopy
from functools import wraps
from typing import List

import numpy as np
import torch

import torch._dynamo.test_case
import torch._dynamo.testing
import torch._dynamo.utils

import torch._functorch.config
import torch.library

from torch import nn
from torch._dynamo.debug_utils import same_two_models
from torch._dynamo.testing import rand_strided, requires_static_shapes, same
from torch._dynamo.utils import ifdyn, ifunspec
from torch.nn import functional as F


_orig_module_call = torch.nn.Module.__call__

# Custom operator that only supports CPU
lib = torch.library.Library("test_sample", "DEF")
lib.define("foo(Tensor self) -> Tensor")
lib.impl("foo", torch.sin, "CPU")


requires_cuda = functools.partial(
    unittest.skipIf, not torch.cuda.is_available(), "requires cuda"
)


_GLOBAL_CPU_TENSOR = torch.randn(3)


<<<<<<< HEAD
=======
def exists(val):
    return val is not None


def maybe(fn):
    @wraps(fn)
    def inner(x, *args, **kwargs):
        if not exists(x):
            return x
        return fn(x, *args, **kwargs)

    return inner


>>>>>>> 7d2a18da
def is_fx_tracing_test() -> bool:
    """
    Copied from the hpc trainer codebase
    """
    return torch.nn.Module.__call__ is not _orig_module_call


def has_detectron2():
    try:
        from detectron2.layers.mask_ops import _paste_masks_tensor_shape

        return _paste_masks_tensor_shape is not None
    except ImportError:
        return False


def _do_paste_mask(masks, boxes, img_h: int, img_w: int, skip_empty: bool = True):
    # from detectron2 mask_ops.py

    device = masks.device

    if skip_empty and not torch.jit.is_scripting():
        x0_int, y0_int = torch.clamp(boxes.min(dim=0).values.floor()[:2] - 1, min=0).to(
            dtype=torch.int32
        )
        x1_int = torch.clamp(boxes[:, 2].max().ceil() + 1, max=img_w).to(
            dtype=torch.int32
        )
        y1_int = torch.clamp(boxes[:, 3].max().ceil() + 1, max=img_h).to(
            dtype=torch.int32
        )
    else:
        x0_int, y0_int = 0, 0
        x1_int, y1_int = img_w, img_h
    x0, y0, x1, y1 = torch.split(boxes, 1, dim=1)  # each is Nx1

    N = masks.shape[0]

    img_y = torch.arange(y0_int, y1_int, device=device, dtype=torch.float32) + 0.5
    img_x = torch.arange(x0_int, x1_int, device=device, dtype=torch.float32) + 0.5
    img_y = (img_y - y0) / (y1 - y0) * 2 - 1
    img_x = (img_x - x0) / (x1 - x0) * 2 - 1
    # img_x, img_y have shapes (N, w), (N, h)

    gx = img_x[:, None, :].expand(N, img_y.size(1), img_x.size(1))
    gy = img_y[:, :, None].expand(N, img_y.size(1), img_x.size(1))
    grid = torch.stack([gx, gy], dim=3)

    if not torch.jit.is_scripting():
        if not masks.dtype.is_floating_point:
            masks = masks.float()
    img_masks = F.grid_sample(masks, grid.to(masks.dtype), align_corners=False)

    if skip_empty and not torch.jit.is_scripting():
        return img_masks[:, 0], (slice(y0_int, y1_int), slice(x0_int, x1_int))
    else:
        return img_masks[:, 0], ()


def cat(tensors, dim=0):
    # from detectron2 wrappers.py
    assert isinstance(tensors, (list, tuple))
    if len(tensors) == 1:
        return tensors[0]
    return torch.cat(tensors, dim)


def shapes_to_tensor(x, device=None):
    # from detectron2 wrappers.py
    if torch.jit.is_scripting():
        return torch.as_tensor(x, device=device)
    if torch.jit.is_tracing():
        assert all(
            [isinstance(t, torch.Tensor) for t in x]
        ), "Shape should be tensor during tracing!"
        # as_tensor should not be used in tracing because it records a constant
        ret = torch.stack(x)
        if ret.device != device:  # avoid recording a hard-coded device if not necessary
            ret = ret.to(device=device)
        return ret
    return torch.as_tensor(x, device=device)


class Boxes:
    # from detectron2 poolers.py
    def __init__(self, tensor: torch.Tensor):
        """
        Args:
            tensor (Tensor[float]): a Nx4 matrix.  Each row is (x1, y1, x2, y2).
        """
        device = (
            tensor.device if isinstance(tensor, torch.Tensor) else torch.device("cpu")
        )
        tensor = torch.as_tensor(tensor, dtype=torch.float32, device=device)
        if tensor.numel() == 0:
            # Use reshape, so we don't end up creating a new tensor that does not depend on
            # the inputs (and consequently confuses jit)
            tensor = tensor.reshape((-1, 4)).to(dtype=torch.float32, device=device)
        assert tensor.dim() == 2 and tensor.size(-1) == 4, tensor.size()
        self.tensor = tensor

    def __len__(self) -> int:
        return self.tensor.shape[0]

    @property
    def device(self):
        return self.tensor.device


def convert_boxes_to_pooler_format(box_lists):
    # from detectron2 structures.py
    boxes = torch.cat([x.tensor for x in box_lists], dim=0)
    # __len__ returns Tensor in tracing.
    sizes = shapes_to_tensor([x.__len__() for x in box_lists], device=boxes.device)
    indices = torch.repeat_interleave(
        torch.arange(len(box_lists), dtype=boxes.dtype, device=boxes.device), sizes
    )
    return cat([indices[:, None], boxes], dim=1)


ReformerBackwardOutput = namedtuple(
    "ReformerBackwardOutput",
    ["attn_output", "hidden_states", "grad_attn_output", "grad_hidden_states"],
)
ReformerEncoderOutput = namedtuple(
    "ReformerEncoderOutput",
    ["hidden_states", "all_hidden_states", "all_attentions", "past_buckets_states"],
)


class _ReversibleFunction(torch.autograd.Function):
    # taken from modeling_reformer.py in huggingface
    @staticmethod
    def forward(
        ctx,
        hidden_states,
        layers,
        attention_mask,
        head_mask,
        num_hashes,
        all_hidden_states,
        all_attentions,
        past_buckets_states,
        use_cache,
        orig_sequence_length,
        output_hidden_states,
        output_attentions,
    ):
        all_buckets = ()

        # split duplicated tensor
        hidden_states, attn_output = torch.chunk(hidden_states, 2, dim=-1)

        for layer_id, (layer, layer_head_mask) in enumerate(zip(layers, head_mask)):
            if output_hidden_states is True:
                all_hidden_states.append(hidden_states)

            attn_output = layer(attn_output)

        # Add last layer
        if output_hidden_states is True:
            all_hidden_states.append(hidden_states)

        # attach params to ctx for backward
        ctx.save_for_backward(attn_output.detach(), hidden_states.detach())
        ctx.layers = layers
        ctx.all_buckets = all_buckets
        ctx.head_mask = head_mask
        ctx.attention_mask = attention_mask

        # Concatenate 2 RevNet outputs
        return torch.cat([attn_output, hidden_states], dim=-1)

    @staticmethod
    def backward(ctx, grad_hidden_states):
        grad_attn_output, grad_hidden_states = torch.chunk(
            grad_hidden_states, 2, dim=-1
        )

        # retrieve params from ctx for backward
        attn_output, hidden_states = ctx.saved_tensors

        # create tuple
        output = ReformerBackwardOutput(
            attn_output=attn_output,
            hidden_states=hidden_states,
            grad_attn_output=grad_attn_output,
            grad_hidden_states=grad_hidden_states,
        )

        # free memory
        del grad_attn_output, grad_hidden_states, attn_output, hidden_states

        layers = ctx.layers
        all_buckets = ctx.all_buckets
        head_mask = ctx.head_mask
        attention_mask = ctx.attention_mask

        for idx, layer in enumerate(layers[::-1]):
            # pop last buckets from stack
            buckets = all_buckets[-1]
            all_buckets = all_buckets[:-1]

            # backprop
            output = layer.backward_pass(
                next_attn_output=output.attn_output,
                hidden_states=output.hidden_states,
                grad_attn_output=output.grad_attn_output,
                grad_hidden_states=output.grad_hidden_states,
                head_mask=head_mask[len(layers) - idx - 1],
                attention_mask=attention_mask,
                buckets=buckets,
            )

        assert all_buckets == (), "buckets have to be empty after backpropagation"
        grad_hidden_states = torch.cat(
            [output.grad_attn_output, output.grad_hidden_states], dim=-1
        )

        # num of return vars has to match num of forward() args
        # return gradient for hidden_states arg and None for other args
        return (
            grad_hidden_states,
            None,
            None,
            None,
            None,
            None,
            None,
            None,
            None,
            None,
            None,
            None,
        )


class ReformerEncoder(torch.nn.Module):
    def __init__(self):
        super().__init__()
        self.dropout = 0.5
        self.layer_norm = torch.nn.LayerNorm(512, eps=1.0e-12)
        self.layers = [torch.nn.Linear(256, 256)]

    def forward(
        self,
        hidden_states,
        attention_mask=None,
        head_mask=[None] * 6,
        num_hashes=None,
        use_cache=False,
        orig_sequence_length=64,
        output_hidden_states=False,
        output_attentions=False,
    ):
        # hidden_states and attention lists to be filled if wished
        all_hidden_states = []
        all_attentions = []
        past_buckets_states = [((None), (None)) for i in range(len(self.layers))]

        # concat same tensor for reversible ResNet
        hidden_states = torch.cat([hidden_states, hidden_states], dim=-1)
        hidden_states = _ReversibleFunction.apply(
            hidden_states,
            self.layers,
            attention_mask,
            head_mask,
            num_hashes,
            all_hidden_states,
            all_attentions,
            past_buckets_states,
            use_cache,
            orig_sequence_length,
            output_hidden_states,
            output_attentions,
        )

        # Apply layer norm to concatenated hidden states
        hidden_states = self.layer_norm(hidden_states)

        # Apply dropout
        hidden_states = torch.nn.functional.dropout(
            hidden_states, p=self.dropout, training=self.training
        )

        return ReformerEncoderOutput(
            hidden_states=hidden_states,
            all_hidden_states=all_hidden_states,
            all_attentions=all_attentions,
            past_buckets_states=past_buckets_states,
        )


def longformer_chunk(hidden_states, window_overlap=256):
    """convert into overlapping chunks. Chunk size = 2w, overlap size = w"""

    # non-overlapping chunks of size = 2w
    hidden_states = hidden_states.view(
        hidden_states.size(0),
        hidden_states.size(1) // (window_overlap * 2),
        window_overlap * 2,
        hidden_states.size(2),
    )

    # use `as_strided` to make the chunks overlap with an overlap size = window_overlap
    chunk_size = list(hidden_states.size())
    chunk_size[1] = chunk_size[1] * 2 - 1

    chunk_stride = list(hidden_states.stride())
    chunk_stride[1] = chunk_stride[1] // 2
    return hidden_states.as_strided(size=chunk_size, stride=chunk_stride)


class PartialT5(torch.nn.Module):
    # Highly simplified T5Attention prefix
    def __init__(self):
        super().__init__()
        self.q = torch.nn.Linear(512, 512)
        self.k = torch.nn.Linear(512, 512)
        self.v = torch.nn.Linear(512, 512)

    def forward(
        self,
        hidden_states,
        key_value_states=None,
        past_key_value=None,
        query_length=None,
    ):
        batch_size, seq_length = hidden_states.shape[:2]

        real_seq_length = seq_length

        if past_key_value is not None:
            assert (
                len(past_key_value) == 2
            ), f"past_key_value should have 2 past states: keys and values. Got { len(past_key_value)} past states"
            real_seq_length += (
                past_key_value[0].shape[2] if query_length is None else query_length
            )

        def shape(states):
            """projection"""
            return states.view(batch_size, -1, 8, 64).transpose(1, 2)

        def project(hidden_states, proj_layer, key_value_states, past_key_value):
            """projects hidden states correctly to key/query states"""
            if key_value_states is None:
                # self-attn
                # (batch_size, n_heads, seq_length, dim_per_head)
                hidden_states = shape(proj_layer(hidden_states))
            elif past_key_value is None:
                # cross-attn
                # (batch_size, n_heads, seq_length, dim_per_head)
                hidden_states = shape(proj_layer(key_value_states))

            if past_key_value is not None:
                if key_value_states is None:
                    # self-attn
                    # (batch_size, n_heads, key_length, dim_per_head)
                    hidden_states = torch.cat([past_key_value, hidden_states], dim=2)
                else:
                    # cross-attn
                    hidden_states = past_key_value
            return hidden_states

        # get query states
        query_states = shape(
            self.q(hidden_states)
        )  # (batch_size, n_heads, seq_length, dim_per_head)

        # get key/value states
        key_states = project(
            hidden_states,
            self.k,
            key_value_states,
            past_key_value[0] if past_key_value is not None else None,
        )
        value_states = project(
            hidden_states,
            self.v,
            key_value_states,
            past_key_value[1] if past_key_value is not None else None,
        )

        # compute scores
        scores = torch.matmul(query_states, key_states.transpose(3, 2))

        # (truncated here )
        return scores, value_states


class ChunkReformerFeedForward(torch.nn.Module):
    # simplified from HF modeling_reformer.py
    def __init__(self):
        super().__init__()
        self.layer_norm = torch.nn.LayerNorm(256, eps=1e-12)
        self.dense = torch.nn.Linear(256, 256)
        self.output = torch.nn.Linear(256, 256)

    def forward(self, attention_output):
        return apply_chunking_to_forward(
            self.forward_chunk,
            attention_output + 1,
        )

    def forward_chunk(self, hidden_states):
        hidden_states = self.layer_norm(hidden_states)
        hidden_states = self.dense(hidden_states)
        return self.output(hidden_states)


def apply_chunking_to_forward(forward_fn, *input_tensors):
    # simplified from HF model_utils.py
    assert len(input_tensors) > 0
    tensor_shape = input_tensors[0].shape[1]
    assert all(input_tensor.shape[1] == tensor_shape for input_tensor in input_tensors)
    num_args_in_forward_chunk_fn = len(inspect.signature(forward_fn).parameters)
    if num_args_in_forward_chunk_fn != len(input_tensors):
        raise ValueError()

    return forward_fn(*input_tensors)


class FakeMamlInner(torch.nn.Module):
    def __init__(self):
        super().__init__()
        self.linear = torch.nn.Linear(784, 5)

    def forward(self, x, ignored=None, bn_training=False):
        return self.linear(x.view(x.shape[0], -1))


class PartialMaml(torch.nn.Module):
    # Highly simplified version of maml.meta.Meta.finetuning
    def __init__(self):
        super().__init__()
        self.net = FakeMamlInner()
        self.update_step_test = 10
        self.update_lr = 0.4

    def forward(self, x_spt, y_spt, x_qry, y_qry):
        querysz = x_qry.size(0)

        corrects = [0 for _ in range(self.update_step_test + 1)]

        # in order to not ruin the state of running_mean/variance and bn_weight/bias
        # we finetunning on the copied model instead of self.net
        net = deepcopy(self.net)

        # 1. run the i-th task and compute loss for k=0
        logits = net(x_spt)
        loss = F.cross_entropy(logits, y_spt)
        grad = torch.autograd.grad(loss, net.parameters())
        fast_weights = [
            p[1] - self.update_lr * p[0] for p in zip(grad, net.parameters())
        ]

        # this is the loss and accuracy before first update
        with torch.no_grad():
            # [setsz, nway]
            logits_q = net(x_qry, net.parameters(), bn_training=True)
            # [setsz]
            pred_q = F.softmax(logits_q, dim=1).argmax(dim=1)
            # scalar
            correct = torch.eq(pred_q, y_qry).sum().item()
            corrects[0] = corrects[0] + correct

        # this is the loss and accuracy after the first update
        with torch.no_grad():
            # [setsz, nway]
            logits_q = net(x_qry, fast_weights, bn_training=True)
            # [setsz]
            pred_q = F.softmax(logits_q, dim=1).argmax(dim=1)
            # scalar
            correct = torch.eq(pred_q, y_qry).sum().item()
            corrects[1] = corrects[1] + correct

        del net

        accs = torch.tensor(corrects) / querysz

        return accs


def softmax_backward_data(parent, grad_output, output, dim, self):
    from torch import _softmax_backward_data

    return _softmax_backward_data(grad_output, output, parent.dim, self.dtype)


class XSoftmax(torch.autograd.Function):
    # transformers.models.deberta.modeling_deberta.XSoftmax
    @staticmethod
    def forward(self, input, mask, dim):
        self.dim = dim
        rmask = ~(mask.to(torch.bool))
        output = input.masked_fill(rmask, torch.tensor(torch.finfo(input.dtype).min))
        output = torch.softmax(output, self.dim)
        output.masked_fill_(rmask, 0)
        self.save_for_backward(output, rmask)
        return output

    @staticmethod
    def backward(self, grad_output):
        (output, rmask) = self.saved_tensors
        inputGrad = softmax_backward_data(self, grad_output, output, self.dim, output)
        return inputGrad, None, None


class ModelOutput(collections.OrderedDict):
    """based on file_utils.py in HuggingFace"""

    def __getitem__(self, k):
        if isinstance(k, str):
            inner_dict = dict(self.items())
            return inner_dict[k]
        else:
            return self.to_tuple()[k]

    def __setattr__(self, name, value):
        if name in self.keys() and value is not None:
            # Don't call self.__setitem__ to avoid recursion errors
            super().__setitem__(name, value)
        super().__setattr__(name, value)

    def __setitem__(self, key, value):
        # Will raise a KeyException if needed
        super().__setitem__(key, value)
        # Don't call self.__setattr__ to avoid recursion errors
        super().__setattr__(key, value)

    def to_tuple(self):
        return tuple(self[k] for k in self.keys())


def create_rand_mask_from_inputs(
    from_blocked_mask,
    to_blocked_mask,
    rand_attn,
    num_attention_heads,
    num_rand_blocks,
    batch_size,
    from_seq_length,
    from_block_size,
):
    """taken from HF modeling_big_bird.py"""
    num_windows = from_seq_length // from_block_size - 2
    rand_mask = torch.stack(
        [p1[i1.flatten()] for p1, i1 in zip(to_blocked_mask, rand_attn)]
    )
    rand_mask = rand_mask.view(
        batch_size, num_attention_heads, num_windows, num_rand_blocks * from_block_size
    )
    rand_mask = torch.einsum("blq,bhlk->bhlqk", from_blocked_mask[:, 1:-1], rand_mask)
    return rand_mask


class SequentialAppendList(torch.nn.Sequential):
    """from timm/models/vovnet.py"""

    def forward(self, x: torch.Tensor, concat_list: List[torch.Tensor]) -> torch.Tensor:
        for i, module in enumerate(self):
            if i == 0:
                concat_list.append(module(x))
            else:
                concat_list.append(module(concat_list[-1]))
        x = torch.cat(concat_list, dim=1)
        return x, concat_list


class BatchNormAct2d(torch.nn.BatchNorm2d):
    """Taken from timm"""

    def __init__(
        self,
        num_features,
        eps=1e-5,
        momentum=0.1,
        affine=True,
        track_running_stats=True,
        act_layer=torch.nn.ReLU,
        inplace=True,
    ):
        super().__init__(
            num_features,
            eps=eps,
            momentum=momentum,
            affine=affine,
            track_running_stats=track_running_stats,
        )
        self.act = act_layer(inplace=inplace)

    @torch.jit.ignore
    def _forward_python(self, x):
        return super().forward(x)

    def forward(self, x):
        if torch.jit.is_scripting():
            x = self._forward_jit(x)
        else:
            x = self._forward_python(x)
        x = self.act(x)
        return x


def get_parameter_dtype(parameter):
    """from huggingface model_utils.py"""
    try:
        return next(parameter.parameters()).dtype
    except StopIteration:
        # For nn.DataParallel compatibility in PyTorch 1.5

        def find_tensor_attributes(module):
            tuples = [(k, v) for k, v in module.__dict__.items() if torch.is_tensor(v)]
            return tuples

        gen = parameter._named_members(get_members_fn=find_tensor_attributes)
        first_tuple = next(gen)
        return first_tuple[1].dtype


class DummyConfig:
    attn_layers = ["local", "lsh", "local", "lsh", "local", "lsh"]
    lsh_attn_chunk_length = 64
    local_attn_chunk_length = 64


def _get_min_chunk_len(config):
    """from hf_Reformer"""
    attn_types = config.attn_layers
    attn_types_set = set(attn_types)
    if len(attn_types_set) == 1 and attn_types[0] == "lsh":
        return config.lsh_attn_chunk_length
    elif len(attn_types_set) == 1 and attn_types[0] == "local":
        return config.local_attn_chunk_length
    elif len(attn_types_set) == 2 and attn_types_set == set(  # noqa: C405
        ["lsh", "local"]
    ):
        return min(config.lsh_attn_chunk_length, config.local_attn_chunk_length)
    else:
        raise NotImplementedError(
            f"Only attn layer types 'lsh' and 'local' exist, but `config.attn_layers`: {config.attn_layers}. Select "
            "attn layer types from ['lsh', 'local'] only."
        )


def _stable_argsort(vector, dim):
    """from hf_Reformer"""
    # this function scales the vector so that torch.argsort is stable.
    # torch.argsort is not stable on its own
    scale_offset = torch.arange(vector.shape[dim], device=vector.device).view(1, 1, -1)
    scale_offset = scale_offset.expand(vector.shape)
    scaled_vector = vector.shape[dim] * vector + (scale_offset % vector.shape[dim])
    return torch.argsort(scaled_vector, dim=dim)


def _get_sorted_bucket_idx_and_undo_sorted_bucket_idx(buckets):
    """from hf_Reformer"""
    # no gradients are needed
    with torch.no_grad():
        # hash-based sort
        sorted_bucket_idx = _stable_argsort(buckets, dim=-1)

        # create simple indices to scatter to, to have undo sort
        indices = (
            torch.arange(sorted_bucket_idx.shape[-1], device=buckets.device)
            .view(1, 1, -1)
            .expand(sorted_bucket_idx.shape)
        )

        # get undo sort
        undo_sorted_bucket_idx = sorted_bucket_idx.new(*sorted_bucket_idx.size())
        undo_sorted_bucket_idx.scatter_(-1, sorted_bucket_idx, indices)

    return sorted_bucket_idx, undo_sorted_bucket_idx


class FeedForwardLayer(nn.Module):
    def __init__(self, d_model, dim_feedforward, activation, dropout) -> None:
        super().__init__()
        self.linear1 = nn.Linear(d_model, dim_feedforward)
        self.activation = activation
        self.dropout1 = nn.Dropout(dropout)
        self.linear2 = nn.Linear(dim_feedforward, d_model)
        self.dropout2 = nn.Dropout(dropout)

    def forward(self, x):
        return self.dropout2(
            self.linear2(self.dropout1(self.activation(self.linear1(x))))
        )


class TransformerEncoderLayer(nn.Module):
    def __init__(
        self,
        d_model,
        nhead,
        dim_feedforward=2048,
        dropout=0.1,
        activation=nn.ReLU(),
        layer_norm_eps=1e-5,
    ):
        super().__init__()
        self.self_attn = nn.MultiheadAttention(d_model, nhead, dropout=dropout)
        self.norm1 = nn.LayerNorm(d_model, eps=layer_norm_eps)
        self.norm2 = nn.LayerNorm(d_model, eps=layer_norm_eps)
        self.dropout = nn.Dropout(dropout)
        self.ff_block = FeedForwardLayer(d_model, dim_feedforward, activation, dropout)

    def forward(self, src, src_mask=None, src_key_padding_mask=None):
        x = src
        x = self.norm1(x + self._sa_block(x, src_mask, src_key_padding_mask))
        x = self.norm2(x + self._ff_block(x))
        return x

    # self-attention block
    def _sa_block(self, x, attn_mask, key_padding_mask):
        x = self.self_attn(
            x,
            x,
            x,
            attn_mask=attn_mask,
            key_padding_mask=key_padding_mask,
            need_weights=False,
        )[0]
        return self.dropout(x)

    # feed forward block
    def _ff_block(self, x):
        return self.ff_block(x)


class TestModule(torch.nn.Module):
    def inner_fn(self, left, right):
        return tuple(left) == tuple(right)

    def fn(self, tensor):
        if type(tensor) is int:
            return False

        torch.add(tensor, tensor)
        return self.inner_fn(tensor.shape, (1, 2, 3))


class ReproTests(torch._dynamo.test_case.TestCase):
    def test_do_paste_mask(self):
        torch._dynamo.utils.counters.clear()
        opt__do_paste_mask = torch._dynamo.optimize(
            torch._dynamo.testing.CompileCounter()
        )(_do_paste_mask)
        opt__do_paste_mask(
            torch.randn(1, 1, 28, 28),
            torch.tensor([[0.0, 1, 2, 4]]) * 1,
            427,
            640,
            True,
        )
        opt__do_paste_mask(
            torch.randn(1, 1, 28, 28),
            torch.tensor([[0.0, 1, 2, 4]]) * 2,
            427,
            640,
            True,
        )
        opt__do_paste_mask(
            torch.randn(1, 1, 28, 28),
            torch.tensor([[0.0, 1, 2, 4]]) * 3,
            612,
            612,
            True,
        )
        opt__do_paste_mask(
            torch.randn(1, 1, 28, 28),
            torch.tensor([[0.0, 1, 2, 4]]) * 4,
            612,
            612,
            True,
        )
        opt__do_paste_mask(
            torch.randn(1, 1, 28, 28),
            torch.tensor([[0.0, 1, 2, 4]]) * 2,
            427,
            640,
            False,
        )

        self.assertGreaterEqual(torch._dynamo.utils.counters["frames"]["ok"], 3)
        self.assertEqual(
            torch._dynamo.utils.counters["frames"]["total"],
            torch._dynamo.utils.counters["frames"]["ok"] + 1,
        )

    def test_convert_boxes_to_pooler_format(self):
        boxes1 = [
            Boxes(torch.arange(0, 8).reshape((2, 4))),
            Boxes(torch.arange(8, 16).reshape((2, 4))),
        ]
        boxes2 = [
            Boxes(torch.arange(16, 20).reshape((1, 4))),
            Boxes(torch.arange(20, 24).reshape((1, 4))),
        ]
        correct1 = convert_boxes_to_pooler_format(boxes1)
        correct2 = convert_boxes_to_pooler_format(boxes2)
        fn = convert_boxes_to_pooler_format
        cnt = torch._dynamo.testing.CompileCounter()
        opt_fn = torch._dynamo.optimize(cnt)(fn)
        self.assertTrue(same(opt_fn(boxes1), correct1))
        self.assertTrue(same(opt_fn(boxes2), correct2))

        # repeat_interleave is a dynamic shape operator we do not execute/
        # In the future, we could reduce the frame_count down to 1
        # by guarding on the exact values of `Tensor repeats` arg
        self.assertEqual(cnt.frame_count, ifdyn(2, 4))
        self.assertEqual(cnt.op_count, ifdyn(9, 10))

    def test_boxes_len(self):
        def fn(boxes):
            return len(boxes) + boxes.__len__() + boxes.tensor

        boxes1 = Boxes(torch.arange(0, 8).reshape((2, 4)))
        cnt = torch._dynamo.testing.CompileCounter()
        opt_fn = torch._dynamo.optimize_assert(cnt)(fn)
        self.assertTrue(same(opt_fn(boxes1), boxes1.tensor + 4.0))

        self.assertEqual(cnt.frame_count, 1)
        self.assertEqual(cnt.op_count, ifdyn(6, 1))

    def _reformer(self, nopython):
        input = torch.randn([1, 64, 256])
        model = ReformerEncoder()
        torch.manual_seed(1337)
        correct = copy.deepcopy(model)(input)
        cnt = torch._dynamo.testing.CompileCounter()
        torch.manual_seed(1337)
        opt_model = torch._dynamo.optimize(cnt, nopython=nopython)(model)
        self.assertTrue(same(opt_model(input), correct))
        return cnt

    @requires_cuda()
    def test_sub_alpha_scalar_repro(self):
        @torch.compile(backend="aot_eager")
        def f(x):
            return x.sub(1, alpha=2)

        f(torch.ones(2, device="cuda", dtype=torch.float64))

    # See https://github.com/pytorch/pytorch/issues/97745
    def test_gan_repro_trying_to_backward_through_the_graph_a_second_time(self):
        def f(a, b):
            c = torch.ones(2, 2)
            d = torch.ones(2, 2)
            e = torch.matmul(a, c)
            g_loss = torch.abs(e - d).mean()
            g_loss.backward()
            fake_d_pred = torch.matmul(b, e.detach())
            d_loss = fake_d_pred.mean()
            d_loss.backward()

        a_ref = torch.randn(2, 2, requires_grad=True)
        b_ref = torch.randn(2, 2, requires_grad=True)
        out_ref = f(a_ref, b_ref)

        a_test = a_ref.clone().detach().requires_grad_(True)
        b_test = b_ref.clone().detach().requires_grad_(True)
        out_test = torch.compile(f, backend="aot_eager")(a_test, b_test)

        self.assertEqual(out_ref, out_test)
        self.assertEqual(a_ref.grad, a_test.grad)
        self.assertEqual(b_ref.grad, b_test.grad)

    def test_embedding_backward_broadcasting_decomp(self):
        def f(grad_output, indices):
            num_weights = 10
            padding_idx = 1
            scale_grad_by_freq = True
            return torch.ops.aten.embedding_dense_backward(
                grad_output, indices, num_weights, padding_idx, scale_grad_by_freq
            )

        f_compiled = torch.compile(f, backend="aot_eager")

        grad_output = torch.ones(2, 4, 3, dtype=torch.float16)
        indices = torch.ones(2, 4, dtype=torch.int64)

        out_ref = f(grad_output, indices)
        out_test = f_compiled(grad_output, indices)

        self.assertEqual(out_ref, out_test)

    def test_reformer_eval(self):
        with torch.no_grad():
            cnt = self._reformer(nopython=True)
        self.assertEqual(cnt.frame_count, 1)
        self.assertEqual(cnt.op_count, 10)

    def test_reformer_train(self):
        with torch.enable_grad():
            cnt = self._reformer(nopython=False)
        # cant inline torch.autograd.Function means graph break
        self.assertEqual(cnt.frame_count, 3)
        self.assertEqual(cnt.op_count, 10)

    def test_longformer_chunk(self):
        input1 = torch.randn([1, 4096, 1])
        input2 = torch.randn([12, 4096, 64])
        correct1 = longformer_chunk(input1)
        correct2 = longformer_chunk(input2)
        fn = longformer_chunk
        cnt = torch._dynamo.testing.CompileCounter()
        opt_fn = torch._dynamo.optimize_assert(cnt)(fn)
        self.assertTrue(same(opt_fn(input1), correct1))
        self.assertTrue(same(opt_fn(input2), correct2))
        self.assertTrue(same(opt_fn(input1), correct1))
        self.assertTrue(same(opt_fn(input2), correct2))

        self.assertEqual(cnt.frame_count, 2)
        self.assertEqual(cnt.op_count, ifunspec(42, ifdyn(38, 4)))

    def test_hf_t5_forward(self):
        input = torch.randn([1, 2048, 512])
        model = PartialT5()
        correct = model(input)
        cnt = torch._dynamo.testing.CompileCounter()
        opt_model = torch._dynamo.optimize_assert(cnt)(model)
        self.assertTrue(same(opt_model(input), correct))

        self.assertEqual(cnt.frame_count, 1)
        self.assertEqual(cnt.op_count, ifdyn(13, 11))

    def test_module_in_skipfiles(self):
        model = nn.Linear(10, 10)
        cnt = torch._dynamo.testing.CompileCounter()
        torch.compile(model, backend=cnt, fullgraph=True)(torch.randn([5, 10]))
        self.assertEqual(cnt.frame_count, 1)
        self.assertEqual(cnt.op_count, 1)

    def test_function_in_skipfiles(self):
        cnt = torch._dynamo.testing.CompileCounter()
        torch.compile(torch.sin, backend=cnt, fullgraph=True)(torch.randn([5, 10]))
        self.assertEqual(cnt.frame_count, 1)
        self.assertEqual(cnt.op_count, 1)

    def test_slicing_dynamic_shape(self):
        def fn(y):
            x = torch.ones(8)
            idx = y[0]
            out = x[idx:]
            return (out + 3) * 5

        counter = torch._dynamo.testing.CompileCounter()
        opt_fn = torch._dynamo.optimize(counter)(fn)
        out = opt_fn(torch.ones(10, dtype=torch.long))
        # idx should be 1 -> slicing off [1:] of 8 elem tensor
        self.assertEqual(list(out.shape), [7])

        self.assertEqual(counter.op_count, 2)
        self.assertEqual(counter.frame_count, 1)

        self.assertEqual(list(opt_fn(torch.tensor([4])).shape), [4])

    def test_slicing_dynamic_shape_setitem(self):
        def fn(input_lengths: torch.Tensor, new_ones_1):
            getitem_13 = input_lengths[3]
            new_ones_1[(3, slice(getitem_13, None, None))] = 0
            setitem_13 = new_ones_1
            return (setitem_13,)

        x = torch.randn(10).to(dtype=torch.int64)
        y = torch.randn(10, 204)
        ref = fn(x, y)
        opt_fn = torch._dynamo.optimize("aot_eager")(fn)
        res = opt_fn(x, y)
        self.assertTrue(same(ref, res))

    @requires_static_shapes
    def test_chunk_reformer_ff(self):
        input = torch.randn([1, 4096, 256])
        model = ChunkReformerFeedForward()
        correct = model(input)
        cnt = torch._dynamo.testing.CompileCounter()
        opt_model = torch._dynamo.optimize_assert(cnt)(model)
        self.assertTrue(same(opt_model(input), correct))

        self.assertEqual(cnt.frame_count, 1)
        self.assertEqual(cnt.op_count, 4)

    # see: https://github.com/pytorch/pytorch/issues/80067
    # NB: When you remove the expectedFailure, don't forget to
    # uncomment/adjust the assertEqual below
    @unittest.expectedFailure
    @torch._dynamo.config.patch(
        fake_tensor_propagation=True, capture_scalar_outputs=True, dynamic_shapes=True
    )
    def test_maml_item_capture(self):
        a = torch.randn(5, 1, 28, 28)
        b = torch.zeros(5, dtype=torch.int64)
        c = torch.randn(75, 1, 28, 28)
        d = torch.zeros(75, dtype=torch.int64)
        model = PartialMaml()
        correct = model(a, b, c, d)
        cnt = torch._dynamo.testing.CompileCounter()
        opt_model = torch._dynamo.optimize(cnt)(model)
        for _ in range(10):
            self.assertTrue(same(opt_model(a, b, c, d), correct))

        # self.assertEqual(cnt.frame_count, ifdyn(3, 2))
        # TODO(jansel): figure out why op count depends on imports
        self.assertIn(cnt.op_count, (36, 35, 34, 29, 28, 27))

    # see: https://github.com/pytorch/pytorch/issues/80067
    @torch._dynamo.config.patch(capture_scalar_outputs=False, dynamic_shapes=True)
    def test_maml_no_item_capture(self):
        a = torch.randn(5, 1, 28, 28)
        b = torch.zeros(5, dtype=torch.int64)
        c = torch.randn(75, 1, 28, 28)
        d = torch.zeros(75, dtype=torch.int64)
        model = PartialMaml()
        correct = model(a, b, c, d)
        cnt = torch._dynamo.testing.CompileCounter()
        opt_model = torch._dynamo.optimize(cnt)(model)
        for _ in range(10):
            self.assertTrue(same(opt_model(a, b, c, d), correct))

        # TODO: There is some bug here where corrects ends up with
        # a Tensor in element 0.  We graph break on that (reflected here)
        # but really we shouldn't have gotten a Tensor at all, as
        # the operation is between an int and an item() result
        self.assertEqual(cnt.frame_count, ifunspec(6, 5))

    def test_hf_model_output(self):
        ex = ModelOutput(a=torch.randn(10), b=torch.randn(10), c=torch.randn(10))

        def fn1(x):
            return x["a"] + 1

        def fn2(x):
            return x.a + 1

        def fn3(x):
            return x.to_tuple()[0] + 1

        def fn4(x):
            return x[0] + 1

        cnt = torch._dynamo.testing.CompileCounter()
        for fn in (fn1, fn2, fn3, fn4):
            cnt.clear()
            opt_fn = torch._dynamo.optimize_assert(cnt)(fn)
            self.assertTrue(same(opt_fn(ex), ex.a + 1))
            self.assertEqual(cnt.frame_count, 1)
            self.assertEqual(cnt.op_count, 1)

    @requires_static_shapes
    def test_create_rand_mask_from_inputs(self):
        args = [
            torch.randn([1, 64, 64]),
            torch.randn([1, 64, 64]),
            torch.zeros([1, 12, 62, 3], dtype=torch.int64),
            12,
            3,
            1,
            4096,
            64,
        ]
        correct = create_rand_mask_from_inputs(*args)
        fn = create_rand_mask_from_inputs

        cnt = torch._dynamo.testing.CompileCounter()
        opt_fn = torch._dynamo.optimize_assert(cnt)(fn)
        self.assertTrue(same(opt_fn(*args), correct))
        self.assertEqual(cnt.frame_count, 1)
        self.assertEqual(cnt.op_count, 8)

    def test_rng_state(self):
        def fn():
            state = torch.get_rng_state()
            before = torch.rand(1000)
            torch.set_rng_state(state)
            after = torch.rand(1000)
            return before, after

        cnt = torch._dynamo.testing.CompileCounter()
        opt_fn = torch._dynamo.optimize(cnt)(fn)

        before, after = opt_fn()
        self.assertTrue(same(before, after))
        self.assertEqual(cnt.frame_count, 2)
        self.assertEqual(cnt.op_count, 3)  # rand, rand
        try:
            graph, _ = torch._dynamo.export(fn)
            # See https://github.com/pytorch/pytorch/pull/87490
            self.fail("unexpected export success")
        except torch._dynamo.exc.Unsupported:
            pass

    def test_seq_append_list(self):
        x = torch.randn(4, 10)
        model = SequentialAppendList(
            torch.nn.Linear(10, 10),
            torch.nn.ReLU(),
            torch.nn.Linear(10, 10),
            torch.nn.ReLU(),
        )
        # this one is tricky because it mutates the list provided as an input
        l1 = [x]
        l2 = [x]
        correct, _ = model(x, l1)
        cnt = torch._dynamo.testing.CompileCounter()
        opt_model = torch._dynamo.optimize_assert(cnt)(model)
        result, l3 = opt_model(x, l2)
        self.assertTrue(same(result, correct))
        self.assertTrue(same(l1, l2))
        self.assertIs(l2, l3)
        self.assertEqual(cnt.frame_count, 1)
        self.assertEqual(cnt.op_count, 5)

    def test_batch_norm_act(self):
        a = torch.randn(5, 1, 28, 28)
        model = BatchNormAct2d(1).eval()
        correct = model(a)
        cnt = torch._dynamo.testing.CompileCounter()
        if not torch._dynamo.config.specialize_int:
            # _local_scalar_dense causes graph break w 0-dim tensor
            opt_model = torch._dynamo.optimize(cnt)(model)
            self.assertTrue(same(opt_model(a), correct))
            return

        opt_model = torch._dynamo.optimize_assert(cnt)(model)
        self.assertTrue(same(opt_model(a), correct))
        self.assertEqual(cnt.frame_count, 1)
        self.assertEqual(cnt.op_count, 2)

    def test_get_parameter_dtype(self):
        model = SequentialAppendList(
            torch.nn.Linear(10, 10),
            torch.nn.ReLU(),
        )

        def fn(model, x):
            return x + torch.randn(10, dtype=get_parameter_dtype(model))

        cnt = torch._dynamo.testing.CompileCounter()
        opt_fn = torch._dynamo.optimize_assert(cnt)(fn)
        self.assertEqual(opt_fn(model, torch.randn(10)).dtype, torch.float32)
        self.assertEqual(cnt.frame_count, 1)
        self.assertEqual(cnt.op_count, 2)

    def test_nn_parameter(self):
        def test_fn():
            a = torch.nn.Parameter(torch.randn(5, 5))
            # Checks that TensorVariable stores the type information correctly
            self.assertTrue(isinstance(a, torch.nn.Parameter))
            return a

        cnt = torch._dynamo.testing.CompileCounter()
        opt_test_fn = torch._dynamo.optimize(cnt)(test_fn)
        out = opt_test_fn()
        self.assertTrue(isinstance(out, torch.nn.Parameter))

    def test_Size(self):
        def test_fn():
            a = torch.randn(4)
            x = torch.Size([1, 2, 3])
            # Checks that SizeVariable return torch.Size object
            assert isinstance(x, torch.Size)
            # Causes graph breaks and checks reconstruction of SizeVariable
            # object
            self.assertIsInstance(x, torch.Size)
            return a

        cnt = torch._dynamo.testing.CompileCounter()
        opt_test_fn = torch._dynamo.optimize(cnt)(test_fn)
        opt_test_fn()

    def test_indexing_with_list(self):
        def test_fn():
            def run_test(tensor, *idx):
                npt = tensor.numpy()
                assert npt[idx].shape == tensor[idx].shape

            x = torch.arange(0, 10)
            cases = [
                [None, None],
                [1, None],
            ]

            for case in cases:
                run_test(x, *case)

            return torch.randn(4)

        cnt = torch._dynamo.testing.CompileCounter()
        opt_test_fn = torch._dynamo.optimize(cnt)(test_fn)
        opt_test_fn()

    def test_reformer_min_chunk_len(self):
        def fn(cfg):
            t = torch.empty(10)
            t.fill_(_get_min_chunk_len(cfg))
            return t[0]

        cfg = DummyConfig()
        cnt = torch._dynamo.testing.CompileCounter()
        opt_fn = torch._dynamo.optimize_assert(cnt)(fn)
        self.assertEqual(opt_fn(cfg), 64)
        self.assertEqual(cnt.frame_count, 1)
        # With unspec int, maximum computation is preserved
        self.assertEqual(cnt.op_count, ifunspec(4, 3))

    def test_reformer_sorting(self):
        x = torch.zeros([1, 12, 4096], dtype=torch.int64)
        correct = _get_sorted_bucket_idx_and_undo_sorted_bucket_idx(x)
        fn = _get_sorted_bucket_idx_and_undo_sorted_bucket_idx

        cnt = torch._dynamo.testing.CompileCounter()
        opt_fn = torch._dynamo.optimize_assert(cnt)(fn)
        self.assertTrue(same(opt_fn(x), correct))
        self.assertEqual(cnt.frame_count, 1)
        self.assertEqual(cnt.op_count, ifdyn(28, 14))

    def test_recursive_map(self):
        # https://github.com/pytorch/torchdynamo/issues/132
        def _recursive_map(struct, batch_dim=0):
            for k, v in struct.items():
                if v is not None:
                    if isinstance(v, dict):
                        _recursive_map(v)
                    else:
                        struct[k] = v

        def toy_example(a, b, v):
            x = a / (torch.abs(a) + 1)
            if v is not None:
                _recursive_map(v)
            return x * b

        cnt = torch._dynamo.testing.CompileCounter()
        opt_toy_example = torch._dynamo.optimize(cnt)(toy_example)
        opt_toy_example(
            torch.randn(10),
            torch.randn(10),
            {"layer0": {"memory_keys": torch.randn(10)}},
        )
        self.assertEqual(cnt.frame_count, 1)
        self.assertEqual(cnt.op_count, 4)

    def test_issue175(self):
        n_heads = 2
        d_model = 64
        model = TransformerEncoderLayer(d_model, n_heads)
        inp = torch.randn(1, d_model)
        cnt = torch._dynamo.testing.CompileCounter()
        opt_model = torch._dynamo.optimize(cnt, nopython=True)(model)
        opt_model(inp)
        opt_model(inp)
        self.assertEqual(cnt.frame_count, 1)
        self.assertEqual(cnt.op_count, 12)

    def test_exec_import(self):
        def fn1():
            exec("import math")

        def fn2():
            try:
                math.sqrt(4)
                return False
            except NameError:
                return True

        def fn3():
            fn1()
            return fn2()

        self.assertTrue(fn3())
        opt_fn3 = torch._dynamo.optimize("eager")(fn3)
        self.assertTrue(opt_fn3())

    def test_exec_wildcard_import(self):
        # Test that globals are not carried over from frame to frame
        def fn1():
            exec("from torch import *")

        def fn2():
            x = torch.zeros(4)
            for i in range(5):
                x = x + i
            return x

        def fn3():
            fn1()
            return fn2()

        ref = fn3()
        opt_fn3 = torch._dynamo.optimize("eager")(fn3)
        res = opt_fn3()
        self.assertTrue(same(ref, res))

    def test_with_on_graph_break_inst(self):
        def reversible(x):
            print("Hello world")  # Cause graph break so inline fails
            return torch.sin(torch.cos(x))

        def fn(x):
            with torch.enable_grad():
                a = torch.sin(x)
                b = reversible(a)
                c = torch.sigmoid(b)
                c.sum().backward()
                return x.grad

        x = torch.randn(3, requires_grad=True)
        x.grad = None
        with torch.no_grad():
            ref = fn(x)

        x.grad = None
        opt_fn = torch._dynamo.optimize("eager")(fn)
        with torch.no_grad():
            res = opt_fn(x)
        self.assertTrue(same(ref, res))

    def test_with_on_graph_break_nested(self):
        def reversible(x):
            torch._dynamo.graph_break()  # Cause graph break so inline fails
            return torch.sin(torch.cos(x))

        def fn(x):
            # nested context manager failed previously
            with torch.no_grad():
                with torch.enable_grad():
                    a = torch.sin(x)
                    b = reversible(a)
                    c = torch.sigmoid(b)
                    c.sum().backward()
                    return x.grad

        x = torch.randn(3, requires_grad=True)
        x.grad = None
        with torch.no_grad():
            ref = fn(x)

        x.grad = None
        opt_fn = torch._dynamo.optimize("eager")(fn)
        with torch.no_grad():
            res = opt_fn(x)
        self.assertTrue(same(ref, res))

    # https://github.com/pytorch/torchdynamo/issues/1446
    def test_grad_mode_carrying_correct_state_after_graph_break(self):
        def fn(x):
            with torch.no_grad():
                y = x * 3
                print("Break")
                z = x + 2
            return y, z

        x = torch.randn(3, requires_grad=True)
        opt_fn = torch._dynamo.optimize("eager")(fn)
        y, z = opt_fn(x)
        self.assertFalse(y.requires_grad)
        self.assertFalse(z.requires_grad)

    def test_abc_setattr(self):
        # tests that we correctly bail out of __setattr__ calls

        # TODO: does not ensure ABC classes are correctly inferred as ClassVariables
        # (doesn't test the fix for 'super()')

        class BaseModule(torch.nn.Module, ABC):
            def blah(self, x):
                return x + 1

        class Derived(BaseModule):
            def __setattr__(self, name, value) -> None:
                super().__setattr__(name, value)

            def forward(self, x):
                # expect a graph break on __setattr__
                self.foo = 0
                return self.blah(x)

            def blah(self, x):
                return super().blah(x)

        x = torch.randn(3, requires_grad=True)
        mod = Derived()
        opt_mod = torch._dynamo.optimize("eager")(mod)
        opt_mod(x)

        self.assertGreaterEqual(torch._dynamo.utils.counters["frames"]["ok"], 3)
        self.assertGreaterEqual(torch._dynamo.utils.counters["frames"]["total"], 3)

    @torch._dynamo.config.patch("suppress_errors", True)
    def test_guard_fail_tensor_bool(self):
        @torch._dynamo.disable(recursive=False)
        def fn():
            condition_shape = (5, 5)
            dtypes = (torch.bool,)
            shapes = (
                (),
                (5,),
                (1, 5),
            )

            tensors = [
                torch.empty(shape, dtype=dtype).fill_(17)
                for shape, dtype in itertools.product(shapes, dtypes)
            ]

            x_vals = (5.0, *tensors)
            y_vals = (6.0, *tensors)

            @torch._dynamo.disable
            def get_expected(condition, x, y):
                x_np = x.cpu().numpy() if isinstance(x, torch.Tensor) else x
                y_np = y.cpu().numpy() if isinstance(y, torch.Tensor) else y
                return torch.from_numpy(
                    np.where(condition.cpu().numpy(), x_np, y_np)
                ).to(common_dtype)

            for x, y in zip(x_vals, y_vals):
                condition = torch.empty(*condition_shape, dtype=torch.bool).bernoulli_()
                common_dtype = torch.result_type(x, y)

                def check_equal(condition, x, y):
                    # NumPy aggressively promotes to double, hence cast to output to correct dtype
                    expected = get_expected(condition, x, y)
                    result = torch.where(condition, x, y)
                    assert torch.allclose(expected, result)

                check_equal(condition, x, y)
                check_equal(condition, y, x)

        fn()
        opt_fn = torch._dynamo.optimize("eager")(fn)
        opt_fn()

    def test_guard_fail_nested_tuple(self):
        def fn(args):
            return torch.ones(()), args[0] * 2

        # This adds a tensor check on args[1][0] and args[1][1]
        args1 = (torch.ones(1), (torch.ones(1), torch.ones(1)))
        args2 = (torch.ones(1), torch.ones(1))
        opt_fn = torch._dynamo.optimize("eager")(fn)
        ref = opt_fn(args1)
        res = opt_fn(args2)

        self.assertTrue(same(ref, res))

    def test_nullcontext1(self):
        @torch.compile(fullgraph=True, backend="eager")
        def fn(x, ctx):
            x = x.sin()
            with ctx:
                x = x.cos()
            x = x.sin()
            return x

        y = torch.randn(10)
        self.assertTrue(same(fn(y, contextlib.nullcontext()), y.sin().cos().sin()))

    def test_nullcontext2(self):
        @torch.compile(fullgraph=True, backend="eager")
        def fn(x, ctx):
            x = x.sin()
            with ctx():
                x = x.cos()
            x = x.sin()
            return x

        y = torch.randn(10)
        self.assertTrue(same(fn(y, contextlib.nullcontext), y.sin().cos().sin()))

    def test_no_grad_inline(self):
        @torch.no_grad()
        def a(x):
            return x.sin()

        @torch.compile(backend="eager", fullgraph=True)
        def b(x):
            return a(x).cos()

        y = torch.randn(10)
        self.assertTrue(same(b(y), y.sin().cos()))

    # AssertionError: ABCMeta
    @unittest.expectedFailure
    def test_numpy_list(self):
        @torch._dynamo.disable
        def rand_gen():
            return list(np.array([random.randint(5, 10) for _ in range(10)]))

        def fn(x):
            random_list = rand_gen()
            z = torch.LongTensor(random_list)
            return x * z

        x = torch.ones(10) * 2

        random.seed(0)
        ref0 = fn(x)
        ref1 = fn(x)

        random.seed(0)
        opt_fn = torch._dynamo.optimize("eager")(fn)
        res0 = opt_fn(x)
        res1 = opt_fn(x)

        self.assertTrue(same(ref0, res0))
        self.assertTrue(same(ref1, res1))

    def test_primtorch(self):
        @torch._dynamo.optimize("eager")
        def fn(x):
            torch._refs.abs(x)

        fn(torch.randn(3))

    @unittest.expectedFailure
    # inline_call [('inline in skipfiles: bind ...python3.10/inspect.py', 1)]
    def test_primtorch_no_graph_break(self):
        @torch._dynamo.optimize("eager", nopython=True)
        def fn(x):
            torch._refs.abs(x)

        fn(torch.randn(3))

    def test_torch_tensor_ops_no_graph_break(self):
        @torch._dynamo.optimize("eager", nopython=True)
        def fn(x):
            torch.Tensor.abs_(x)

        fn(torch.randn(3))

    @unittest.skipIf(
        not isinstance(torch.ops.aten.abs, torch._ops.OpOverloadPacket),
        "old pt doesn't work",
    )
    def test_torch_ops_aten(self):
        # Picked an op that doesn't show up in the default list
        @torch._dynamo.optimize("eager", nopython=True)
        def fn(x):
            return torch.ops.aten.absolute(x)

        fn(torch.randn(3))

    def test_hf_gelu_inline(self):
        class GELUActivation(nn.Module):
            def __init__(self):
                super().__init__()
                self.act = nn.functional.gelu

            def forward(self, input):
                return self.act(input)

        @torch._dynamo.optimize("eager", nopython=True)
        def fn(x):
            return GELUActivation()(x)

        y = torch.randn(10)
        self.assertTrue(same(fn(y), nn.functional.gelu(y)))

        @torch._dynamo.optimize("eager", nopython=True)
        def fn_returns(x):
            return GELUActivation(), x + 1

        act, _ = fn_returns(y)
        self.assertIsInstance(act, GELUActivation)
        self.assertIs(act.act, nn.functional.gelu)
        self.assertTrue(hasattr(act, "_buffers"))  # check that __init__ got called

    def test_torch_tensor_ops(self):
        def fn(x):
            return torch.Tensor.abs_(x)

        x = torch.randn(3)
        opt_fn = torch._dynamo.optimize("eager", nopython=True)(fn)
        y = fn(x)
        y_ = opt_fn(x)
        self.assertTrue(same(y, y_))

    def test_guard_ordering_shape_fail(self):
        # If a function which takes a tensor has an inner function which
        # is compiled and generates a guard on its shape,
        # they are evaluated in the wrong order. So if on a subsequent call
        # an int is passed instead of a tensor, guard evaluation will crash
        # with a "no attribute: shape" error
        m = TestModule()
        opt_m = torch._dynamo.optimize("eager")(m)
        opt_m.fn(torch.ones((5, 5)))
        opt_m.fn(-3)

    def test_tensor_isinstance_tuple(self):
        @torch._dynamo.optimize("eager")
        def fn():
            t = torch.ones(5, 5)
            if not isinstance(t, (int, torch.Tensor)):
                msg = str.format(
                    "{0} is not an instance of {1}",
                    type(t),
                    (int, torch.Tensor),
                )
                raise ValueError(msg)
            return True

        fn()

    def test_isinstance_dtype(self):
        @torch._dynamo.optimize("eager", nopython=True)
        def fn(x):
            isinstance(torch.bfloat16, torch.dtype)
            return x

        fn(torch.randn(3))

    def test_isinstance_storage(self):
        @torch._dynamo.optimize("eager")
        def fn(x):
            f = bytearray([0x00, 0x01, 0x02, 0x03, 0x04, 0x05, 0x10, 0x40])
            bools = torch.BoolStorage.from_buffer(f, "big")
            assert isinstance(bools, torch.BoolStorage)
            return x

        fn(torch.randn(3))

    def test_dict_list_values(self):
        def inner_fn(args):
            return [x[1].shape for x in args]

        @torch._dynamo.optimize("eager")
        def fn(tensors):
            return inner_fn(zip(itertools.count(), tensors["args"]))

        fn({"args": [torch.ones(5, 5), torch.ones(5, 6), torch.ones(5, 7)]})
        fn({"args": [torch.ones(5, 5)]})

    def test_dict_iter(self):
        class MyMod(torch.nn.Module):
            def forward(self, x):
                z = {"my": 1, "const": 2, "dict": 3, "variable": 4}
                tot = 0
                for key in z:
                    tot += z[key]

                return tot

        x = torch.tensor([0])
        model = MyMod()
        opt_model = torch._dynamo.optimize("eager", nopython=True)(model)
        y = opt_model(x)

        self.assertEqual(y, 10)

    def test_sort_out(self):
        dtype = torch.float32
        device = "cpu"

        def fn():
            tensor = torch.randn((3, 5), dtype=dtype, device=device)[:, 0]
            values1 = torch.tensor(0, dtype=dtype, device=device)
            indices1 = torch.tensor(0, dtype=torch.long, device=device)
            torch.sort(tensor, out=(values1, indices1))
            self.assertEqual(values1.stride(), (1,))
            self.assertEqual(indices1.stride(), (1,))

        fn()
        opt_fn = torch._dynamo.optimize("eager")(fn)
        opt_fn()

    def test_sort_out2(self):
        class MyModule(torch.nn.Module):
            def __init__(self):
                super().__init__()
                self.register_buffer("sorted", torch.ones(4, 4))
                self.register_buffer("indices", torch.ones(4, 4, dtype=torch.long))

            def forward(self, x):
                torch.sort(x, out=(self.sorted, self.indices))
                return (x + 1, self.sorted, self.indices)

        x = torch.randn(4, 4)
        m = MyModule()
        ref = m(x)
        opt_m = torch._dynamo.optimize("eager")(m)
        res = opt_m(x)
        self.assertTrue(same(ref, res))

    def test_sigmoid_out(self):
        dtype = torch.float32
        device = "cpu"

        def fn():
            inp = torch.randn((3, 5), dtype=dtype, device=device)
            out1 = torch.tensor(0, dtype=dtype, device=device)
            torch.sigmoid(inp, out=out1)
            self.assertEqual(out1.numel(), 15)

        fn()
        opt_fn = torch._dynamo.optimize("eager")(fn)
        opt_fn()

    def test_sigmoid_out2(self):
        class MyModule(torch.nn.Module):
            def __init__(self):
                super().__init__()
                self.register_buffer("base", torch.ones(4, 4))

            def forward(self, x):
                torch.sigmoid(x, out=self.base)
                return x + self.base

        x = torch.randn(4, 4)
        m = MyModule()
        ref = m(x)
        opt_m = torch._dynamo.optimize("eager")(m)
        res = opt_m(x)
        self.assertTrue(same(ref, res))

    def test_slice_into_list_mutable(self):
        class Mod(torch.nn.Module):
            def forward(self, listy):
                x = listy[3:5]
                for i in range(10):
                    z = torch.abs(torch.randn(10)) + 1
                    x[0] = z
                return x

        m = Mod()
        listy = [torch.randn(10)] * 10

        cnt = torch._dynamo.testing.CompileCounter()
        opt_m = torch._dynamo.optimize(cnt, nopython=True)(m)
        opt_m.forward(listy)

        self.assertEqual(cnt.frame_count, 1)

    def test_vdd_duplicate_error(self):
        def fn(a, dt):
            keys = list(dt._jt_dict.keys())
            p = torch.cos(dt._jt_dict[keys[0]]._value)
            q = torch.sin(a)
            r = torch.sigmoid(dt._jt_dict[keys[0]]._value)
            return p + q + r

        class Value:
            def __init__(self):
                self._value = torch.randn(4)

        class Sample:
            def __init__(self):
                self._jt_dict = {}
                self._jt_dict["POSITION_ID"] = Value()

        a = torch.randn(4)
        sample = Sample()

        ref = fn(a, sample)

        optimized_fn = torch._dynamo.optimize("eager", nopython=True)(fn)
        res = optimized_fn(a, sample)

        self.assertTrue(same(ref, res))

    def test_specialized_stride(self):
        def f():
            e = torch.empty(4)
            x = e[::2]
            return x.stride()

        self.assertEqual(f(), torch._dynamo.optimize("eager")(f)())

    def test_out_none(self):
        # https://github.com/pytorch/pytorch/issues/92814
        def fn(input):
            return torch.nn.functional.normalize(input, dim=0, out=None)

        x = torch.rand([1])
        self.assertEqual(fn(x), torch._dynamo.optimize("eager")(fn)(x))

    @unittest.skipIf(not has_detectron2(), "requires detectron2")
    def test_multi_import(self):
        @torch._dynamo.optimize("eager", nopython=True)
        def to_bitmasks(boxes):
            from detectron2.layers.mask_ops import (
                _paste_masks_tensor_shape,
                paste_masks_in_image,
            )

            if (
                paste_masks_in_image is not None
                and _paste_masks_tensor_shape is not None
            ):
                return boxes + 1

        self.assertTrue((to_bitmasks(torch.zeros(10)) == torch.ones(10)).all())

    def test_multi_dot_import(self):
        def fn1(x):
            return torch.sin(x)

        def fn(x):
            import torch.fx

            _ = torch.fx.symbolic_trace(fn1)
            return x * 2

        x = torch.randn(10)
        fn(x)
        cnt = torch._dynamo.testing.CompileCounter()
        opt_fn = torch._dynamo.optimize(cnt)(fn)
        opt_fn(x)
        self.assertEqual(cnt.frame_count, 1)

    def test_relative_import(self):
        try:
            from . import test_functions as _  # noqa: F401

            def fn(x):
                from .test_functions import tensor_for_import_testing

                return x * 2 * tensor_for_import_testing

        except ImportError:

            def fn(x):
                from test_functions import tensor_for_import_testing

                return x * 2 * tensor_for_import_testing

        x = torch.randn(10)
        fn(x)
        cnt = torch._dynamo.testing.CompileCounter()
        opt_fn = torch._dynamo.optimize(cnt, nopython=True)(fn)
        opt_fn(x)
        self.assertEqual(cnt.frame_count, 1)

    def test_relative_import_no_modulename(self):
        try:
            from . import test_functions as _  # noqa: F401

            def fn(x):
                from . import test_functions

                return x * 2 * test_functions.tensor_for_import_testing

        except ImportError:

            def fn(x):
                import test_functions

                return x * 2 * test_functions.tensor_for_import_testing

        x = torch.randn(10)
        fn(x)
        cnt = torch._dynamo.testing.CompileCounter()
        opt_fn = torch._dynamo.optimize(cnt, nopython=True)(fn)
        opt_fn(x)
        self.assertEqual(cnt.frame_count, 1)

    @torch._dynamo.config.patch(dynamic_shapes=True)
    def test_bigbird_unsqueeze_inplace(self):
        def fn(reshape_2):
            view_2 = reshape_2.clone()
            view_2.unsqueeze_(2)
            cat_11 = torch.cat([view_2], dim=2)
            view_13 = cat_11.view((2, 12, 64, -1))
            return (view_13,)

        x = torch.randn(2, 12, 64, 64, requires_grad=True)
        ref = fn(x)
        opt_fn = torch._dynamo.optimize("aot_eager")(fn)
        res = opt_fn(x)
        self.assertTrue(same(ref, res))

    def test_issue1466_size_aot_autograd(self):
        def fn(x):
            # do a tensor op and a size compute
            y = x * 2
            x_size = x.size()
            # trigger a graph break
            print("arf")
            # use the tensor op and size compute
            z = y.view(x_size) + 1
            return z

        x = torch.randn(2, 3, requires_grad=True)
        ref = fn(x)
        opt_fn = torch._dynamo.optimize("aot_eager")(fn)
        res = opt_fn(x)
        self.assertTrue(same(ref, res))

    def test_ellipsis(self):
        class Repro(torch.nn.Module):
            def __init__(self):
                super().__init__()
                self.lnorm = torch.nn.LayerNorm(
                    (256,), eps=1e-06, elementwise_affine=True
                )
                self.linear = torch.nn.Linear(
                    in_features=256, out_features=256, bias=True
                )

            def forward(self, cat_10):
                lnorm = self.lnorm(cat_10)
                getitem_64 = lnorm[
                    (slice(None, None, None), slice(0, 1, None), Ellipsis)
                ]
                linear = self.linear(getitem_64)
                return (linear,)

        args = [torch.randn(2, 197, 256)]

        mod = Repro()
        opt_mod = torch._dynamo.optimize("eager", nopython=True)(mod)

        self.assertTrue(same(mod(*args), opt_mod(*args)))

    def test_reinplacing(self):
        class MockModule(torch.nn.Module):
            def __init__(self):
                super().__init__()
                self.self_layoutlm_embeddings_x_position_embeddings = (
                    torch.nn.Embedding(1024, 768)
                )
                self.self_layoutlm_embeddings_y_position_embeddings = (
                    torch.nn.Embedding(1024, 768)
                )

            def forward(self, getitem_1, getitem_2, add):
                self_layoutlm_embeddings_x_position_embeddings = (
                    self.self_layoutlm_embeddings_x_position_embeddings(getitem_1)
                )
                self_layoutlm_embeddings_y_position_embeddings = (
                    self.self_layoutlm_embeddings_y_position_embeddings(getitem_2)
                )
                add_1 = add + self_layoutlm_embeddings_x_position_embeddings
                add_2 = add_1 + self_layoutlm_embeddings_y_position_embeddings
                return (add_2,)

        mod = MockModule()
        opt_mod = torch._dynamo.optimize("aot_eager_decomp_partition")(mod)

        args = [
            ((2, 512), (2048, 4), torch.int64, "cpu", False),
            ((2, 512), (2048, 4), torch.int64, "cpu", False),
            ((2, 512, 768), (393216, 768, 1), torch.float32, "cpu", True),
        ]
        args = [
            rand_strided(sh, st, dt, dev).requires_grad_(rg)
            for (sh, st, dt, dev, rg) in args
        ]
        self.assertTrue(same_two_models(mod, opt_mod, args))

    def test_optimized_deepcopy(self):
        # See https://github.com/pytorch/pytorch/pull/88629
        class Foo(torch.nn.Module):
            def __init__(self):
                super().__init__()
                self.fc = torch.nn.Linear(in_features=2, out_features=3, bias=True)

            def forward(self, x):
                return self.fc(x)

        mod = Foo()
        opt_mod = torch._dynamo.optimize("eager")(mod)
        args = [torch.randn(1, 2)]
        self.assertTrue(same_two_models(mod, opt_mod, args))

    def test_class_member(self):
        class Foo(torch.nn.Module):
            a = 4
            b = torch.ones(3, 4)

            def __init__(self):
                super().__init__()
                self.c = 4

            def forward(self, x):
                return x.cos() + self.a + self.b + self.c

        mod = Foo()
        opt_mod = torch._dynamo.optimize("eager", nopython=True)(mod)
        args = (torch.randn(3, 4),)
        self.assertTrue(same(mod(*args), opt_mod(*args)))

    def test_named_buffers(self):
        class Foo(torch.nn.Module):
            def __init__(self):
                super().__init__()
                self.register_buffer("x", torch.ones(3))
                self.register_buffer("y", torch.ones(3))

            def forward(self, inp):
                res = 0
                for name, buffer in self.named_buffers():
                    res += buffer.sum()

                return inp.cos() + res

        mod = Foo()
        opt_mod = torch._dynamo.optimize("eager", nopython=True)(mod)
        args = (torch.randn(3, 4),)
        self.assertTrue(same(mod(*args), opt_mod(*args)))

    def test_is_symbolic_tracing(self):
        # Ensure no graph break here
        def fn(x):
            if is_fx_tracing_test():
                return x * 2
            return x * 4

        a = torch.randn(4)
        ref = fn(a)
        opt_fn = torch._dynamo.optimize("eager", nopython=True)(fn)
        res = opt_fn(a)
        self.assertTrue(same(ref, res))

    def test_tokenization(self):
        from collections import UserDict

        class BatchEncoding(UserDict):
            """
            Copied from tokenization
            """

            def __init__(
                self,
                data,
            ):
                super().__init__(data)

            def __getattr__(self, item: str):
                try:
                    return self.data[item]
                except KeyError as e:
                    raise AttributeError from e

        def tokenization(x):
            encoding = BatchEncoding({"key": x})
            return encoding["key"]

        opt_fn = torch._dynamo.optimize("eager")(tokenization)
        x = torch.rand((1, 4))
        ref = tokenization(x)
        res = opt_fn(x)
        self.assertTrue(same(ref, res))

    def test_modules(self):
        class Foo(torch.nn.Module):
            def __init__(self):
                super().__init__()
                self.fc = torch.nn.Linear(4, 3)

            def forward(self, inp):
                res = torch.zeros(3, 3)
                for mod in self.modules():
                    res += self.fc(inp)
                return res

        mod = Foo()
        args = (torch.ones(3, 4),)
        cnt = torch._dynamo.testing.CompileCounter()
        opt_mod = torch._dynamo.optimize(cnt, nopython=True)(mod)
        self.assertTrue(same(mod(*args), opt_mod(*args)))
        self.assertEqual(cnt.op_count, 5)
        self.assertEqual(cnt.frame_count, 1)

    def test_tensor_data_kwarg(self):
        # https://github.com/pytorch/pytorch/issues/96278
        def f():
            return torch.tensor(data=[[1.0, -1.0]])

        cnt = torch._dynamo.testing.CompileCounter()
        opt_fn = torch._dynamo.optimize(cnt, nopython=True)(f)
        self.assertTrue(same(f(), opt_fn()))
        self.assertEqual(cnt.frame_count, 1)

    @requires_cuda()
    def test_norm_dtype(self):
        def foo(_stack0):
            getitem = _stack0[(slice(None, None, None), -1)]
            _stack0 = None
            normalize = torch.nn.functional.normalize(getitem, p=2, dim=1)
            getitem = None
            return (normalize,)

        args = [((2, 50, 256), (1, 256, 1), torch.float16, "cuda", False)]
        args = [
            rand_strided(sh, st, dt, dev).requires_grad_(rg)
            for (sh, st, dt, dev, rg) in args
        ]

        opt_foo = torch._dynamo.optimize("aot_eager_decomp_partition")(foo)
        with torch.cuda.amp.autocast(enabled=True):
            ref = foo(*args)[0]
            res = foo(*args)[0]
            self.assertEqual(ref.dtype, res.dtype)

            self.assertTrue(same(res, ref))

    def test_for_loop_graph_break(self):
        def inner(x):
            return torch.sin(x)

        def fn(x):
            for _ in range(100):
                inner(x)
                torch._dynamo.graph_break()
            return x

        cnt = torch._dynamo.testing.CompileCounter()
        opt_fn = torch._dynamo.optimize(cnt)(fn)
        x = torch.randn(4)
        opt_fn(x)
        self.assertEqual(cnt.frame_count, 1)
        self.assertEqual(cnt.op_count, 1)

    def test_for_loop_graph_break_before(self):
        # Checks that the backedge is calculated correctly
        def inner(x):
            return torch.sin(x)

        def fn(x):
            torch._dynamo.graph_break()
            for _ in range(100):
                inner(x)
            return x

        cnt = torch._dynamo.testing.CompileCounter()
        opt_fn = torch._dynamo.optimize(cnt)(fn)
        x = torch.randn(4)
        opt_fn(x)
        self.assertEqual(cnt.frame_count, 1)
        self.assertEqual(cnt.op_count, 100)

    def test_avoid_dupe_specialization(self):
        def f(x, y):
            return (x + y) * 1

        opt_f = torch._dynamo.optimize("aot_eager")(f)

        for b in [True, False]:
            x = torch.randn(4, requires_grad=b)
            y = torch.randn(4, requires_grad=b)
            self.assertEqual(f(x, x), opt_f(x, x))
            self.assertEqual(f(x, y), opt_f(x, y))

    def test_reformer_remove_unused_args(self):
        # This test case is very interesting.  First, let's describe
        # the bug this is testing for.  The bug we fixed is twofold:
        #
        # - We prune GraphArgs that aren't used in the output graph.
        #   However, sometimes it is possible for those GraphArgs to be
        #   utilized in shape guards (you could imagine this happening if
        #   dynamo poked some shape variables without recording them in the
        #   graph.)  If we prune those GraphArgs, we get a
        #   "s1 not in ..." error as we can no longer codegen the
        #   requested guards.
        #
        # - But in practice, Dynamo usually traces size accesses into the
        #   graph, preventing the GraphArg from getting pruned.  So how
        #   come we were running into this in practice with hf_Reformer?
        #   The answer is checkpointing!
        #
        # This brings us to the following test case.  Here's what it does:
        #
        # 1. It traces some operations, and then checkpoints before inlining
        #    the function call to g
        #
        # 2. g traces some more operations (triggering the shape guard
        #    to be created), but then it graph breaks
        #
        # 3. Because you can't graph break in an inlining function, we roll
        #    back to the outer checkpoint ("undoing" the operation that
        #    induced the shape guard) and then immediately generate a
        #    subgraph at that point.
        #
        # If we failed to checkpoint the ShapeEnv, it can still have guards
        # from the aborted speculation, which we will then still attempt to
        # codegen.
        #
        # There's an additional nuance: suppose x is used but y is not.
        # If you create a guard like y == x * 2, you will accidentally avoid
        # the "s1 not in ..." error, as y will get substituted with x * 2,
        # but x is still a GraphArg (it's used) and you don't end up with
        # the error.  This is why we must show y + y == x, not vice versa.
        # Similarly, it is also why we must not do a simple guard like x == y
        #
        # Can we actually demonstrate that checkpointing the ShapeEnv is
        # necessary?  It's not so easy to induce this case.  Dynamo is very
        # eager about adding locals to GraphArgs; any local that is in scope,
        # even if it isn't used, is added to GraphArgs (see also
        # https://github.com/pytorch/torchdynamo/issues/1925 ).  So long
        # as Dynamo eagerly guards in this way, we have an invariant that
        # all locals are guaranteed to show up in GraphArgs before the
        # inlining function call, in which case we will always have enough
        # information to codegen our guards so long as we don't prune the
        # unused GraphArgs away (and indeed, the direct fix for this bug
        # was to make sure we use original GraphArgs).  Non locals,
        # conversely, typically are static, and so won't have guards allocated
        # for them.  That being said, there may still be a way to trigger
        # this error.

        def g(x, y):
            r = torch.cat((y, y)) + x
            print("foo")
            return r

        def f(x, y):
            x = x * 3
            return g(x, y)

        opt_f = torch._dynamo.optimize("aot_eager")(f)

        x = torch.randn(4)
        y = torch.randn(2)
        self.assertEqual(f(x, y), opt_f(x, y))

    def test_swin_base_tensor_attr(self):
        class Foo(torch.nn.Module):
            def __init__(self):
                super().__init__()
                # NB: not a parameter or buffer
                self.t = torch.randn(3)

            def forward(self, x):
                return x + torch.cat((self.t, self.t))

        mod = Foo()
        opt_mod = torch._dynamo.optimize("eager")(mod)
        args = [torch.randn(6)]
        self.assertTrue(same_two_models(mod, opt_mod, args))
        opt_mod(*args)

    def test_pointless_graph_removal(self):
        cnt = torch._dynamo.testing.CompileCounter()

        @torch.compile(backend=cnt)
        def fn(x):
            with torch.no_grad():
                torch._dynamo.graph_break()
                return x + 1

        fn(torch.randn(4))
        self.assertEqual(cnt.frame_count, 1)
        self.assertEqual(cnt.op_count, 3)

    def test_output_aliases_intermediate(self):
        def f(x):
            intermediate = x.mul(2)
            return intermediate.view(-1), intermediate

        opt_f = torch._dynamo.optimize("aot_eager")(f)

        for b in [True, False]:
            x = torch.randn(4, requires_grad=b)
            out = f(x)
            out_test = opt_f(x)
            self.assertEqual(out[0], out_test[0])
            self.assertEqual(out[1], out_test[1])
            self.assertEqual(out[0].requires_grad, out_test[0].requires_grad)
            self.assertEqual(out[1].requires_grad, out_test[1].requires_grad)
            # test that the aliasing relationship of outputs is preserved
            out[0].mul_(2)
            out_test[0].mul_(2)
            self.assertEqual(out[0], out_test[0])
            self.assertEqual(out[1], out_test[1])

    def test_while_loop_graph_break(self):
        # Repro of tacotron2 cache_size_recompilation
        def inner(x):
            return torch.sin(x)

        def fn(x):
            i = 20
            while i > 10:
                x = inner(x)
                i -= 1
                torch._dynamo.graph_break()
            return x

        cnt = torch._dynamo.testing.CompileCounter()
        opt_fn = torch._dynamo.optimize(cnt)(fn)
        x = torch.randn(4)
        opt_fn(x)
        self.assertEqual(cnt.frame_count, 1)
        self.assertEqual(cnt.op_count, 1)

    def test_nested_while_loop_graph_break(self):
        def inner_loop(x):
            i = 3
            while i > 0:
                i -= 1
                x += 1
                torch._dynamo.graph_break()
            return x

        def inner(x):
            inner_loop(x)
            return torch.sin(x)

        def fn(x):
            i = 20
            while i > 10:
                x = inner(x)
                i -= 1
                torch._dynamo.graph_break()
            return x

        cnt = torch._dynamo.testing.CompileCounter()
        opt_fn = torch._dynamo.optimize(cnt)(fn)
        x = torch.randn(4)
        opt_fn(x)
        self.assertEqual(cnt.frame_count, 1)
        self.assertEqual(cnt.op_count, 1)

    def test_while_loop_graph_break_inside_call_function(self):
        # Repro of huggingface graph break inside loop in `get_parameter_dtype`.
        # Skip only the inner frame that has loop that contains graph break.
        def inner(x):
            for i in range(3):
                x += 1
                torch._dynamo.graph_break()
            return x

        def fn(x):
            x += 2
            inner(x)
            x += 3
            return x

        cnt = torch._dynamo.testing.CompileCounter()
        opt_fn = torch._dynamo.optimize(cnt)(fn)
        x = torch.randn(4)
        opt_fn(x)
        self.assertEqual(cnt.frame_count, 2)
        self.assertEqual(cnt.op_count, 2)

    def test_exception_in_dynamo_handling(self):
        hit_handler = False

        # See https://github.com/pytorch/pytorch/pull/96488
        @contextlib.contextmanager
        def ctx():
            try:
                yield
            except RuntimeError:
                nonlocal hit_handler
                hit_handler = True

        @torch._dynamo.optimize("eager")
        def f():
            with ctx():
                h()

        def h():
            raise RuntimeError("boof")

        # Should not error
        f()
        self.assertTrue(hit_handler)

    def test_generator_dealloc(self):
        # See https://github.com/pytorch/pytorch/pull/96488
        #
        # NB: yes, [(...)] is intentional, this is a list containing a
        # generator
        generator_box = [(x for x in [1, 2, 3])]

        counter = torch._dynamo.testing.CompileCounter()

        def g(x):
            return x + 2

        # TODO: This test is pretty delicate.  To test if it's actually doing
        # anything, rebuild eval_frame.c with '#define TORCHDYNAMO_DEBUG 1'
        # and then look at the logs for:
        #
        # TRACE[_custom_eval_frame:650] begin <genexpr> test_repros.py 2276 -1 0 0
        # TRACE[_custom_eval_frame:664] throw <genexpr>
        #
        # This means we're actually hitting the relevant codepath

        # NB: Make sure we don't actually Dynamo this frame; if we do Dynamo
        # this frame, Dynamo actually DOES understand list.clear and will
        # arrange for the generator deallocation to happen when the eval frame
        # handler is disabled, which will prevent the bug from happening (we
        # specifically want to trigger the generator deallocation WHILE the
        # dynamo eval frame handler is active), as that will cause the
        # generator to become exhausted and trigger the throw_flag == TRUE
        # case.
        @torch._dynamo.disable(recursive=False)
        def f(x):
            generator_box.clear()
            return g(x)

        self.assertNoUnraisable(
            lambda: torch._dynamo.optimize(counter)(f)(torch.randn(3))
        )

        # Make sure the x + 2 is captured (a previous incorrect implementation
        # of this fix would have disabled the eval frame callback, which means
        # g wouldn't get traced
        self.assertEqual(counter.op_count, 1)

    def test_error_return_without_exception_set(self):
        # https://github.com/pytorch/pytorch/issues/93781
        @torch.compile
        def f():
            _generator_type = type((_ for _ in ()))

        self.assertNoUnraisable(f)

    def test_rewrite_assert_with_msg(self):
        def f(x):
            b = x.sin()
            assert x[0] == 3, "First dim need to be 3"
            return x.cos() + b

        args = (torch.Tensor([3, 4, 5]),)
        cnt = torch._dynamo.testing.CompileCounter()

        opt_f = torch._dynamo.optimize(cnt, nopython=True)(f)
        self.assertTrue(same(f(*args), opt_f(*args)))
        self.assertEqual(cnt.op_count, 6)
        self.assertEqual(cnt.frame_count, 1)

        exported, _ = torch._dynamo.export(f, torch.Tensor([3, 4, 5]))
        self.assertTrue(same(exported(*args), f(*args)))

        with self.assertRaisesRegex(AssertionError, ""):
            exported, _ = torch._dynamo.export(f, torch.Tensor([4, 4, 5]))

    def test_not_rewrite_assert_for_other_errors(self):
        def f(x):
            b = x.sin()
            if not x.sum() <= 3:
                raise ValueError("input sum needs to be 3")
            return x.cos() + b

        args = (torch.Tensor([3, 4, 5]),)
        opt_fn = torch._dynamo.optimize("eager")(f)
        with self.assertRaisesRegex(ValueError, "input sum needs to be 3"):
            opt_fn(*args)

    def test_rewrite_assert_without_msg(self):
        def f(x):
            b = x.sin()
            assert x[0] == 3
            return x.cos() + b

        args = (torch.Tensor([3, 4, 5]),)
        exported, _ = torch._dynamo.export(f, torch.Tensor([3, 4, 5]))
        self.assertTrue(same(exported(*args), f(*args)))

        with self.assertRaisesRegex(AssertionError, ""):
            exported, _ = torch._dynamo.export(f, torch.Tensor([4, 4, 5]))

    def test_rewrite_assert_with_non_string_msg(self):
        def f(x):
            b = x.sin()
            assert x[0] == 2, x.size()
            return x.cos() + b

        torch._dynamo.utils.counters.clear()
        args = torch.Tensor([3, 4, 5])
        opt_f = torch._dynamo.optimize("eager")(f)
        with self.assertRaisesRegex(AssertionError, "torch.Size"):
            opt_f(args)
        self.assertEqual(
            torch._dynamo.utils.counters["unimplemented"][
                "assert with non-string message"
            ],
            1,
        )

    def test_rewrite_assert_noop(self):
        def f(x):
            b = x.sin()
            assert True
            assert x.dtype == torch.float32
            return x.cos() + b

        args = (torch.Tensor([3, 4, 5]),)
        exported, _ = torch._dynamo.export(f, torch.Tensor([3, 4, 5]))
        self.assertTrue(same(exported(*args), f(*args)))

        cnt = torch._dynamo.testing.CompileCounter()
        opt_f = torch._dynamo.optimize(cnt, nopython=True)(f)
        self.assertTrue(same(f(*args), opt_f(*args)))
        # torch._assert shouldn't be in the graph
        self.assertEqual(cnt.op_count, 3)
        self.assertEqual(cnt.frame_count, 1)

        exported, _ = torch._dynamo.export(f, torch.Tensor([4, 4, 5]))
        self.assertTrue(same(exported(*args), f(*args)))

    def test_size_typematch(self):
        def f(x, y):
            if isinstance(x, torch.Size):
                return y + 1
            else:
                return y + 2

        y = torch.zeros(1)
        x1 = torch.Size((3,))
        x2 = (3,)

        cnt = torch._dynamo.testing.CompileCounter()
        opt_f = torch._dynamo.optimize(cnt, nopython=True)(f)
        self.assertTrue(same(f(x1, y), opt_f(x1, y)))
        self.assertTrue(same(f(x2, y), opt_f(x2, y)))
        self.assertEqual(cnt.frame_count, 2)

    def test_dict_subclass_contains(self):
        # pattern from huggingface
        class ClassInstantier(collections.OrderedDict):
            pass

        @torch.compile(fullgraph=True, backend="eager")
        def f(x, d):
            if "key1" in d:
                x = x + 2
            if "key2" in d:
                x = x + 4
            x = x + 8
            return x

        result = f(torch.ones(8), ClassInstantier({"key1": torch.ones(8)}))
        self.assertTrue(same(result, torch.full([8], 11.0)))

        result = f(torch.ones(8), ClassInstantier({"key2": torch.ones(8)}))
        self.assertTrue(same(result, torch.full([8], 13.0)))

    def test_hf_classinstantier(self):
        # hf activations.py
        class ClassInstantier(collections.OrderedDict):
            def __getitem__(self, key):
                content = super().__getitem__(key)
                cls, kwargs = content if isinstance(content, tuple) else (content, {})
                return cls(**kwargs)

        ACT2CLS = ClassInstantier(
            {
                "relu": (nn.ReLU, {"inplace": False}),
                "tanh": nn.Tanh,
            }
        )

        @torch.compile(fullgraph=True, backend="eager")
        def f(x, act):
            return ACT2CLS[act](x)

        y = torch.randn(10)
        self.assertTrue(same(f(y, "tanh"), torch.tanh(y)))
        self.assertTrue(same(f(y, "relu"), torch.relu(y)))

    def test_ephemeral_module(self):
        # hf activations.py
        class ReLUSquaredActivation(nn.Module):
            def forward(self, input):
                relu_applied = torch.nn.functional.relu(input)
                squared = torch.square(relu_applied)
                return squared

        @torch.compile(fullgraph=True, backend="eager")
        def f(x):
            x = x + 0.2
            x = ReLUSquaredActivation()(x)
            x = x + 1
            return x

        y = torch.randn(10)
        self.assertTrue(same(f(y), ReLUSquaredActivation()(y + 0.2) + 1))

    def test_inplace_unsqueeze_input(self):
        def backend(gm, example_inputs):
            self.assertEqual(example_inputs[0].size(), torch.Size([3, 4]))
            return gm

        @torch.compile(backend=backend)
        def fn(x):
            x.unsqueeze_(0)
            return x + 1

        inputs = [torch.randn(3, 4)]
        self.assertEqual(fn(*inputs).size(), torch.Size([1, 3, 4]))
        self.assertEqual(inputs[0].size(), torch.Size([1, 3, 4]))

    @torch._dynamo.config.patch(dynamic_shapes=True)
    def test_batchnorm_e2e(self):
        class Repro(torch.nn.Module):
            def __init__(self):
                super().__init__()
                self.bn = torch.nn.BatchNorm2d(
                    64, eps=1e-05, momentum=0.1, affine=True, track_running_stats=True
                )
                self.conv1 = torch.nn.Conv2d(
                    64,
                    64,
                    kernel_size=(3, 3),
                    stride=(1, 1),
                    padding=(1, 1),
                    bias=False,
                )

            def forward(self, x):
                x1 = self.bn(x)
                x2 = self.conv1(x1)
                out = torch.nn.functional.relu(x2)
                return (out,)

        torch.manual_seed(1337)

        m_ref = Repro()
        m_test = deepcopy(m_ref)

        @torch._dynamo.optimize("aot_eager_decomp_partition")
        def compiled_fn(x):
            return m_test(x)

        x_ref = torch.randn(2, 64, 32, 32, requires_grad=True)
        x_test = x_ref.clone()

        # Loop multiple times: each iteration the running_mean/var on batchnorm will update,
        # which changes the output of the next iteration
        for _ in range(3):
            ref = m_ref(x_ref)
            res = compiled_fn(x_test)

            self.assertTrue(same(ref, res))

            for r in ref:
                if r.requires_grad:
                    r.sum().backward()
            for r in res:
                if r.requires_grad:
                    r.sum().backward()

            for param_ref, param_test in zip(m_ref.parameters(), m_test.parameters()):
                self.assertTrue(same(param_ref, param_test))
            # Assert running_mean/var
            for buffer_ref, buffer_test in zip(m_ref.buffers(), m_test.buffers()):
                self.assertTrue(same(buffer_ref, buffer_test))

    @torch._dynamo.config.patch("dynamic_shapes", True)
    @torch._dynamo.config.patch("assume_static_by_default", False)
    def test_dynamic_shapes_right_side(self):
        def f(x):
            return torch.ones(5 * x.shape[0])

        inp = torch.randn(6, 5)

        gm, _ = torch._dynamo.export(
            f, torch.randn(4, 5), aten_graph=True, tracing_mode="symbolic"
        )
        self.assertEqual(gm(inp).shape, f(inp).shape)

    @torch._dynamo.config.patch("specialize_int", False)
    def test_maybe_multiply_symint(self):
        # https://github.com/pytorch/pytorch/issues/97346
        from torch._functorch.aot_autograd import aot_module_simplified

        def my_aot_compiler(gm, example_inputs):
            def my_compiler(gm, example_inputs):
                return gm.forward

            # Invoke AOTAutograd
            return aot_module_simplified(gm, example_inputs, fw_compiler=my_compiler)

        def my_example(t1, t2, d):
            out = torch.add(t1, t2, alpha=d)
            return out

        compiled_fn = torch.compile(backend=my_aot_compiler, dynamic=True)(my_example)

        t1 = torch.arange(3, dtype=torch.float32).requires_grad_(True)
        t2 = torch.arange(3, dtype=torch.float32).requires_grad_(True)

        ra = compiled_fn(t1, t2, 5)
        self.assertEqual(ra, torch.tensor([0.0, 6.0, 12.0]))

        ra = compiled_fn(t1, t2, 6)
        self.assertEqual(ra, torch.tensor([0.0, 7.0, 14.0]))

    def test_build_map_unpack_with_call(self):
        def forward_with_cond_scale(x, t, cond_scale, self_cond, other1, other2):
            return x.sin() + t + cond_scale + self_cond + other1 + other2

        @torch.compile(backend="eager", fullgraph=True)
        def fn(x):
            d1 = dict(other1=5)
            d2 = dict(other2=4)
            text_cond = {**d1, **d2}
            return forward_with_cond_scale(x, 1, cond_scale=2, self_cond=3, **text_cond)

        self.assertTrue(same(fn(torch.ones(4)), torch.ones(4).sin() + 15))

    def test_graph_break_unsupported_fake(self):
        counter = torch._dynamo.testing.CompileCounter()

        @torch._dynamo.optimize(counter)
        def f(x):
            return torch.ops.test_sample.foo(x + 1) + 1

        f(torch.randn(3))

        self.assertEqual(counter.op_count, ifdyn(ifunspec(2, 3), 3))
        self.assertEqual(counter.frame_count, ifdyn(ifunspec(2, 1), 1))

    def test_delattr(self):
        class MyObj:
            def __init__(self, a, b):
                self.a = a
                self.b = b

        @torch.compile(backend="eager", fullgraph=True)
        def fn(x, obj):
            del obj.a
            obj.c = x + 1
            del obj.c
            tmp = MyObj(x + 2, x + 3)
            del tmp.b
            if hasattr(obj, "a"):
                return x + 1
            return tmp

        x = torch.zeros([])
        obj1 = MyObj(x, x)
        obj2 = fn(x, obj1)
        self.assertFalse(hasattr(obj1, "a"))
        self.assertFalse(hasattr(obj1, "c"))
        self.assertFalse(hasattr(obj2, "b"))
        self.assertEqual(obj1.b.item(), 0)
        self.assertEqual(obj2.a.item(), 2)

    def test_delattr_raises(self):
        class MyObj:
            def __init__(self, a, b):
                self.a = a
                self.b = b

        @torch.compile(backend="eager")
        def fn(x, obj):
            del obj.a
            x = x + 1
            obj.a  # will raise
            return x

        x = torch.zeros([])
        obj1 = MyObj(x, x)
        self.assertRaises(AttributeError, lambda: fn(x, obj1))

    @torch._dynamo.config.patch("dynamic_shapes", True)
    def test_dynamic_shapes_implicit_guard(self):
        def f(x):
            y = x * x.size(x.shape[0])
            torch.sum(y, [y.shape[0]])
            return y

        cnt = torch._dynamo.testing.CompileCounter()
        opt_fn = torch._dynamo.optimize(cnt, nopython=True)(f)
        opt_fn(torch.randn(3, 1, 1, 1, 1))
        self.assertEqual(cnt.frame_count, 1)

    def test_dalle2_maybe(self):
        def normalize(x):
            return x.cos()

        @torch.compile(backend="eager", fullgraph=True)
        def fn(x, normalize_img):
            lowres_cond_img = x.sin()
            lowres_cond_img = maybe(normalize_img)(lowres_cond_img)
            return lowres_cond_img

        self.assertEqual(fn(torch.ones([]), normalize), torch.ones([]).sin().cos())

    def test_functools_wraps(self):
        def cool_name(x):
            return x.sin()

        @torch.compile(backend="eager", fullgraph=True)
        def fn(x):
            y = x.cos()

            @functools.wraps(cool_name)
            def uncool_name():
                return cool_name(y)

            return uncool_name

        result = fn(torch.ones([]))
        self.assertEqual(result.__name__, "cool_name")
        self.assertEqual(result(), torch.ones([]).cos().sin())

    @torch._dynamo.config.patch("dynamic_shapes", True)
    def test_dynamic_shapes_float_guard(self):
        def f(x):
            return torch.nn.functional.dropout(x, x.shape[0] / 6)

        cnt = torch._dynamo.testing.CompileCounter()
        opt_fn = torch._dynamo.optimize(cnt, nopython=True)(f)
        opt_fn(torch.randn(3))
        self.assertEqual(cnt.frame_count, 1)

    @torch._dynamo.config.patch(dynamic_shapes=True, capture_scalar_outputs=True)
    def test_tensor_item(self):
        def f(x, y):
            val = y.item()
            return x.sum() + val

        gm, _ = torch._dynamo.export(
            f,
            torch.zeros(6, 4),
            torch.tensor(1),
            aten_graph=True,
            tracing_mode="symbolic",
        )
        self.assertEqual(
            f(torch.zeros(6, 4), torch.tensor(1)),
            gm(torch.zeros(6, 4), torch.tensor(1)),
        )
        self.assertEqual(
            f(torch.zeros(6, 4), torch.tensor(2)),
            gm(torch.zeros(6, 4), torch.tensor(2)),
        )

    def test_hf_xsoftmax_inference(self):
        def fn(input, mask):
            return XSoftmax.apply(input + 1, mask, 1) + 2

        fn_opt = torch.compile(fn, backend="eager", fullgraph=True)

        inputs = [
            torch.randn(4, 10),
            torch.randn(4, 10) < 0,
        ]
        expected = fn(*inputs)
        actual = fn_opt(*inputs)
        self.assertTrue(same(actual, expected))

    def test_hf_xsoftmax_training(self):
        from torch._dynamo.utils import counters

        counters.clear()

        def fn(input, mask):
            return XSoftmax.apply(input, mask, 1)

        cnt = torch._dynamo.testing.CompileCounter()
        fn_opt = torch.compile(fn, backend=cnt, fullgraph=False)

        torch.manual_seed(1234)
        inputs1 = [
            torch.randn(4, 10, requires_grad=True),
            torch.randn(4, 10) < 0,
        ]
        torch.manual_seed(1234)
        inputs2 = [
            torch.randn(4, 10, requires_grad=True),
            torch.randn(4, 10) < 0,
        ]

        expected = fn(*inputs1)
        actual = fn_opt(*inputs2)
        self.assertTrue(same(actual, expected))
        self.assertEqual(dict(counters["frames"]), {"total": 2, "ok": 2})
        self.assertEqual(
            dict(counters["graph_break"]), {"autograd.Function with requires_grad": 1}
        )
        self.assertEqual(cnt.op_count, 6)
        self.assertEqual(cnt.frame_count, 1)
        cnt.clear()
        counters.clear()

        expected.sum().backward()
        actual.sum().backward()
        self.assertTrue(same(inputs1[0].grad, inputs2[0].grad))

        # currently we don't capture the backwards frame
        self.assertEqual(cnt.frame_count, 0)
        self.assertEqual(cnt.op_count, 0)
        self.assertEqual(dict(counters["frames"]), {})
        self.assertEqual(dict(counters["graph_break"]), {})

    def test_autograd_function_graph_break(self):
        class MySin(torch.autograd.Function):
            @staticmethod
            def forward(ctx, x):
                torch._dynamo.graph_break()
                ctx.save_for_backward(x)
                return x.sin()

            @staticmethod
            def backward(ctx, gx):
                (x,) = ctx.saved_tensors
                return gx * x.cos()

        x = torch.randn([], requires_grad=True)

        @torch.compile(backend="eager")
        def fn(x):
            return MySin.apply(x)

        y = fn(x)
        self.assertEqual(y, x.sin())

        (gx,) = torch.autograd.grad(y, x)
        self.assertEqual(gx, x.cos())

    @torch._dynamo.config.patch("dynamic_shapes", True)
    @torch._dynamo.config.patch("assume_static_by_default", False)
    def test_tensor_split(self):
        def f(x):
            return torch.split(x, x.shape[0] // 2, dim=0)[0]

        gm, _ = torch._dynamo.export(
            f,
            torch.zeros(6, 4),
            aten_graph=True,
            tracing_mode="symbolic",
        )

        self.assertEqual(f(torch.ones(8, 4)), gm(torch.ones(8, 4)))

    def test_grad_references_cleared(self):
        model = torch.nn.Linear(2048, 2048, bias=False)
        x = torch.ones(2048)
        optimizer = torch.optim.SGD(model.parameters(), lr=0.01)

        def opt_step():
            optimizer.step()

        compiled_opt_step = torch._dynamo.optimize("eager")(opt_step)

        def compiled_model_step(x):
            optimizer.zero_grad(True)
            y = model(x)
            torch.sum(y).backward()
            compiled_opt_step()

        compiled_model_step(x)
        param_grad_ref = weakref.ref(list(model.parameters())[0].grad)
        optimizer.zero_grad(True)
        self.assertIsNone(param_grad_ref())

    def test_batch_encoding_clone_inputs(self):
        class BatchEncoding(dict):
            """
            Copied from test_tokenization
            """

            def __init__(
                self,
                data,
            ):
                super().__init__(data)

            def __getattr__(self, item: str):
                try:
                    return self.data[item]
                except KeyError as e:
                    raise AttributeError from e

        encoding = BatchEncoding({"key": torch.rand((1, 4))})
        cloned_encoding = torch._dynamo.utils.clone_inputs(encoding)
        self.assertTrue(type(cloned_encoding) is not dict)

    def test_iadd_graph_break(self):
        def fn(x):
            a = ()
            x = torch.sin(x)
            a += (x,)
            return a

        x = torch.randn(4)
        ref = fn(x)

        opt_fn = torch._dynamo.optimize("eager", nopython=True)(fn)
        res = opt_fn(x)
        self.assertTrue(same(ref, res))

    def test_odict_get_item_index_name(self):
        d = {float: torch.float32, np.float16: torch.float16}

        @torch.compile
        def f(x, y1, y2):
            return torch.zeros(5, dtype=d[y1]), torch.zeros(5, dtype=d[y2])

        f(torch.zeros(4), float, np.float16)

    def test_dedup_global(self):
        @torch.compile()
        def f():
            return _GLOBAL_CPU_TENSOR + _GLOBAL_CPU_TENSOR

        self.assertEqual(f(), _GLOBAL_CPU_TENSOR + _GLOBAL_CPU_TENSOR)

<<<<<<< HEAD
=======
    @requires_cuda()
    def test_guard_default_device(self):
        try:
            torch.set_default_device("cuda")

            counter = torch._dynamo.testing.CompileCounter()

            @torch._dynamo.optimize(counter)
            def f():
                x = torch.randn(3)
                return x * 2

            self.assertEqual(f().device.type, "cuda")
            self.assertEqual(counter.frame_count, 1)

            torch.set_default_device("cpu")

            self.assertEqual(f().device.type, "cpu")
            self.assertEqual(counter.frame_count, 2)

        finally:
            torch.set_default_device(None)

>>>>>>> 7d2a18da

if __name__ == "__main__":
    from torch._dynamo.test_case import run_tests

    run_tests()<|MERGE_RESOLUTION|>--- conflicted
+++ resolved
@@ -51,8 +51,6 @@
 _GLOBAL_CPU_TENSOR = torch.randn(3)
 
 
-<<<<<<< HEAD
-=======
 def exists(val):
     return val is not None
 
@@ -67,7 +65,6 @@
     return inner
 
 
->>>>>>> 7d2a18da
 def is_fx_tracing_test() -> bool:
     """
     Copied from the hpc trainer codebase
@@ -3067,8 +3064,6 @@
 
         self.assertEqual(f(), _GLOBAL_CPU_TENSOR + _GLOBAL_CPU_TENSOR)
 
-<<<<<<< HEAD
-=======
     @requires_cuda()
     def test_guard_default_device(self):
         try:
@@ -3092,7 +3087,6 @@
         finally:
             torch.set_default_device(None)
 
->>>>>>> 7d2a18da
 
 if __name__ == "__main__":
     from torch._dynamo.test_case import run_tests
