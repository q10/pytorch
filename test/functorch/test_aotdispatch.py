# Owner(s): ["module: functorch"]

# Copyright (c) Facebook, Inc. and its affiliates.
# All rights reserved.
#
# This source code is licensed under the BSD-style license found in the
# LICENSE file in the root directory of this source tree.

from typing import Union, Callable, List, Any, Optional, Dict
from unittest.mock import patch
from torch.testing._internal.common_utils import (
    TestCase,
    run_tests,
    IS_ARM64,
    IS_WINDOWS,
    compare_equal_outs_and_grads,
    outs_and_grads
)
import torch
import torch.nn as nn
import torch.utils._pytree as pytree
import unittest
import warnings
import itertools
from functools import partial
from torch.nn.utils import stateless
from torch.testing._internal.common_device_type import instantiate_device_type_tests
from torch.testing._internal.common_methods_invocations import op_db, wrapper_set_seed
from torch.testing._internal.common_modules import module_db, modules
from functorch import (
    grad, vjp, vmap, jacrev,
    make_fx
)
from torch._functorch.aot_autograd import aot_module_simplified
from functorch.compile import (
    nnc_jit, compiled_function, compiled_module,
    min_cut_rematerialization_partition, aot_function, aot_module,
    nop, default_partition, default_decompositions,
    memory_efficient_fusion, get_aot_compilation_context
)
from torch._decomp import decomposition_table

from torch.testing._internal.common_device_type import ops
from common_utils import (
    decorate,
    xfail,
    skip,
    skipOps,
    decorateForModules,
)
from torch._subclasses.fake_tensor import DynamicOutputShapeException, FakeTensorMode
from torch.fx.experimental.proxy_tensor import is_sym_node
from torch.fx.experimental.symbolic_shapes import ShapeEnv
from torch._functorch.named_members_polyfill import _named_buffers, _named_parameters

USE_TORCHVISION = False
try:
    import torchvision
    USE_TORCHVISION = True
except ImportError:
    warnings.warn("Couldn't import torchvision. Some of our tests use it, try "
                  "to install it with commands from pytorch.org, post-fixed with "
                  "`--no-deps` to avoid overwriting the pytorch installation",
                  UserWarning)

USE_NETWORKX = False
try:
    import networkx  # noqa: F401
    USE_NETWORKX = True
except ImportError:
    warnings.warn("Some tests use networkx but it was not installed",
                  UserWarning)

try:
    import sympy  # noqa: F401
    # TODO(jansel): these tests fail on windows
    HAS_SYMPY = not IS_WINDOWS
except ImportError:
    HAS_SYMPY = False
skipIfNoSympy = unittest.skipIf(not HAS_SYMPY, "no sympy")

# NB: numpy is a testing dependency!

class AOTTestCase(TestCase):
    def setUp(self):
        super().setUp()

class TestPythonKey(AOTTestCase):
    def test_make_fx(self, device):
        def f(x):
            return torch.sin(x)
        inp = torch.randn(3)
        fx_f = make_fx(f)(inp)

        new_inp = torch.randn(3)
        self.assertEqual(fx_f(new_inp), f(new_inp))

    def test_make_fx_grad(self, device):
        def f(x):
            return torch.sin(x).sum()
        inp = torch.randn(3)
        f = grad(f)
        fx_f = make_fx(f)(inp)

        new_inp = torch.randn(3)
        self.assertEqual(fx_f(new_inp), f(new_inp))

    def test_scalar_device(self, device):
        def f(a, b):
            return a + b
        inps = [torch.randn(3, device=device), torch.tensor(5)]
        fx_f = make_fx(f)(*inps)
        self.assertEqual(fx_f(*inps), f(*inps))

    def test_make_fx_vmap(self, device):
        def f(x):
            return torch.sin(x)
        inp = torch.randn(5, 3)
        f = vmap(f)
        fx_f = make_fx(f)(inp)
        new_inp = torch.randn(5, 3)
        self.assertEqual(fx_f(new_inp), f(new_inp))

    def test_make_fx_jacrev(self, device):
        def f(x):
            return x.sin().sum()
        inp = torch.randn(3)
        f = jacrev(jacrev(f))
        fx_f = make_fx(f)(inp)
        new_inp = torch.randn(3)
        self.assertEqual(fx_f(new_inp), f(new_inp))

    def test_make_fx_vjp(self, device):
        def f(x):
            return torch.sin(x).sum()

        primals = torch.randn(3)
        _, vjp_fn = vjp(f, primals)
        cotangent = torch.randn(())
        fx_f = make_fx(vjp_fn)(cotangent, True, True)
        new_cotangent = torch.randn(())
        self.assertEqual(fx_f(new_cotangent, True, True), vjp_fn(new_cotangent))

    def test_make_fx_functionalize(self, device):
        from functorch.experimental import functionalize

        def fn(a):
            a = a * 2
            a.relu_()
            return a

        a = torch.randn(3, device=device)
        symbolic_gm = torch.fx.symbolic_trace(fn)
        includes_method_relu_ = any(
            str(n.target) == "relu_" for n in symbolic_gm.graph.nodes
        )
        self.assertTrue(includes_method_relu_)
        # Also verifies fix for https://github.com/pytorch/pytorch/issues/84570
        gm = make_fx(functionalize(symbolic_gm))(a)
        includes_aten_relu = any(
            n.target == torch.ops.aten.relu.default for n in gm.graph.nodes
        )
        self.assertTrue(includes_aten_relu)

    def test_make_fx_no_decompose(self, device):
        # FIXME
        return self.skipTest("error: maximum recursion reached")

        def f(x):
            return torch.tanh(x).sum()

        fx_f = make_fx(grad(f))(torch.randn(5))
        ops = set([i.target for i in fx_f.graph.nodes])

        self.assertEqual(torch.ops.aten.tanh_backward in ops, True)

        fx_f = make_fx(grad(f), decomposition_table)(torch.randn(5))
        ops = set([i.target for i in fx_f.graph.nodes])
        self.assertEqual(torch.ops.aten.tanh_backward in ops, False)

    def test_nnc_jit(self, device):
        def f(x):
            return torch.sin(x)

        jit_f = nnc_jit(f)

        inp = torch.randn(3)
        self.assertEqual(jit_f(inp), f(inp))

    def test_nnc_scalar(self, device):
        def f(x):
            return torch.sin(x)

        jit_f = nnc_jit(f)

        inp = torch.randn(())
        self.assertEqual(jit_f(inp), f(inp))

    def test_nnc_pytrees(self, device):
        def f(x):
            return [torch.sin(x[0])]

        jit_f = nnc_jit(f)

        inp = [torch.randn(3)]
        self.assertEqual(jit_f(inp), f(inp))

    def test_external_calls(self, device):
        def f(a, b):
            return torch.mv(a, b)
        jit_f = nnc_jit(f)
        inp = [torch.randn(3, 3), torch.randn(3)]
        self.assertEqual(jit_f(*inp), f(*inp))

    def test_nnc_passthrough(self, device):
        def f(x, y):
            return x + y, y
        inp = (torch.randn(3), torch.randn(3))
        jit_f = nnc_jit(f)
        self.assertEqual(jit_f(*inp), f(*inp))

        def f(x):
            x['a'] = x['a'] * 2
            return x
        inp = ({'a': torch.randn(3), 'b': torch.randn(3)},)
        jit_f = nnc_jit(f)
        self.assertEqual(jit_f(*inp), f(*inp))

    @unittest.skipIf(not USE_TORCHVISION, "test requires torchvision")
    def test_resnet18_backward_trace(self, device):
        mod = torchvision.models.resnet18()

        def f(x):
            out = mod(x)
            out.sum().backward()
            return [a.grad for a in mod.parameters()]

        inp = torch.randn(3, 3, 250, 250, requires_grad=True)
        grads = f(inp)

        mod.zero_grad()
        mod(inp).sum().backward()
        grads2 = [a.grad for a in mod.parameters()]
        self.assertEqual(grads, grads2)

<<<<<<< HEAD

def _outs_and_grads(fn, graph_inps, inps):
    outs = fn(*graph_inps)
    for out in pytree.tree_flatten(outs)[0]:
        if isinstance(out, torch.Tensor) and out.requires_grad:
            out.sum().backward(retain_graph=True)
    grads = [inp.grad for inp in pytree.tree_flatten(inps)[0] if isinstance(inp, torch.Tensor)]
    for inp in pytree.tree_flatten(inps)[0]:
        if isinstance(inp, torch.Tensor):
            inp.grad = None
    return outs, grads


=======
>>>>>>> 0589220c
class TestAOTAutograd(AOTTestCase):
    # test_mutation will:
    # - Ensure that inputs are non-leaves, so our graphs can mutate them
    # - try to mutate outputs of the graph (to ensure that autograd meta is set properly on outputs)
    def verify_aot_autograd(
        self,
        f,
        inp: Union[Callable, List[Any]],
        *,
        test_mutation: bool = False,
        decompositions: Optional[Dict] = None,
    ):
        # Some tests pass in a callable for inp, to generate the inputs
        # (useful if we want to generate complicated aliasing inputs)
        if isinstance(inp, Callable):
            inp_callable = inp
            # The callable should return a tuple of f_inputs, f_graph_inputs
            # (The idea is that we might want to compile a function with the graph inputs,
            # but test autograd backprop all the way through the actual inputs)
            inp_copy, graph_inps_copy = inp_callable()
            inp, graph_inps = inp_callable()
        else:
            inp_copy = []
            # Our input clones need to mimic when inputs are duplicates of one another
            dupes_map = {}
            for i, x in enumerate(inp):
                if x in dupes_map:
                    x_dupe_idx = dupes_map[x]
                    inp_copy.append(inp_copy[x_dupe_idx])
                else:
                    dupes_map[x] = i
                    if not isinstance(x, torch.Tensor):
                        x_copy = x
                    else:
                        x_copy = x.clone().detach().requires_grad_(x.requires_grad)
                        if x.requires_grad and not x.is_leaf:
                            x_copy = x_copy.clone()
                    inp_copy.append(x_copy)

            if test_mutation:
                # For graphs where we mutate inputs, need our test to make sure inputs aren't leaves
                graph_inps = [x.add(1) for x in inp]
                graph_inps_copy = [x.add(1) for x in inp_copy]
            else:
                graph_inps = inp
                graph_inps_copy = inp_copy

        # Create a copy of inputs, so we can test input mutation correctness.

        fw_graph_cell = [None]
        if isinstance(f, nn.Module):
            compiled_f = aot_module(
                f, fw_compiler=partial(extract_graph, graph_cell=fw_graph_cell), bw_compiler=nop, decompositions=decompositions)
        else:
            compiled_f = aot_function(
                f, fw_compiler=partial(extract_graph, graph_cell=fw_graph_cell), bw_compiler=nop, decompositions=decompositions)
        ref_out, ref_grad = outs_and_grads(f, graph_inps, inp)
        test_out, test_grad = outs_and_grads(compiled_f, graph_inps_copy, inp_copy)
        self.assertEqual(ref_grad, test_grad)

        if isinstance(ref_out, torch.Tensor):
            self.assertTrue(isinstance(test_out, torch.Tensor))
            ref_out, test_out = [ref_out], [test_out]
        for ref_o, test_o in zip(ref_out, test_out):
            if isinstance(ref_o, torch.Tensor):
                self.assertEqual(ref_o.requires_grad, test_o.requires_grad)
                self.assertEqual(ref_o.is_leaf, test_o.is_leaf)
                if ref_o.requires_grad:
                    # _is_view() should probably unconditionally be the same,
                    # but in practice I don't think this matters for tensors that don't require grad
                    self.assertEqual(ref_o._is_view(), test_o._is_view())
                self.assertEqual(ref_o, test_o)
                if test_mutation:
                    # This tests that autograd meta is set properly on the output we can
                    # mutate it.
                    ref_o.mul_(2)
                    test_o.mul_(2)
                    self.assertEqual(ref_o, test_o)
        for ref_i, test_i in zip(inp, inp_copy):
            if isinstance(ref_i, torch.Tensor):
                self.assertEqual(ref_i.requires_grad, test_i.requires_grad)
            self.assertEqual(ref_i, test_i)
        return fw_graph_cell[0]

    def test_non_tensor_and_none_inputs(self):
        # int, None, Tensor
        def f(a, b, c):
            return a * c
        inp = [2, None, torch.ones(3, 3, dtype=torch.float32, requires_grad=True)]
        self.verify_aot_autograd(f, inp)

    def test_single_output(self):
        def f(a, b):
            return a + b
        inp = [torch.randn(3, 3, requires_grad=True), torch.randn(3, 3)]
        self.verify_aot_autograd(f, inp)

    def test_multi_output(self):
        def f(a, b):
            return a + b, a - b
        inp = [torch.randn(3, 3, requires_grad=True), torch.randn(3, 3)]
        self.verify_aot_autograd(f, inp)

    def test_multi_output_list(self):
        def f(a, b):
            return [a + b, a - b]
        inp = [torch.randn(3, 3, requires_grad=True), torch.randn(3, 3)]
        self.verify_aot_autograd(f, inp)

    # Test for bug occurring at the intersection of fake tensors & functionalization.
    @patch("torch._functorch.config.use_dynamic_shapes", True)
    @patch("torch._functorch.config.use_fake_tensor", True)
    def test_squeeze_mutation(self):
        def f(a):
            b = a.clone().squeeze(-1)
            b.add_(1.)
            return a + b

        inp = [torch.randn(3, 1, requires_grad=True)]
        self.verify_aot_autograd(f, inp)

    @patch("torch._functorch.config.use_dynamic_shapes", True)
    @patch("torch._functorch.config.use_fake_tensor", True)
    def test_embedding_bag_view(self):
        # Backwards pass tries to wrap a sparse tensor in a FunctionalTensorWrapper;
        # test that this works even though the sparse tensor has no storage.

        class F(torch.nn.Module):
            def __init__(self):
                super().__init__()
                self.emb = torch.nn.EmbeddingBag(100, 8, sparse=True)

            def forward(self, x, y):
                return self.emb(x, y).view(-1)

        x = torch.arange(3)
        y = torch.arange(3)
        self.verify_aot_autograd(F(), [x, y])

    @patch("functorch.compile.config.use_fake_tensor", True)
    def test_input_mutation_simple(self):
        def f(a):
            a.mul_(2)
            return a * 3
        inp = [torch.ones(3, 3, requires_grad=True)]

        fw_graph = self.verify_aot_autograd(f, inp, test_mutation=True)
        # Things to note:
        # - the extra clone is because we need to pass the pre-mutated input to grad(),
        #   but autograd operates above functionalization so we need to manually clone.
        #   Hopefully backends can optimize this easily.
        # - The extra return arg is because the compiled forward returns (mutated inputs + outputs)
        self.assertExpectedInline(fw_graph.code.strip(), """\
def forward(self, primals_1):
    clone = torch.ops.aten.clone.default(primals_1);  primals_1 = None
    mul = torch.ops.aten.mul.Tensor(clone, 2);  clone = None
    mul_1 = torch.ops.aten.mul.Tensor(mul, 3)
    return [mul, mul_1]""")

    def test_input_mutation_simple_with_none_and_nontensor(self):
        # Tensor, None, int
        def f(a, b, c):
            return a * c
        inp = [torch.ones(3, 3, requires_grad=True), None, 3]

        f_compiled = aot_function(f, nop)
        out_ref = f(*inp)
        out_test = f_compiled(*inp)
        self.assertEqual(out_ref, out_test)

    @patch("functorch.compile.config.use_fake_tensor", True)
    def test_input_mutation_is_output(self):
        def f(a):
            a.mul_(2)
            return a
        inp = [torch.ones(3, 3, requires_grad=True)]

        fw_graph = self.verify_aot_autograd(f, inp, test_mutation=True)
        self.assertExpectedInline(fw_graph.code.strip(), """\
def forward(self, primals_1):
    clone = torch.ops.aten.clone.default(primals_1);  primals_1 = None
    mul = torch.ops.aten.mul.Tensor(clone, 2);  clone = None
    return [mul, mul]""")

    @patch("functorch.compile.config.use_fake_tensor", True)
    def test_input_mutation_multiple(self):
        def f(a, b, c):
            a.mul_(2)
            c.mul_(2)
            return a + b + c

        inp = [
            torch.ones(3, 3, requires_grad=True),
            torch.ones(3, 3, requires_grad=True),
            torch.ones(3, 3, requires_grad=True),
        ]

        fw_graph = self.verify_aot_autograd(f, inp, test_mutation=True)
        self.assertExpectedInline(fw_graph.code.strip(), """\
def forward(self, primals_1, primals_2, primals_3):
    clone = torch.ops.aten.clone.default(primals_1);  primals_1 = None
    clone_1 = torch.ops.aten.clone.default(primals_3);  primals_3 = None
    mul = torch.ops.aten.mul.Tensor(clone, 2);  clone = None
    mul_1 = torch.ops.aten.mul.Tensor(clone_1, 2);  clone_1 = None
    add = torch.ops.aten.add.Tensor(mul, primals_2);  primals_2 = None
    add_1 = torch.ops.aten.add.Tensor(add, mul_1);  add = None
    return [mul, mul_1, add_1]""")

    @patch("functorch.compile.config.use_fake_tensor", True)
    def test_input_mutation_metadata(self):
        def f(a, b):
            a.transpose_(1, 0)
            return a + b
        inp = [
            torch.ones(3, 3, requires_grad=True),
            torch.ones(3, 3, requires_grad=True),
        ]

        self.verify_aot_autograd(f, inp, test_mutation=True)

    @patch("functorch.compile.config.use_fake_tensor", True)
    def test_input_mutation_metadata2(self):
        def f(a):
            a.transpose_(1, 0)
            a.mul_(2)
            return a + 1
        inp = [torch.ones(3, 3, requires_grad=True)]

        self.verify_aot_autograd(f, inp, test_mutation=True)

    @patch("functorch.compile.config.use_fake_tensor", True)
    def test_input_mutation_resize_smaller(self):
        def f(a, b):
            a.resize_(2, 2)
            return a + b
        # tenors that require gradients cannot be resized, so only test requires_grad=False case
        inp = [
            torch.ones(3, 3),
            torch.ones(2, 2, requires_grad=True),
        ]

        self.verify_aot_autograd(f, inp, test_mutation=True)

    @patch("functorch.compile.config.use_fake_tensor", True)
    def test_input_mutation_batchnorm(self):
        def f(inpt, weight, bias, running_mean, running_var):
            # This is additionally a good test, because the input tensors that we mutate
            # are *also* saved for backwards.
            # This tests that what we save for the backward is actually cloned inputs,
            # and not the original inputs that got mutated.
            return torch._native_batch_norm_legit(inpt, weight, bias, running_mean, running_var, True, 0.5, 1e-5)
        inp = [
            torch.ones(2, 5, 5, 5, requires_grad=True),
            torch.ones(5, requires_grad=True),
            torch.ones(5, requires_grad=True),
            torch.ones(5),
            torch.ones(5),
        ]

        from torch._decomp import get_decompositions
        # This simulates what inductor does (running the fw + bw decompositions)
        decompositions = get_decompositions([
            torch.ops.aten._native_batch_norm_legit_functional,
            torch.ops.aten.native_batch_norm_backward,
        ])
        self.verify_aot_autograd(f, inp, test_mutation=True, decompositions=decompositions)

    @patch("functorch.compile.config.use_fake_tensor", True)
    def test_input_output_view_simple(self):
        def f(a):
            return a.view(-1)
        inp = [
            torch.ones(2, 2, requires_grad=True).add(1),
        ]

        fw_graph = self.verify_aot_autograd(f, inp, test_mutation=True)
        # Outputs that alias inputs are pulled out of the graph entirely, so we don't compile anything here
        self.assertExpectedInline(fw_graph.code.strip(), """\
def forward(self, primals_1):
    view = torch.ops.aten.view.default(primals_1, [-1]);  primals_1 = None
    return [view]""")

    @patch("functorch.compile.config.use_fake_tensor", True)
    def test_input_output_view_mutate_multiple(self):
        def f(a, b, c):
            a.mul_(2)
            c.mul_(3)
            return b.view(2, 2), c.view(2, 2)
        inp = [
            torch.ones(2, 2, requires_grad=True).add(1),
            torch.ones(2, 2, requires_grad=True).add(1),
            torch.ones(2, 2, requires_grad=True).add(1),
        ]

        fw_graph = self.verify_aot_autograd(f, inp, test_mutation=True)
        # The original function returned two outputs, both of which aliased inputs.
        # We expect two outputs in the functional graph, a_updated and c_updated.
        # The actual aliased outputs themselves aren't in the compiled forward graph;
        # Instead, they're generated outside of  the graph.
        self.assertExpectedInline(fw_graph.code.strip(), """\
def forward(self, primals_1, primals_2, primals_3):
    clone = torch.ops.aten.clone.default(primals_1);  primals_1 = None
    clone_1 = torch.ops.aten.clone.default(primals_3);  primals_3 = None
    mul = torch.ops.aten.mul.Tensor(clone, 2);  clone = None
    mul_1 = torch.ops.aten.mul.Tensor(clone_1, 3);  clone_1 = None
    view = torch.ops.aten.view.default(primals_2, [2, 2]);  primals_2 = None
    view_2 = torch.ops.aten.view.default(mul_1, [2, 2])
    return [mul, mul_1, view, view_2]""")

    @patch("functorch.compile.config.use_fake_tensor", True)
    def test_input_output_view_metadata_mutate_multiple(self):
        def f(a, b, c):
            b.mul_(3)
            c.t_()
            return a.view(2, 2), b.view(2, 2), c.view(2, 2)
        inp = [
            torch.ones(2, 2, requires_grad=True).add(1),
            torch.ones(2, 2, requires_grad=True).add(1),
            torch.ones(2, 2, requires_grad=True).add(1),
        ]

        fw_graph = self.verify_aot_autograd(f, inp, test_mutation=True)
        # Important thing to check here: of the three inputs:
        # Only the b.mul_(3) should show up in the graph (we functionalize it and return it).
        # Everything else that does not show up in the graph includes:
        # - The metadata mutation on c (we do it outside the graph)
        # - All 3 original fw outputs, which are aliases of inputs (we regenerate them outside of the graph)
        self.assertExpectedInline(fw_graph.code.strip(), """\
def forward(self, primals_1, primals_2, primals_3):
    clone = torch.ops.aten.clone.default(primals_2);  primals_2 = None
    view = torch.ops.aten.view.default(primals_3, [2, 2]);  primals_3 = None
    mul = torch.ops.aten.mul.Tensor(clone, 3);  clone = None
    t = torch.ops.aten.t.default(view);  view = None
    view_1 = torch.ops.aten.view.default(primals_1, [2, 2]);  primals_1 = None
    view_3 = torch.ops.aten.view.default(t, [2, 2])
    view_4 = torch.ops.aten.view.default(mul, [2, 2])
    return [mul, t, view_1, view_4, view_3]""")

    @patch("functorch.compile.config.use_fake_tensor", True)
    def test_input_mutation_and_output_view(self):
        def f(a):
            a.add_(1)
            return a.view(-1)
        inp = [
            torch.ones(2, 2, requires_grad=True).add(1),
        ]

        fw_graph = self.verify_aot_autograd(f, inp, test_mutation=True)
        # Here, total # of outputs is 1 because:
        # - num_mutated_inps = 1 (a_updated)
        # - num_fw_outputs = 0 (the output is an alias of the input, so we move it outside the compiled fw)
        self.assertExpectedInline(fw_graph.code.strip(), """\
def forward(self, primals_1):
    clone = torch.ops.aten.clone.default(primals_1);  primals_1 = None
    add = torch.ops.aten.add.Tensor(clone, 1);  clone = None
    view_1 = torch.ops.aten.view.default(add, [-1])
    return [add, view_1]""")


    @patch("functorch.compile.config.use_fake_tensor", True)
    def test_input_mutation_output_view_multiple(self):
        def f(a, b, c, d):
            b.transpose_(1, 0)
            c.add_(1)
            return d + 1, b.diagonal(), a + c
        inp = [
            torch.arange(4, requires_grad=True, dtype=torch.float32).view(2, 2).add(1),
            torch.arange(4, requires_grad=True, dtype=torch.float32).view(2, 2).add(1),
            torch.ones(2, 2, requires_grad=True).add(1),
            torch.ones(2, 2, requires_grad=True).add(1),
        ]

        fw_graph = self.verify_aot_autograd(f, inp, test_mutation=True)
        self.assertExpectedInline(fw_graph.code.strip(), """\
def forward(self, primals_1, primals_2, primals_3, primals_4):
    view = torch.ops.aten.view.default(primals_2, [2, 2]);  primals_2 = None
    clone = torch.ops.aten.clone.default(primals_3);  primals_3 = None
    transpose = torch.ops.aten.transpose.int(view, 1, 0);  view = None
    add = torch.ops.aten.add.Tensor(clone, 1);  clone = None
    add_1 = torch.ops.aten.add.Tensor(primals_4, 1);  primals_4 = None
    diagonal = torch.ops.aten.diagonal.default(transpose)
    add_2 = torch.ops.aten.add.Tensor(primals_1, add);  primals_1 = None
    return [transpose, add, add_1, diagonal, add_2]""")

    @patch("functorch.compile.config.use_fake_tensor", True)
    def test_output_aliases_intermediate_single(self):
        def f(a):
            out = torch.mul(a, 3)
            return out.view(-1)
        inp = [torch.ones(3, 3, requires_grad=True)]

        # TODO: enable mutation
        fw_graph = self.verify_aot_autograd(f, inp, test_mutation=True)
        # In AOTAutograd, we are obligated to make the compiled forward directly return `out`,
        # and reconstruct `out.view(-1)` as a fresh output.
        self.assertExpectedInline(fw_graph.code.strip(), """\
def forward(self, primals_1):
    mul = torch.ops.aten.mul.Tensor(primals_1, 3);  primals_1 = None
    view = torch.ops.aten.view.default(mul, [-1])
    return [view, mul]""")

    @patch("functorch.compile.config.use_fake_tensor", True)
    def test_output_aliases_intermediate_no_grad(self):
        def f(a, b):
            out = torch.mul(a, 3)
            # First output is an alias of an intermediate that doesn't require grad
            return out.view(-1), b.add(1)
        inp = [torch.ones(3, 3), torch.ones(3, 3, requires_grad=True)]

        fw_graph = self.verify_aot_autograd(f, inp, test_mutation=True)
        # important bit: we don't bother generating an intermediate base as an output in the graph,
        # because the intermediate base itself didn't require gradients.
        # (the only problematic case is when both the base and the aliasesed output require gradients).
        self.assertExpectedInline(fw_graph.code.strip(), """\
def forward(self, primals_1, primals_2):
    mul = torch.ops.aten.mul.Tensor(primals_1, 3);  primals_1 = None
    view = torch.ops.aten.view.default(mul, [-1]);  mul = None
    add = torch.ops.aten.add.Tensor(primals_2, 1);  primals_2 = None
    return [view, add]""")

    @patch("functorch.compile.config.use_fake_tensor", True)
    def test_output_aliases_intermediate_multiple(self):
        def f(a):
            out = torch.mul(a, 3)
            # AOTAutograd should manually generate these two output views in the epilogue.
            return out.view(-1), out.view(-1)
        inp = [torch.ones(3, 3, requires_grad=True)]

        # TODO: enable mutation
        fw_graph = self.verify_aot_autograd(f, inp, test_mutation=True)
        self.assertExpectedInline(fw_graph.code.strip(), """\
def forward(self, primals_1):
    mul = torch.ops.aten.mul.Tensor(primals_1, 3);  primals_1 = None
    view = torch.ops.aten.view.default(mul, [-1])
    view_1 = torch.ops.aten.view.default(mul, [-1])
    return [view, view_1, mul]""")

    @patch("functorch.compile.config.use_fake_tensor", True)
    def test_output_aliases_intermediate_and_returned(self):
        def f(a):
            out = torch.mul(a, 3)
            # AOTAutograd should manually generate the first output (a view of an intermediate)
            # but not the second (which is itself the intermediate for the first)
            return out.view(-1), out
        inp = [torch.ones(3, 3, requires_grad=True)]

        # TODO: enable mutation
        fw_graph = self.verify_aot_autograd(f, inp, test_mutation=True)
        self.assertExpectedInline(fw_graph.code.strip(), """\
def forward(self, primals_1):
    mul = torch.ops.aten.mul.Tensor(primals_1, 3);  primals_1 = None
    view = torch.ops.aten.view.default(mul, [-1])
    return [view, mul]""")

    @patch("functorch.compile.config.use_fake_tensor", True)
    def test_output_aliases_intermediate_and_returned_flipped(self):
        def f(a):
            out = torch.mul(a, 3)
            # AOTAutograd should manually generate the first output (a view of an intermediate)
            # but not the second (which is itself the intermediate for the first)
            return out, out.view(-1)
        inp = [torch.ones(3, 3, requires_grad=True)]

        # TODO: enable mutation
        fw_graph = self.verify_aot_autograd(f, inp, test_mutation=True)
        self.assertExpectedInline(fw_graph.code.strip(), """\
def forward(self, primals_1):
    mul = torch.ops.aten.mul.Tensor(primals_1, 3);  primals_1 = None
    view = torch.ops.aten.view.default(mul, [-1])
    return [mul, view]""")

    @patch("functorch.compile.config.use_fake_tensor", True)
    def test_output_aliases_intermediate_and_returned_different_grad(self):
        def f(a):
            out = torch.mul(a, 3)
            # AOTAutograd should manually generate the first output (a view of an intermediate)
            # but not the second (which is itself the intermediate for the first)
            return out.view(-1), out, out[0].detach()
        inp = [torch.ones(3, 3, requires_grad=True)]

        fw_graph = self.verify_aot_autograd(f, inp, test_mutation=True)
        self.assertExpectedInline(fw_graph.code.strip(), """\
def forward(self, primals_1):
    mul = torch.ops.aten.mul.Tensor(primals_1, 3);  primals_1 = None
    view = torch.ops.aten.view.default(mul, [-1])
    select = torch.ops.aten.select.int(mul, 0, 0)
    detach = torch.ops.aten.detach.default(select);  select = None
    return [view, mul, detach]""")

    @patch("functorch.compile.config.use_fake_tensor", True)
    def test_output_aliases_intermediate_inplace_view(self):
        def f(a):
            out = torch.mul(a, 3)
            out.t_()
            return out
        inp = [torch.ones(2, 4, requires_grad=True)]

        # TODO: fix this test.
        # See <github issue link>
        # self.verify_aot_autograd(f, inp, test_mutation=True)

    @patch("functorch.compile.config.use_fake_tensor", True)
    def test_output_aliases_intermediate_inplace_view_with_detach(self):
        def f(a):
            out = torch.mul(a, 3)
            out.t_()
            out.detach_()
            # Thanks to the detach_() AOT Autograd doesn't need to do anything.
            # `out` will show up as having OutputType.non_alias,
            # and ._is_view() == False
            return out
        inp = [torch.ones(2, 4, requires_grad=True)]

        fw_graph = self.verify_aot_autograd(f, inp, test_mutation=True)
        self.assertExpectedInline(fw_graph.code.strip(), """\
def forward(self, primals_1):
    mul = torch.ops.aten.mul.Tensor(primals_1, 3);  primals_1 = None
    t = torch.ops.aten.t.default(mul);  mul = None
    return [t]""")


    @patch("functorch.compile.config.use_fake_tensor", True)
    def test_output_aliases_intermediate_inplace_view_and_view(self):
        def f(a):
            out = torch.mul(a, 3)
            out_view = out.unsqueeze(0)
            out.t_()
            out_view2 = out.unsqueeze(0)
            return out_view, out, out_view2
        inp = [torch.ones(2, 4, requires_grad=True)]

        # TODO: fix this test.
        # See <github issue link>
        # self.verify_aot_autograd(f, inp, test_mutation=True)

    @patch("functorch.compile.config.use_fake_tensor", True)
    def test_output_aliases_intermediate_multiple_mixed(self):
        def f(a):
            out1 = torch.mul(a, 3)
            out2 = torch.mul(a, 4)
            # AOTAutograd should manually generate these two output views in the epilogue.
            return out1.view(-1), out2.transpose(1, 0), out1.transpose(1, 0)
        inp = [torch.ones(3, 3, requires_grad=True)]

        # TODO: enable mutation
        fw_graph = self.verify_aot_autograd(f, inp, test_mutation=True)
        self.assertExpectedInline(fw_graph.code.strip(), """\
def forward(self, primals_1):
    mul = torch.ops.aten.mul.Tensor(primals_1, 3)
    mul_1 = torch.ops.aten.mul.Tensor(primals_1, 4);  primals_1 = None
    view = torch.ops.aten.view.default(mul, [-1])
    transpose = torch.ops.aten.transpose.int(mul_1, 1, 0)
    transpose_1 = torch.ops.aten.transpose.int(mul, 1, 0)
    return [view, transpose, transpose_1, mul, mul_1]""")

    @patch("functorch.compile.config.use_fake_tensor", True)
    def test_output_all_alias_types(self):
        # There are 3 types of aliasing that require us to return metadata in the compiled fw:
        # (1) outputs that are views of inputs
        # (2) outputs that are views of intermediates
        # (3) inputs that get metadata mutations
        # test all 3 of them here
        def f(a):
            a.transpose_(1, 0)
            tmp = a.mul(2)
            return tmp.squeeze(), tmp.transpose(1, 0), a.unsqueeze(0)
        inp = [torch.ones(1, 2, 4, requires_grad=True)]

        fw_graph = self.verify_aot_autograd(f, inp, test_mutation=True)
        # TODO: make this test run with dynamic shapes so it is more meaningful
        # metadata output order: (a_updated_meta, out1_meta, out2_meta, out3_meta)
        self.assertExpectedInline(fw_graph.code.strip(), """\
def forward(self, primals_1):
    view = torch.ops.aten.view.default(primals_1, [1, 2, 4]);  primals_1 = None
    transpose = torch.ops.aten.transpose.int(view, 1, 0);  view = None
    mul = torch.ops.aten.mul.Tensor(transpose, 2)
    squeeze = torch.ops.aten.squeeze.default(mul)
    transpose_1 = torch.ops.aten.transpose.int(mul, 1, 0)
    unsqueeze = torch.ops.aten.unsqueeze.default(transpose, 0)
    return [transpose, squeeze, transpose_1, unsqueeze, mul]""")

    @patch("functorch.compile.config.use_fake_tensor", True)
    def test_input_data_and_metadata_mutation(self):
        def f(a):
            a.t_()
            a[0].mul_(2)
            return a.view(a.shape)
        inp = [torch.ones(3, 3, requires_grad=True)]

        fw_graph = self.verify_aot_autograd(f, inp, test_mutation=True)
        self.assertExpectedInline(fw_graph.code.strip(), """\
def forward(self, primals_1):
    clone = torch.ops.aten.clone.default(primals_1);  primals_1 = None
    t = torch.ops.aten.t.default(clone)
    select = torch.ops.aten.select.int(t, 0, 0);  t = None
    mul = torch.ops.aten.mul.Tensor(select, 2);  select = None
    t_1 = torch.ops.aten.t.default(clone);  clone = None
    select_scatter = torch.ops.aten.select_scatter.default(t_1, mul, 0, 0);  t_1 = mul = None
    t_2 = torch.ops.aten.t.default(select_scatter);  select_scatter = None
<<<<<<< HEAD
    t_3 = torch.ops.aten.t.default(t_2)
    t_5 = torch.ops.aten.t.default(t_2);  t_2 = None
    view_1 = torch.ops.aten.view.default(t_5, [3, 3]);  t_5 = None
    return [t_3, view_1]""")
=======
    t_4 = torch.ops.aten.t.default(t_2);  t_2 = None
    return [t_4, 3, 3, 1, 3, 0]""")
>>>>>>> 0589220c

    @patch("functorch.compile.config.use_fake_tensor", True)
    def test_view_and_inplace_view(self):
        def f(a, b):
            a.t_()
            return b.view(b.shape), a.view(a.shape)
        inp = [
            torch.ones(3, 3, requires_grad=True),
            torch.ones(3, 3, requires_grad=True)
        ]

        fw_graph = self.verify_aot_autograd(f, inp, test_mutation=True)
        self.assertExpectedInline(fw_graph.code.strip(), """\
def forward(self, primals_1, primals_2):
    view = torch.ops.aten.view.default(primals_1, [3, 3]);  primals_1 = None
    t = torch.ops.aten.t.default(view);  view = None
    view_1 = torch.ops.aten.view.default(primals_2, [3, 3]);  primals_2 = None
    view_2 = torch.ops.aten.view.default(t, [3, 3])
    return [t, view_1, view_2]""")

    @patch("functorch.compile.config.use_fake_tensor", True)
    def test_view_detach(self):
        def f(a):
            tmp = a.detach()
            a.mul_(2)
            return a, tmp
        inp = [
            torch.ones(3, 3, requires_grad=True),
        ]

        self.verify_aot_autograd(f, inp, test_mutation=True)

    @patch("functorch.compile.config.use_fake_tensor", True)
    def test_input_inplace_requires_grad_true(self):
        def f(a, b):
            a.requires_grad_(True)
            return a.mul(3), b.mul(4)
        inp = [
            # First inp doesnt require grad, but we switch it on
            torch.ones(3, 3, requires_grad=False),
            torch.ones(3, 3, requires_grad=True),
        ]

        fw_graph = self.verify_aot_autograd(f, inp, test_mutation=True)
        self.assertExpectedInline(fw_graph.code.strip(), """\
def forward(self, primals_1, primals_2):
    mul = torch.ops.aten.mul.Tensor(primals_1, 3);  primals_1 = None
    mul_1 = torch.ops.aten.mul.Tensor(primals_2, 4);  primals_2 = None
    return [mul, mul_1]""")

    # This is a torture test:
    # a and b get turned into a synthetic base in the compiled graph
    # One gets a data mutation, the other gets a metadata mutation.
    # We need to make sure that the metadata mutation gets propagated
    # back to the original input.
    @patch("functorch.compile.config.use_fake_tensor", True)
    def test_input_data_and_metadata_mutation_aliases_other_input(self):
        # a and b are aliased
        def f(a, b):
            a.mul_(2)
            b.t_()
            return a.mul(b)

        def inp_callable():
            base = torch.ones(2, 2, requires_grad=True)
            # Note: in our test, the add() is important because we need the graph inputs to be non-leaves so we can mutate them.
            x = base.add(1)
            inp1 = x[0]
            inp2 = x[1]
            return [base], [inp1, inp2]

        self.verify_aot_autograd(f, inp_callable, test_mutation=True)

    @patch("functorch.compile.config.use_fake_tensor", True)
    def test_output_aliases_multiple_inputs_get_correct_one(self):
        # a and b are aliased, but have different shapes
        # The first output should view off the the first input, the 2nd output should view off the 2nd input
        def f(a, b):
            return a.view(a.shape), b.view(b.shape)

        def inp_callable():
            base = torch.ones(2, 2, requires_grad=True)
            # Note: in our test, the add() is important because we need the graph inputs to be non-leaves so we can mutate them.
            x = base.mul(2)
            inp1 = x.view(-1)
            inp2 = x[0]
            return [base], [inp1, inp2]

<<<<<<< HEAD
        self.verify_aot_autograd(f, inp_callable, test_mutation=True)
=======
        fw_graph = self.verify_aot_autograd(f, inp_callable, test_mutation=True, return_fw_graph=True)
        # Important parts of the graph:
        # - the compiled graph takes in a base, and we generate a and b (the views) off of the base
        # - clone() is still in the graph, because we need to call grad() on the original (non-mutated) inputs
        # - We re-generate the views *after* the clone, to preserve view relationships.
        self.assertExpectedInline(fw_graph.code.strip(), """\
def forward(self, primals_1):
    clone = torch.ops.aten.clone.default(primals_1);  primals_1 = None
    as_strided_1 = torch.ops.aten.as_strided.default(clone, [4], [1], 0)
    mul = torch.ops.aten.mul.Tensor(as_strided_1, 2);  as_strided_1 = None
    as_strided_scatter = torch.ops.aten.as_strided_scatter.default(clone, mul, [4], [1], 0);  clone = mul = None
    as_strided_3 = torch.ops.aten.as_strided.default(as_strided_scatter, [4], [1], 0)
    as_strided_6 = torch.ops.aten.as_strided.default(as_strided_scatter, [4], [1], 0);  as_strided_scatter = None
    t_1 = torch.ops.aten.t.default(as_strided_6);  as_strided_6 = None
    mul_1 = torch.ops.aten.mul.Tensor(t_1, 3);  t_1 = None
    return [as_strided_3, mul_1, 4, 1, 0]""")
>>>>>>> 0589220c

    @patch("functorch.compile.config.use_fake_tensor", True)
    def test_input_mutation_aliases_other_input(self):
        def f(a, b):
            a.add_(1)
            return a + b

        def inp_callable():
            base = torch.ones(2, 2, requires_grad=True)
            # Note: in our test, the add() is important because we need the graph inputs to be non-leaves so we can mutate them.
            x = base.add(1)
            inp1 = x[0]
            inp2 = x[1]
            return [base], [inp1, inp2]

        fw_graph = self.verify_aot_autograd(f, inp_callable, test_mutation=True)
        # Important parts of the graph:
        # - the compiled graph takes in a base, and we generate a and b (the views) off of the base
        # - clone() is still in the graph, because we need to call grad() on the original (non-mutated) inputs
        # - We re-generate the views *after* the clone, to preserve view relationships.
        self.assertExpectedInline(fw_graph.code.strip(), """\
def forward(self, primals_1):
    clone = torch.ops.aten.clone.default(primals_1);  primals_1 = None
<<<<<<< HEAD
    as_strided = torch.ops.aten.as_strided.default(clone, [2, 2], [2, 1], 0)
    as_strided_1 = torch.ops.aten.as_strided.default(as_strided, [2], [1], 0);  as_strided = None
    add = torch.ops.aten.add.Tensor(as_strided_1, 1);  as_strided_1 = None
    as_strided_8 = torch.ops.aten.as_strided.default(clone, [2, 2], [2, 1], 0)
    as_strided_scatter = torch.ops.aten.as_strided_scatter.default(as_strided_8, add, [2], [1], 0);  as_strided_8 = None
    as_strided_scatter_1 = torch.ops.aten.as_strided_scatter.default(clone, as_strided_scatter, [2, 2], [2, 1], 0);  clone = as_strided_scatter = None
    as_strided_9 = torch.ops.aten.as_strided.default(as_strided_scatter_1, [2, 2], [2, 1], 0);  as_strided_scatter_1 = None
    as_strided_10 = torch.ops.aten.as_strided.default(as_strided_9, [2], [1], 2);  as_strided_9 = None
    add_1 = torch.ops.aten.add.Tensor(add, as_strided_10);  as_strided_10 = None
    return [add, add_1]""")  # noqa: B950
=======
    as_strided = torch.ops.aten.as_strided.default(clone, [2], [1], 0)
    add = torch.ops.aten.add.Tensor(as_strided, 1);  as_strided = None
    as_strided_scatter = torch.ops.aten.as_strided_scatter.default(clone, add, [2], [1], 0);  clone = add = None
    as_strided_2 = torch.ops.aten.as_strided.default(as_strided_scatter, [2], [1], 0)
    as_strided_5 = torch.ops.aten.as_strided.default(as_strided_scatter, [2], [1], 2);  as_strided_scatter = None
    add_1 = torch.ops.aten.add.Tensor(as_strided_2, as_strided_5);  as_strided_5 = None
    return [as_strided_2, add_1]""")
>>>>>>> 0589220c

    @patch("functorch.compile.config.use_fake_tensor", True)
    def test_input_mutation_aliases_other_input2(self):
        def f(a, b):
            a.add_(1)
            return a + b

        def inp_callable():
            base = torch.ones(2, 2, requires_grad=True)
            x = base.add(1)
            inp1 = x[0]
            # Here, one of the aliased inputs is the base itself
            inp2 = x
            return [base], [inp1, inp2]

        fw_graph = self.verify_aot_autograd(f, inp_callable, test_mutation=True)
        self.assertExpectedInline(fw_graph.code.strip(), """\
def forward(self, primals_1):
    clone = torch.ops.aten.clone.default(primals_1);  primals_1 = None
<<<<<<< HEAD
    as_strided = torch.ops.aten.as_strided.default(clone, [2, 2], [2, 1], 0)
    as_strided_1 = torch.ops.aten.as_strided.default(as_strided, [2], [1], 0);  as_strided = None
    add = torch.ops.aten.add.Tensor(as_strided_1, 1);  as_strided_1 = None
    as_strided_6 = torch.ops.aten.as_strided.default(clone, [2, 2], [2, 1], 0)
    as_strided_scatter = torch.ops.aten.as_strided_scatter.default(as_strided_6, add, [2], [1], 0);  as_strided_6 = None
    as_strided_scatter_1 = torch.ops.aten.as_strided_scatter.default(clone, as_strided_scatter, [2, 2], [2, 1], 0);  clone = as_strided_scatter = None
    as_strided_7 = torch.ops.aten.as_strided.default(as_strided_scatter_1, [2, 2], [2, 1], 0);  as_strided_scatter_1 = None
    add_1 = torch.ops.aten.add.Tensor(add, as_strided_7);  as_strided_7 = None
    return [add, add_1]""")  # noqa: B950
=======
    as_strided = torch.ops.aten.as_strided.default(clone, [2], [1], 0)
    add = torch.ops.aten.add.Tensor(as_strided, 1);  as_strided = None
    as_strided_scatter = torch.ops.aten.as_strided_scatter.default(clone, add, [2], [1], 0);  clone = add = None
    as_strided_2 = torch.ops.aten.as_strided.default(as_strided_scatter, [2], [1], 0)
    as_strided_5 = torch.ops.aten.as_strided.default(as_strided_scatter, [2, 2], [2, 1], 0);  as_strided_scatter = None
    add_1 = torch.ops.aten.add.Tensor(as_strided_2, as_strided_5);  as_strided_5 = None
    return [as_strided_2, add_1]""")
>>>>>>> 0589220c

    @patch("functorch.compile.config.use_fake_tensor", True)
    def test_input_mutation_aliases_and_output_alias(self):
        def f(a, b):
            # Here, we need to take care:that because and b are aliased
            # since a and b are aliased, we generate a view off of "updated b"
            a.add_(1)
            return b.view(b.shape)

        def inp_callable():
            base = torch.ones(2, 2, requires_grad=True)
            x = base.add(1)
            return [base], [x.view(-1), x.view(-1)]

        fw_graph = self.verify_aot_autograd(f, inp_callable, test_mutation=True)
        self.assertExpectedInline(fw_graph.code.strip(), """\
def forward(self, primals_1):
    clone = torch.ops.aten.clone.default(primals_1);  primals_1 = None
<<<<<<< HEAD
    as_strided = torch.ops.aten.as_strided.default(clone, [2, 2], [2, 1], 0)
    as_strided_1 = torch.ops.aten.as_strided.default(as_strided, [4], [1], 0);  as_strided = None
    add = torch.ops.aten.add.Tensor(as_strided_1, 1);  as_strided_1 = None
    as_strided_8 = torch.ops.aten.as_strided.default(clone, [2, 2], [2, 1], 0)
    as_strided_scatter = torch.ops.aten.as_strided_scatter.default(as_strided_8, add, [4], [1], 0);  as_strided_8 = None
    as_strided_scatter_1 = torch.ops.aten.as_strided_scatter.default(clone, as_strided_scatter, [2, 2], [2, 1], 0);  clone = as_strided_scatter = None
    as_strided_21 = torch.ops.aten.as_strided.default(as_strided_scatter_1, [2, 2], [2, 1], 0);  as_strided_scatter_1 = None
    as_strided_22 = torch.ops.aten.as_strided.default(as_strided_21, [4], [1], 0);  as_strided_21 = None
    view_1 = torch.ops.aten.view.default(as_strided_22, [4]);  as_strided_22 = None
    return [add, view_1]""")  # noqa: B950
=======
    as_strided = torch.ops.aten.as_strided.default(clone, [4], [1], 0)
    add = torch.ops.aten.add.Tensor(as_strided, 1);  as_strided = None
    as_strided_scatter = torch.ops.aten.as_strided_scatter.default(clone, add, [4], [1], 0);  clone = add = None
    as_strided_2 = torch.ops.aten.as_strided.default(as_strided_scatter, [4], [1], 0);  as_strided_scatter = None
    return [as_strided_2, 4, 1, 0]""")
>>>>>>> 0589220c

    @patch("functorch.compile.config.use_fake_tensor", True)
    def test_input_aliased_with_mutation_output_alias(self):
        def f(a, b, c):
            # a and c alias
            c.mul_(2)
            # The main thing we're testing here is that
            # (1) We need to reconstruct c.view(-1) from the 3rd input to the forward
            # (2) But we need to be careful to do this *before* converting aliased inputs into synthetic bases.
            #     The original fw takes in 3 args, but the compiled fw takes in only 2 args.
            return b.add(1), c.view(-1)

        def inp_callable():
            base1 = torch.ones(2, 2, requires_grad=True)
            base2 = torch.ones(2, 2, requires_grad=True)
            x = base1.add(1)
            y = base2.add(1)
            return [base1, base2], [x.view(-1), y, x.view(-1)]

        fw_graph = self.verify_aot_autograd(f, inp_callable, test_mutation=True)
        self.assertExpectedInline(fw_graph.code.strip(), """\
def forward(self, primals_1, primals_2):
    clone = torch.ops.aten.clone.default(primals_1);  primals_1 = None
<<<<<<< HEAD
    as_strided_2 = torch.ops.aten.as_strided.default(clone, [2, 2], [2, 1], 0)
    as_strided_3 = torch.ops.aten.as_strided.default(as_strided_2, [4], [1], 0);  as_strided_2 = None
    mul = torch.ops.aten.mul.Tensor(as_strided_3, 2);  as_strided_3 = None
    add = torch.ops.aten.add.Tensor(primals_2, 1);  primals_2 = None
    as_strided_6 = torch.ops.aten.as_strided.default(clone, [2, 2], [2, 1], 0)
    as_strided_scatter = torch.ops.aten.as_strided_scatter.default(as_strided_6, mul, [4], [1], 0);  as_strided_6 = None
    as_strided_scatter_1 = torch.ops.aten.as_strided_scatter.default(clone, as_strided_scatter, [2, 2], [2, 1], 0);  clone = as_strided_scatter = None
    as_strided_19 = torch.ops.aten.as_strided.default(as_strided_scatter_1, [2, 2], [2, 1], 0);  as_strided_scatter_1 = None
    as_strided_20 = torch.ops.aten.as_strided.default(as_strided_19, [4], [1], 0);  as_strided_19 = None
    view_1 = torch.ops.aten.view.default(as_strided_20, [-1]);  as_strided_20 = None
    return [mul, add, view_1]""")  # noqa: B950
=======
    as_strided_1 = torch.ops.aten.as_strided.default(clone, [4], [1], 0)
    mul = torch.ops.aten.mul.Tensor(as_strided_1, 2);  as_strided_1 = None
    as_strided_scatter = torch.ops.aten.as_strided_scatter.default(clone, mul, [4], [1], 0);  clone = mul = None
    as_strided_2 = torch.ops.aten.as_strided.default(as_strided_scatter, [4], [1], 0);  as_strided_scatter = None
    add = torch.ops.aten.add.Tensor(primals_2, 1);  primals_2 = None
    return [as_strided_2, add, 4, 1, 0]""")
>>>>>>> 0589220c

    @patch("functorch.compile.config.use_fake_tensor", True)
    def test_input_metadata_mutation_aliases(self):
        def f(a, b):
            # a and b alias, and we do a metadata mutation on a
            # Since we're not mutating data, then b isn't affected at all.
            # We expect aot autograd to not bother with constructing a synthetic base.
            a.t_()
            return a + b

        def inp_callable():
            base = torch.ones(2, 2, requires_grad=True)
            x = base.add(1)
            return [base], [x.view(-1), x.view(-1)]

        fw_graph = self.verify_aot_autograd(f, inp_callable, test_mutation=True)
        # Expectation: fwd() takes in 2 args, and we don't construct a synthetic base.
        self.assertExpectedInline(fw_graph.code.strip(), """\
def forward(self, primals_1, primals_2):
    view = torch.ops.aten.view.default(primals_1, [4]);  primals_1 = None
    t = torch.ops.aten.t.default(view);  view = None
    add = torch.ops.aten.add.Tensor(t, primals_2);  primals_2 = None
    return [t, add]""")

    @patch("functorch.compile.config.use_fake_tensor", True)
    def test_input_mutation_aliases_and_none_require_gradients(self):
        def f(a, b, c):
            # a and b alias, but neither require gradients (so they don't have a _base)
            # aot autograd should construct the synthetic base from `torch.Tensor(a.storage())`
            a.mul_(2)
            return b + 1, c + 1

        def inp_callable():
            base = torch.ones(2, 2)
            c_arg = torch.ones(2, 2, requires_grad=True)
            x = base.add(1)
            return [base, c_arg], [x.view(-1), x.view(-1), c_arg]

        fw_graph = self.verify_aot_autograd(f, inp_callable, test_mutation=True)
        self.assertExpectedInline(fw_graph.code.strip(), """\
def forward(self, primals_1, primals_2):
    clone = torch.ops.aten.clone.default(primals_1);  primals_1 = None
<<<<<<< HEAD
    as_strided = torch.ops.aten.as_strided.default(clone, [2, 2], [2, 1], 0)
    as_strided_1 = torch.ops.aten.as_strided.default(as_strided, [4], [1], 0);  as_strided = None
    mul = torch.ops.aten.mul.Tensor(as_strided_1, 2);  as_strided_1 = None
    as_strided_4 = torch.ops.aten.as_strided.default(clone, [2, 2], [2, 1], 0)
    as_strided_scatter = torch.ops.aten.as_strided_scatter.default(as_strided_4, mul, [4], [1], 0);  as_strided_4 = None
    as_strided_scatter_1 = torch.ops.aten.as_strided_scatter.default(clone, as_strided_scatter, [2, 2], [2, 1], 0);  clone = as_strided_scatter = None
    as_strided_5 = torch.ops.aten.as_strided.default(as_strided_scatter_1, [2, 2], [2, 1], 0);  as_strided_scatter_1 = None
    as_strided_6 = torch.ops.aten.as_strided.default(as_strided_5, [4], [1], 0);  as_strided_5 = None
    add = torch.ops.aten.add.Tensor(as_strided_6, 1);  as_strided_6 = None
    add_1 = torch.ops.aten.add.Tensor(primals_2, 1);  primals_2 = None
    return [mul, add, add_1]""")  # noqa: B950
=======
    as_strided = torch.ops.aten.as_strided.default(clone, [4], [1], 0)
    mul = torch.ops.aten.mul.Tensor(as_strided, 2);  as_strided = None
    as_strided_scatter = torch.ops.aten.as_strided_scatter.default(clone, mul, [4], [1], 0);  clone = mul = None
    as_strided_2 = torch.ops.aten.as_strided.default(as_strided_scatter, [4], [1], 0)
    as_strided_3 = torch.ops.aten.as_strided.default(as_strided_scatter, [4], [1], 0);  as_strided_scatter = None
    add = torch.ops.aten.add.Tensor(as_strided_3, 1);  as_strided_3 = None
    add_1 = torch.ops.aten.add.Tensor(primals_2, 1);  primals_2 = None
    return [as_strided_2, add, add_1]""")
>>>>>>> 0589220c

    @patch("functorch.compile.config.use_fake_tensor", True)
    def test_input_mutation_aliases_bases_out_of_order(self):
        # This tests our calling convention: if b and d are aliased, then the outer calling convention
        # that we send to the compiled forward becomes:
        # (b_d_base, a, c)
        # Importantly, even though a and c alias in our test, neither inputs are mutated,
        # So we don't need to do the base construction / deconstruction
        def f(a, b, c, d):
            b.add_(1)
            d.t_()
            return a + c + d, b.view(-1)

        def inp_callable():
            base1 = torch.ones(2, 2, requires_grad=True)
            base2 = torch.ones(2, 2, requires_grad=True)
            x1 = base1.add(1)
            x2 = base2.add(1)
            # a and c alias, b and d alias
            return [base1, base2], [x1.view(-1), x2.view(-1), x1.view(-1), x2.view(-1)]

        fw_graph = self.verify_aot_autograd(f, inp_callable, test_mutation=True)
        # 3 graph inputs: (b_d_base, a, c)
        # 2 returns: (b_updated, a+c+d)
        # (there are 2 original fw outs, but one is a view of b so it's not part of the graph)
        # (there are also 2 input mutations, but one is a metadata-only mutation so the compiled forward doesn't return it)
        self.assertExpectedInline(fw_graph.code.strip(), """\
def forward(self, primals_1, primals_2, primals_3):
    clone = torch.ops.aten.clone.default(primals_1);  primals_1 = None
<<<<<<< HEAD
    as_strided = torch.ops.aten.as_strided.default(clone, [2, 2], [2, 1], 0)
    as_strided_1 = torch.ops.aten.as_strided.default(as_strided, [4], [1], 0);  as_strided = None
    add = torch.ops.aten.add.Tensor(as_strided_1, 1);  as_strided_1 = None
    add_1 = torch.ops.aten.add.Tensor(primals_2, primals_3);  primals_2 = primals_3 = None
    as_strided_8 = torch.ops.aten.as_strided.default(clone, [2, 2], [2, 1], 0)
    as_strided_scatter = torch.ops.aten.as_strided_scatter.default(as_strided_8, add, [4], [1], 0);  as_strided_8 = None
    as_strided_scatter_1 = torch.ops.aten.as_strided_scatter.default(clone, as_strided_scatter, [2, 2], [2, 1], 0);  clone = as_strided_scatter = None
    as_strided_9 = torch.ops.aten.as_strided.default(as_strided_scatter_1, [2, 2], [2, 1], 0)
    as_strided_10 = torch.ops.aten.as_strided.default(as_strided_9, [4], [1], 0);  as_strided_9 = None
    t_1 = torch.ops.aten.t.default(as_strided_10);  as_strided_10 = None
    add_2 = torch.ops.aten.add.Tensor(add_1, t_1);  add_1 = None
    as_strided_29 = torch.ops.aten.as_strided.default(as_strided_scatter_1, [2, 2], [2, 1], 0);  as_strided_scatter_1 = None
    as_strided_30 = torch.ops.aten.as_strided.default(as_strided_29, [4], [1], 0);  as_strided_29 = None
    view_1 = torch.ops.aten.view.default(as_strided_30, [-1]);  as_strided_30 = None
    return [add, t_1, add_2, view_1]""")  # noqa: B950
=======
    as_strided = torch.ops.aten.as_strided.default(clone, [4], [1], 0)
    add = torch.ops.aten.add.Tensor(as_strided, 1);  as_strided = None
    as_strided_scatter = torch.ops.aten.as_strided_scatter.default(clone, add, [4], [1], 0);  clone = add = None
    as_strided_2 = torch.ops.aten.as_strided.default(as_strided_scatter, [4], [1], 0)
    add_1 = torch.ops.aten.add.Tensor(primals_2, primals_3);  primals_2 = primals_3 = None
    as_strided_5 = torch.ops.aten.as_strided.default(as_strided_scatter, [4], [1], 0);  as_strided_scatter = None
    t_1 = torch.ops.aten.t.default(as_strided_5);  as_strided_5 = None
    add_2 = torch.ops.aten.add.Tensor(add_1, t_1);  add_1 = t_1 = None
    return [as_strided_2, add_2, 4, 1, 0, 4, 1, 0]""")
>>>>>>> 0589220c

    # Mondo test that tests a combination of:
    # input is mutated, that aliases another input (so we make a synthetic base)
    # an output is an alias of another output
    # an output is an alias of an intermediate
    @patch("functorch.compile.config.use_fake_tensor", True)
    def test_input_mutation_alias_everything(self):
        # a and c are aliased
        def f(a, b, c):
            c.mul_(2)  # mutates c
            b.t_()  # metadata mutate b
            tmp = a + c
            out1 = tmp.view(-1)
            out2 = b.t()
            out3 = out1.unsqueeze(0)
            # out1 and out3 are aliases of an intermediate, and alias each other!
            # out2 aliases an input, so we don't return it
            return out1, out2, out3

        def inp_callable():
            base1 = torch.ones(2, 2, requires_grad=True)
            base2 = torch.ones(2, 2, requires_grad=True)
            # Note: in our test, the add() is important because we need the graph inputs to be non-leaves so we can mutate them.
            base1_ = base1.add(1)
            base2_ = base2.add(1)
            a = base1_.view(-1)
            b = base2_
            c = base1_.view(-1)
            return [base1, base2], [a, b, c]

        fw_graph = self.verify_aot_autograd(f, inp_callable, test_mutation=True)
        # Expected:
        # - 2 inputs in the forward: synthetic_base_a_c, b
        # - 1 output in the forward: "tmp"
        #   out2 is an alias of an input, and will be generated off of b outside of the compiled fn
        #   out1 and out3 are aliases of tmp, that we generate outside of the compiled function
        self.assertExpectedInline(fw_graph.code.strip(), """\
def forward(self, primals_1, primals_2):
    clone = torch.ops.aten.clone.default(primals_1);  primals_1 = None
<<<<<<< HEAD
    view = torch.ops.aten.view.default(primals_2, [2, 2]);  primals_2 = None
    as_strided_2 = torch.ops.aten.as_strided.default(clone, [2, 2], [2, 1], 0)
    as_strided_3 = torch.ops.aten.as_strided.default(as_strided_2, [4], [1], 0);  as_strided_2 = None
    mul = torch.ops.aten.mul.Tensor(as_strided_3, 2);  as_strided_3 = None
    t = torch.ops.aten.t.default(view);  view = None
    as_strided_8 = torch.ops.aten.as_strided.default(clone, [2, 2], [2, 1], 0)
    as_strided_scatter = torch.ops.aten.as_strided_scatter.default(as_strided_8, mul, [4], [1], 0);  as_strided_8 = None
    as_strided_scatter_1 = torch.ops.aten.as_strided_scatter.default(clone, as_strided_scatter, [2, 2], [2, 1], 0);  clone = as_strided_scatter = None
    as_strided_9 = torch.ops.aten.as_strided.default(as_strided_scatter_1, [2, 2], [2, 1], 0);  as_strided_scatter_1 = None
    as_strided_10 = torch.ops.aten.as_strided.default(as_strided_9, [4], [1], 0);  as_strided_9 = None
    add = torch.ops.aten.add.Tensor(as_strided_10, mul);  as_strided_10 = None
    view_1 = torch.ops.aten.view.default(add, [-1])
    t_1 = torch.ops.aten.t.default(t)
    unsqueeze = torch.ops.aten.unsqueeze.default(view_1, 0)
    return [t, mul, view_1, t_1, unsqueeze, add]""")  # noqa: B950
=======
    as_strided_1 = torch.ops.aten.as_strided.default(clone, [4], [1], 0)
    mul = torch.ops.aten.mul.Tensor(as_strided_1, 2);  as_strided_1 = None
    as_strided_scatter = torch.ops.aten.as_strided_scatter.default(clone, mul, [4], [1], 0);  clone = mul = None
    as_strided_2 = torch.ops.aten.as_strided.default(as_strided_scatter, [4], [1], 0)
    as_strided_5 = torch.ops.aten.as_strided.default(as_strided_scatter, [4], [1], 0);  as_strided_scatter = None
    add = torch.ops.aten.add.Tensor(as_strided_5, as_strided_2);  as_strided_5 = None
    return [as_strided_2, add, 2, 2, 1, 2, 0, 2, 2, 2, 1, 0]""")
>>>>>>> 0589220c

    @patch("functorch.compile.config.use_fake_tensor", True)
    def test_no_grad_input_output(self):
        def f(a, b):
            return a.cos(), b.cos(), a * b

        inp_thunks = [lambda: torch.randn(5, requires_grad=True), lambda: torch.randn(5, requires_grad=False)]
        for inps in itertools.product(inp_thunks, repeat=2):
            inps = [i() for i in inps]
            self.verify_aot_autograd(f, inps)

    @patch("functorch.compile.config.use_fake_tensor", True)
    def test_some_output_requires_grad_input_doesnt(self):
        def f(a, b):
            a_view = a.view(-1)
            a_view.requires_grad_(True)
            return a_view
        inp = [torch.randn(3, 3), torch.randn(3, 3, requires_grad=True)]
        self.verify_aot_autograd(f, inp)

    @patch("functorch.compile.config.use_fake_tensor", True)
    def test_some_outputs_dont_require_grad_view(self):
        def f(a, b):
            return a.detach(), b
        inp = [torch.randn(3, 3, requires_grad=True), torch.randn(3, 3, requires_grad=True)]
        self.verify_aot_autograd(f, inp)

    @patch("functorch.compile.config.use_fake_tensor", True)
    def test_some_outputs_dont_require_grad_non_view(self):
        def f(a, b):
            return a.add(1).detach(), b
        inp = [torch.randn(3, 3, requires_grad=True), torch.randn(3, 3, requires_grad=True)]
        self.verify_aot_autograd(f, inp)

    def test_inner_grad(self):
        def foo(x):
            y = torch.exp(x)
            z = torch.autograd.grad(y, x)
            return z
        inps = [torch.randn((), requires_grad=True)]
        self.verify_aot_autograd(foo, inps)

    def test_grad_context(self):
        def foo(x):
            return x * 2
        inps = [torch.randn((), requires_grad=True)]
        graph_size = None

        def get_graph_size(fx_g, _):
            nonlocal graph_size
            graph_size = len(fx_g.graph.nodes)
            return fx_g

        f = aot_function(foo, nop, get_graph_size)
        with torch.set_grad_enabled(False):
            f(*inps)
        self.assertIsNone(graph_size)

        f = aot_function(foo, nop, get_graph_size)
        with torch.set_grad_enabled(True):
            out = f(*inps)
            self.assertIsNone(graph_size)
            out.sum().backward()
            self.assertTrue(graph_size > 2)

    def test_output_dict(self):
        def f(x):
            return {'a': x, 'b': x}
        inp = [torch.randn(3, 3, requires_grad=True)]
        self.verify_aot_autograd(f, inp)

        def f(x, y):
            return {'a': x, 'b': y + x}
        inp = [torch.randn(3, requires_grad=True), torch.randn(3)]
        self.verify_aot_autograd(f, inp)

        def f(x):
            new_d = {}
            for k in x:
                new_d[k] = x[k] * 2
            return new_d

        a = torch.randn(3, requires_grad=True)
        b = torch.randn(3, requires_grad=True)

        def inp_callable():
            inps = [{'a': a, 'b': b}]
            return inps, inps

        self.verify_aot_autograd(f, inp_callable)

    def test_module(self):
        mod = nn.Sequential(nn.Linear(32, 32), nn.ReLU())
        compiled_mod = compiled_module(mod, nop, nop)
        inp = torch.randn(32, 32)
        ref_out = mod(inp)
        ref_out.sum().backward()
        ref_grads = sorted([(name, p.grad) for name, p in mod.named_parameters()])
        out = compiled_mod(inp)
        out.sum().backward()
        grads = sorted([(name, p.grad) for name, p in mod.named_parameters()])
        self.assertEqual((out, grads), (ref_out, ref_grads))

    def test_batchnorm(self):
        mod = compiled_module(nn.BatchNorm2d(4), nop, nop)
        x = torch.ones(1, 4, 2, 2)
        mod(x).sum().backward()

    def test_list_codegen(self):
        def list_nop(f, _):
            def g(inps):
                return f(*inps)
            g._boxed_call = True
            return g

        def f(a, b, c):
            return a.sin() * b.cos() * c.sin()
        f = aot_function(f, list_nop)
        inp = [torch.randn(5, requires_grad=True) for _ in range(3)]
        f(*inp).sum().backward()

    @patch('torch._functorch.aot_autograd.AOT_COUNTER', new_callable=itertools.count)
    def test_compilation_context(self, counter):
        def f(x):
            return x.sin().sin()
        count = []

        def compiler(fx_g, _):
            context = get_aot_compilation_context()
            count.append((context[0], len(fx_g.graph.nodes)))
            return fx_g

        f = aot_function(f, compiler)
        out = f(torch.randn(5, requires_grad=True))
        f = aot_function(f, compiler)
        f(torch.randn(5))
        out.sum().backward()
        self.assertEqual(count, [(['0_forward'], 4), (['1_inference'], 4), (['0_backward'], 8)])

    def test_dupe_arg(self):
        def f(x, y):
            return x + y

        x = torch.randn(3, 3, requires_grad=True)
        self.verify_aot_autograd(f, [x, x])

    def test_dupe_arg_torture(self):
        def f(x, y):
            x.t_()
            y.t_()
            return x + y

        x = torch.randn(3, 3, requires_grad=True).clone()
        self.verify_aot_autograd(f, [x, x])

    @patch('torch._functorch.aot_autograd.AOT_COUNTER', new_callable=itertools.count)
    @patch("torch._functorch.config.debug_assert", True)
    def test_invalid_dupe_left_bias(self, counter):
        # This test checks that, just because only the first
        # argument did a metadata mutation, we still correctly
        # switch to strategy 2 (deduplicate)
        # See: https://github.com/pytorch/pytorch/pull/89896#discussion_r1036224447
        class F(torch.nn.Module):
            def forward(self, x, y):
                x.t_()
                return (x + y,)

        x = torch.randn(3, 3, requires_grad=True).clone()
        y = torch.randn(3, 3, requires_grad=True)
        self.verify_aot_autograd(F(), [x, x])

        fxx = aot_module_simplified(F(), (x, x), nop)
        self.assertExpectedRaisesInline(
            AssertionError, lambda: fxx(x, y),
            """At compilation time, graph 1 was compiled under the assumption that input 1 would be a duplicate of input 0, but at runtime this was not the case.  This indicates a guard bug in AOTAutograd or Dynamo, please file a bug to PyTorch."""  # noqa: B950
        )


    @patch('torch._functorch.aot_autograd.AOT_COUNTER', new_callable=itertools.count)
    @patch("torch._functorch.config.debug_assert", True)
    def test_invalid_dupe(self, counter):
        self._test_invalid_dupe(counter, fake=False)

    # See Note: Dynamo recompilation guarding invalid grad for why this test exists
    @patch('torch._functorch.aot_autograd.AOT_COUNTER', new_callable=itertools.count)
    @patch("torch._functorch.config.debug_assert", True)
    def test_invalid_dupe_fake(self, counter):
        self._test_invalid_dupe(counter, fake=True)


    def _test_invalid_dupe(self, counter, fake):
        class F(torch.nn.Module):
            def forward(self, x, y):
                x.t_()
                y.t_()
                return (x + y,)

        x = torch.randn(3, 3, requires_grad=True).clone()
        y = torch.randn(3, 3, requires_grad=True).clone()

        if fake:
            shape_env = ShapeEnv()
            fake_mode = FakeTensorMode(shape_env=shape_env)

            fake_x = fake_mode.from_tensor(x)
            fake_y = fake_mode.from_tensor(y)

        if fake:
            fxy = aot_module_simplified(F(), (fake_x, fake_y), nop)
        else:
            fxy = aot_module_simplified(F(), (x, y), nop)

        fxy(x, y)
        fxy(x, x)  # is ok!

        if fake:
            fxx = aot_module_simplified(F(), (fake_x, fake_x), nop)
        else:
            fxx = aot_module_simplified(F(), (x, x), nop)

        fxx(x, x)
        # Note This should not raise! Once we have guards in place here,
        # we will have this working correctly, as it should recompile.
        self.assertExpectedRaisesInline(
            AssertionError, lambda: fxx(x, y),
            """At compilation time, graph 1 was compiled under the assumption that input 1 would be a duplicate of input 0, but at runtime this was not the case.  This indicates a guard bug in AOTAutograd or Dynamo, please file a bug to PyTorch."""  # noqa: B950
        )


    @patch('torch._functorch.aot_autograd.AOT_COUNTER', new_callable=itertools.count)
    @patch("torch._functorch.config.debug_assert", True)
    def test_invalid_requires_grad(self, counter):
        self._test_invalid_requires_grad(counter, fake=False)

    # See Note: Dynamo recompilation guarding invalid grad for why this test exists
    @patch('torch._functorch.aot_autograd.AOT_COUNTER', new_callable=itertools.count)
    @patch("torch._functorch.config.debug_assert", True)
    def test_invalid_requires_grad_fake(self, counter):
        self._test_invalid_requires_grad(counter, fake=True)

    def _test_invalid_requires_grad(self, counter, fake):
        class F(torch.nn.Module):
            def forward(self, x, y):
                return (x + y,)

        x = torch.randn(3, 3, requires_grad=True)
        y = torch.randn(3, 3, requires_grad=True)
        z = torch.randn(3, 3, requires_grad=False)

        if fake:
            shape_env = ShapeEnv()
            fake_mode = FakeTensorMode(shape_env=shape_env)

            fake_x = fake_mode.from_tensor(x)
            fake_y = fake_mode.from_tensor(y)
            fake_z = fake_mode.from_tensor(z)

        if fake:
            fxy = aot_module_simplified(F(), (fake_x, fake_y), nop)
        else:
            fxy = aot_module_simplified(F(), (x, y), nop)

        compare_equal_outs_and_grads(self, F(), fxy, (x, y))
        compare_equal_outs_and_grads(self, F(), fxy, (x, z))

        if fake:
            fxz = aot_module_simplified(F(), (fake_x, fake_z), nop)
        else:
            fxz = aot_module_simplified(F(), (x, z), nop)

        compare_equal_outs_and_grads(self, F(), fxz, (x, z))

        self.assertExpectedRaisesInline(
            AssertionError, lambda: fxz(x, y),
            """At compilation time, graph 1 was compiled under the assumption that input 1 would not require grad, but at runtime this was not the case.  This indicates a guard bug in AOTAutograd or Dynamo, please file a bug to PyTorch."""  # noqa: B950
        )

    def test_resize_input(self):
        def f(x, y):
            y.resize_(4)
            y.zero_()
            self.assertEqual(x.shape, (4,))
            return y

        # NB: don't use verify_aot_autograd as the inputs get
        # mutated and I don't trust verify to do it right

        compiled_f = aot_function(f, nop)
        ref_x = torch.randn(0)
        ref_out = f(ref_x, ref_x)

        test_x = torch.randn(0)
        test_out = compiled_f(test_x, test_x)

        self.assertEqual(ref_out, test_out)

    def test_custom_autograd(self):
        class CustomFn(torch.autograd.Function):
            @staticmethod
            def forward(ctx, x):
                return x.clone()

            @staticmethod
            def backward(ctx, grad_output):
                return grad_output + 1

        def f(x):
            return CustomFn.apply(x)

        self.verify_aot_autograd(f, [torch.randn(3)])

    @unittest.skipIf(not torch.cuda.is_available(), "CUDA is unavailable")
    def test_autocast_disable_guard(self):
        guard = torch._C._DisableAutocast()
        try:
            x = torch.rand([4, 4]).cuda()
            y = x @ x
            self.assertEqual(y.dtype, torch.float32)
        finally:
            del guard

    @unittest.skipIf(not torch.cuda.is_available(), "CUDA is unavailable")
    def test_nonidempotent_amp(self):
        def f(self_s_emb, add_3):
            einsum_2 = torch.functional.einsum('ah,th->t', self_s_emb, add_3)
            log_softmax_2 = einsum_2.log_softmax(-1)
            return (log_softmax_2,)

        args = [torch.rand((1, 256), dtype=torch.float32, device='cuda'), torch.rand((30, 256), dtype=torch.float16, device='cuda')]
        with torch.cuda.amp.autocast(enabled=True):
            self.verify_aot_autograd(f, args)

        args = [e.requires_grad_(True) for e in args]
        with torch.cuda.amp.autocast(enabled=True):
            self.verify_aot_autograd(f, args)

    @unittest.skipIf(not torch.cuda.is_available(), "CUDA is unavailable")
    def test_batch_norm_amp(self):
        device = "cuda"
        input_dtype = torch.float16
        param_dtype = torch.float32
        weight, bias = [torch.ones(64, device=device, dtype=param_dtype, requires_grad=True) for _ in range(2)]
        running_mean, running_var = [torch.ones(64, device=device, dtype=param_dtype) for _ in range(2)]

        def bn(x):
            return torch.ops.aten.cudnn_batch_norm(
                x,
                weight,
                bias,
                running_mean,
                running_var,
                False,
                0.1,
                1e-05,
            )
        inp = torch.ones(torch.Size([16, 64, 112, 112]), dtype=input_dtype, device=device)

        ref = bn(inp)
        cudnn_batch_norm_decomp = torch._decomp.get_decompositions({torch.ops.aten.cudnn_batch_norm})
        aot_fn = make_fx(bn, decomposition_table=cudnn_batch_norm_decomp)(inp)
        res = aot_fn(inp)
        for a, b in zip(ref, res):
            assert torch.allclose(a, b)

    @patch("functorch.compile.config.use_dynamic_shapes", True)
    @patch("functorch.compile.config.use_fake_tensor", True)
    @skipIfNoSympy
    def test_output_op_depending_on_symint(self):
        """
        It won't be obvious from reading this test what it's testing for.  We should probably make it into a more
        focused unit test.

        An issue with the following program was the expand op would end up depending on a symint whose proxy was
        incorrectly associated with one of the grad tensors rather than input tensors.  It broke partitioner logic
        and the net result was aot_function failed to produce a function and threw an exception instead.
        """
        inp = torch.randn(5, requires_grad=True)

        def f(x):
            return x.expand(x.shape)

        # TODO(whc) make this work (test setup is wrong somehow)
        # joint_forward_backward = create_joint_forward_backward(f)
        # out = f(inp)
        # joint_inputs =  ([inp], [out.detach().contiguous()])
        # fx_g = make_fx(joint_forward_backward)(*joint_inputs)
        # TODO: assert outputs of fwd graph trace to correct symint

        # e2e test that fails without symint clone fix
        af = aot_function(f, nop, partition_fn=partial(min_cut_rematerialization_partition, compiler="inductor"))
        out = af(inp)
        self.assertEqual(out, f(inp))

    @patch("functorch.compile.config.use_dynamic_shapes", True)
    @patch("functorch.compile.config.use_fake_tensor", True)
    @skipIfNoSympy
    def test_default_partitioner_saves_symints_not_tensors_for_bw(self):
        """
        In this test, the important thing is that primals_1 is **only** needed in the backward
        in order to grab its sizes.
        We need to assert that what we save for the backward are the tensor's sizes, and not the tensor itself.

        The way this test is set up, it will actually fail if we try to save the input tensor for backward.
        Why?
        b.masked_fill_(c, 0) has a backward that requires knowing a's sizes
        b.masked_fill_(c, 0) **also** mutates a (because b and a are aliased)
        The autograd engine yells at us if we save "a" for backward, and then try to mutate it.
        """
        inp = torch.randn(2, 2, requires_grad=True)

        def f(a):
            b = a[0]
            c = torch.ones_like(b, dtype=torch.bool)
            d = b.masked_fill_(c, 0)
            return d

        compiled_f = aot_function(f, nop)
        inp_ref = torch.ones(2, 2, requires_grad=True)
        inp_test = torch.ones(2, 2, requires_grad=True)

        out_ref = f(inp_ref.clone())
        out_test = compiled_f(inp_test.clone())

        self.assertEqual(out_ref, out_test)

        out_ref.sum().backward()
        out_test.sum().backward()

        self.assertEqual(inp_ref.grad, inp_test.grad)

    def test_real_weights_in_symbolic_mode(self):
        from functorch.experimental import functionalize

        class M(torch.nn.Module):
            def __init__(self):
                super().__init__()
                self.linear = torch.nn.Linear(5, 5)

            def forward(self, x):
                x = self.linear(x)
                return x

        m = M().eval()

        inp = torch.randn(2, 5)

        gm = make_fx(m, tracing_mode="symbolic", _allow_non_fake_inputs=True)(inp)
        self.assertEqual(gm(torch.ones(2, 5)), m(torch.ones(2, 5)))

        gm_functionalized = make_fx(functionalize(gm,), tracing_mode="symbolic", _allow_non_fake_inputs=True)(inp)
        self.assertEqual(gm_functionalized(torch.ones(2, 5)), m(torch.ones(2, 5)))

        inp_count = 0
        for node in gm.graph.nodes:
            if node.op == "placeholder":
                inp_count += 1

        # No more param lifting
        self.assertEqual(inp_count, 1)

        inp_count = 0
        for node in gm_functionalized.graph.nodes:
            if node.op == "placeholder":
                inp_count += 1

        # No more param lifting
        self.assertEqual(inp_count, 1)

        with self.assertRaisesRegex(Exception, "Please convert all Tensors to FakeTensors"):
            make_fx(m, tracing_mode="symbolic", _allow_non_fake_inputs=False)(torch.randn(2, 5))

    def test_real_weights_in_symbolic_mode_with_inplace_ops(self):

        class M(torch.nn.Module):
            def __init__(self):
                super().__init__()
                self.register_buffer("buffer", torch.ones(4, 5))

            def forward(self, x):
                y = self.buffer.add_(3)
                y.resize_([20])
                assert(y.shape == self.buffer.shape)
                return x.sum() + self.buffer.sum()

        m = M().eval()
        inp = torch.randn(2, 5)
        # inplace mutation on attr is not allowed
        with self.assertRaisesRegex(Exception, "Can't call metadata"):
            make_fx(m, tracing_mode="symbolic", _allow_non_fake_inputs=True)(inp)


def extract_graph(fx_g, _, graph_cell):
    graph_cell[0] = fx_g
    return fx_g


def get_ins_outs(fx_g):
    ins = []
    outs = []
    for n in fx_g.graph.nodes:
        if n.op == 'placeholder':
            ins.append(n)
        elif n.op == 'output':
            outs = tuple(n.args[0])
    return ins, outs


def get_num_ins_outs(fx_g):
    return tuple(len(i) for i in get_ins_outs(fx_g))


def get_fw_bw_graph(f, inps, partitioner=min_cut_rematerialization_partition):
    fw_graph_cell = [None]
    bw_graph_cell = [None]
    aot_function(f,
                 fw_compiler=partial(extract_graph, graph_cell=fw_graph_cell),
                 bw_compiler=partial(extract_graph, graph_cell=bw_graph_cell),
                 partition_fn=partitioner,
                 decompositions=default_decompositions)(*inps).sum().backward()
    return (fw_graph_cell[0], bw_graph_cell[0])


class TestPartitioning(AOTTestCase):
    @unittest.skipIf(not USE_NETWORKX, "networkx not available")
    def test_recompute_partitioning(self):
        def fn(a, b):
            return torch.sin(torch.sin(a)) + b

        # Reference calculation
        ref_a = torch.rand(10, 10, requires_grad=True)
        ref_b = torch.rand(10, 10, requires_grad=True)
        ref = fn(ref_a, ref_b)
        ref.sum().backward()

        # Compiled function calculation
        res_a = ref_a.clone().detach().requires_grad_(True)
        res_b = ref_b.clone().detach().requires_grad_(True)

        def compile_fn(x, _):
            return x

        compiled_fn = compiled_function(fn, compile_fn, compile_fn, min_cut_rematerialization_partition)
        res = compiled_fn(res_a, res_b)
        res.sum().backward()
        assert torch.allclose(ref, res, atol=1e-3, rtol=1e-3)
        assert torch.allclose(ref_a.grad, res_a.grad, atol=1e-3, rtol=1e-3)
        assert torch.allclose(ref_b.grad, res_b.grad, atol=1e-3, rtol=1e-3)

    def test_meta_tensor_inplace_op(self):
        # Following module results in inplace ops while tracing. The test checks
        # that the meta tensor information is stored for inplace ops.
        class MockModule(torch.nn.Module):
            def __init__(self):
                super().__init__()
                self.weight = torch.nn.Parameter(torch.randn(3072, 768, requires_grad=True))
                self.bias = torch.nn.Parameter(torch.randn(3072, requires_grad=True))

            def forward(self, add_4):
                linear_4 = torch.nn.functional.linear(add_4, self.weight, bias=self.bias)
                gelu = torch.nn.functional.gelu(linear_4)
                return gelu

        def check_meta_tensor(fx_g, _):
            for node in fx_g.graph.nodes:
                if node.op != 'output':
                    assert 'tensor_meta' in node.meta
            return fx_g

        inp0 = torch.randn(16, 128, 768, requires_grad=True)
        inputs = [inp0, ]
        mod = MockModule().to(device="cpu")
        aot_mod = aot_module(mod, fw_compiler=check_meta_tensor)
        aot_mod(*inputs)

    def test_default_partitioner_getitem(self):
        mod = nn.LayerNorm([10])

        def f(x, mod_weight, mod_bias):
            return torch.nn.functional.layer_norm(x, [10], mod_weight, mod_bias, eps=1e-6)

        fw_graph, bw_graph = get_fw_bw_graph(f, [torch.randn(3, 10, requires_grad=True), mod.weight, mod.bias],
                                             partitioner=default_partition)
        self.assertEqual(get_num_ins_outs(fw_graph), (3, 6))
        self.assertEqual(get_num_ins_outs(bw_graph), (6, 3))

    @patch("functorch.compile.config.use_dynamic_shapes", True)
    @patch("functorch.compile.config.use_fake_tensor", True)
    @unittest.skipIf(not USE_NETWORKX, "networkx not available")
    @skipIfNoSympy
    def test_min_cut_partitioner_save_shape(self):

        def f(x):
            s = x.sum(dim=1)
            return s

        inp = [torch.ones([10, 10], requires_grad=True)]
        fw_graph, bw_graph = get_fw_bw_graph(f, inp)
        _, fw_output = get_ins_outs(fw_graph)
        self.assertEqual(get_num_ins_outs(fw_graph), (1, 3))
        self.assertEqual(get_num_ins_outs(bw_graph), (3, 1))
        self.assertEqual(str(fw_output[0]), "sum_1")
        # make sure we don't do the suboptimal thing of saving the bigger primals input to sum,
        # rather than saving the sizes of the primals input for use in backward expand
        self.assertEqual(str(fw_output[1]), "sym_size")
        self.assertEqual(str(fw_output[2]), "sym_size_1")

        inp = [
            torch.randn(10, requires_grad=True),
            torch.randn((3, 10), requires_grad=True),
            torch.randn((2, 10), requires_grad=True),
        ]

        def f(a, b, c):
            # tried to test what happens if we save a size tuple in the graph;
            # turns out we never will due to how we trace, but this is probably
            # still a good test case for various size manipulations
            sb = torch.ops.aten.sym_size(b)
            sc = c.size()
            x = sb[0] + sc[0]
            a_sz = (x, a.size(0))
            return torch.cat([a.expand(a_sz), b, c])
        fw_graph, bw_graph = get_fw_bw_graph(f, inp)
        self.assertEqual(get_num_ins_outs(fw_graph), (3, 5))
        self.assertEqual(get_num_ins_outs(bw_graph), (5, 3))
        _, outs = get_ins_outs(fw_graph)
        self.assertTrue(all([is_sym_node(n) for n in outs[1:]]))

    @patch("functorch.compile.config.use_dynamic_shapes", True)
    @patch("functorch.compile.config.use_fake_tensor", True)
    @skipIfNoSympy
    def test_default_partitioner_output_tensor_shape_tensor(self):

        inp = [
            torch.randn(10, requires_grad=True),
            torch.randn((3, 10), requires_grad=True),
            torch.randn((2, 10), requires_grad=True),
            torch.randn((10, 1), requires_grad=True),
        ]

        def f(a, b, c, d):
            # Try to force symints intermixed with outputs in the function's returns
            sb = b.size()
            sc = c.size()
            x = sb[0] + sc[0]
            a_sz = (x, a.size(0))
            cat = torch.cat([a.expand(a_sz), b, c])
            mm = torch.mm(cat, d)
            mm2 = torch.mm(mm, a.view(mm.size(1), a.size(0)))  # this saves 4 new ints for backward. why?
            # and what do i have to do to make it save a tensor for backward?
            return cat, sb, c, mm2

        fw_graph_cell = [None]
        bw_graph_cell = [None]
        compiled_outs = aot_function(
            f,
            fw_compiler=partial(extract_graph, graph_cell=fw_graph_cell),
            bw_compiler=partial(extract_graph, graph_cell=bw_graph_cell),
            partition_fn=default_partition,
            decompositions=default_decompositions)(*inp)
        fw_graph = fw_graph_cell[0]
        (compiled_outs[0].sum() + compiled_outs[2].sum()).backward()
        bw_graph = bw_graph_cell[0]

        # in the fwd graph, 13 outs because:
        # - 5 original outputs (sb is a tuple, gets expanded to 2 symints)
        # - 8 saved outputs for backward: 5 tensors, 3 symints
        self.assertEqual(get_num_ins_outs(fw_graph), (4, 13))
        # in the bwd graph, 12 inputs (grad outs) because:
        # - The fwd graph had 13 outputs
        # - 1 was a view of an input, which gets regenerated outside of the graph
        #   and doesn't participate in the backward
        self.assertEqual(get_num_ins_outs(bw_graph), (12, 4))
        _, fw_graph_out_nodes = get_ins_outs(fw_graph)
        self.assertEqual(
            # fw outputs include b.size() which expands to 2 symints,
            #
            # TODO(whc)- are the saved-tensors/saved-symints correct here?
            # i just made the test pass based on what default partition did
            # Of the 5 original forward outputs, the 4th (c) is an input,
            # which won't show up in the compiled forward graph
            [False, True, True, False, False] + [False] * 4 + [True] * 4,
            [is_sym_node(n) for n in fw_graph_out_nodes]
        )

        real_outs = f(*inp)
        self.assertEqual(compiled_outs, real_outs)
        self.assertTrue(isinstance(real_outs[1], torch.Size))

        # TODO(whc) we should learn to return torch.Sizes
        self.assertFalse(isinstance(compiled_outs[1], torch.Size))

    @patch("functorch.compile.config.use_dynamic_shapes", True)
    @patch("functorch.compile.config.use_fake_tensor", True)
    @unittest.skipIf(not USE_NETWORKX, "networkx not available")
    @skipIfNoSympy
    def test_min_cut_partitioner_output_tensor_shape_tensor(self):

        inp = [
            torch.randn(10, requires_grad=True),
            torch.randn((3, 10), requires_grad=True),
            torch.randn((2, 10), requires_grad=True),
            torch.randn((10, 1), requires_grad=True),
        ]

        def f(a, b, c, d):
            # Try to force symints intermixed with outputs in the function's returns
            sb = b.size()
            sc = c.size()
            x = sb[0] + sc[0]
            a_sz = (x, a.size(0))
            cat = torch.cat([a.expand(a_sz), b, c])
            mm = torch.mm(cat, d)
            mm2 = torch.mm(mm, a.view(mm.size(1), a.size(0)))  # this saves 4 new ints for backward. why?
            # and what do i have to do to make it save a tensor for backward?
            return cat, sb, c, mm2

        fw_graph_cell = [None]
        bw_graph_cell = [None]
        compiled_outs = aot_function(
            f,
            fw_compiler=partial(extract_graph, graph_cell=fw_graph_cell),
            bw_compiler=partial(extract_graph, graph_cell=bw_graph_cell),
            partition_fn=min_cut_rematerialization_partition,
            decompositions=default_decompositions)(*inp)
        fw_graph = fw_graph_cell[0]
        (compiled_outs[0].sum() + compiled_outs[2].sum()).backward()
        bw_graph = bw_graph_cell[0]

        self.assertEqual(get_num_ins_outs(fw_graph), (4, 13))
        self.assertEqual(get_num_ins_outs(bw_graph), (12, 4))
        _, fw_graph_out_nodes = get_ins_outs(fw_graph)
        self.assertEqual(
            # fw outputs include b.size() which expands to 2 symints,
            # then 4 tensors (transposes of matricies used for mm) are saved
            # finally 4 symints are saved
            [False, True, True, False, False] + [False] * 4 + [True] * 4,
            [is_sym_node(n) for n in fw_graph_out_nodes]
        )

        real_outs = f(*inp)
        self.assertEqual(compiled_outs, real_outs)
        self.assertTrue(isinstance(real_outs[1], torch.Size))

        # TODO(whc) we should learn to return torch.Sizes
        self.assertFalse(isinstance(compiled_outs[1], torch.Size))

    @unittest.skipIf(not USE_NETWORKX, "networkx not available")
    def test_min_cut_partitioner(self):
        def f(x):
            return x.cos().cos().cos()

        fw_graph, bw_graph = get_fw_bw_graph(f, [torch.randn(3, requires_grad=True)])
        self.assertEqual(get_num_ins_outs(fw_graph), (1, 2))
        self.assertEqual(get_num_ins_outs(bw_graph), (2, 1))

        def f(a, b, c, d):
            x = a + b + c + d
            return x.cos().cos()

        fw_graph, bw_graph = get_fw_bw_graph(f, [torch.randn(3, requires_grad=True) for _ in range(4)])
        self.assertEqual(get_num_ins_outs(fw_graph), (4, 2))
        self.assertEqual(get_num_ins_outs(bw_graph), (2, 4))

        def f(x):
            return torch.mm(x, torch.ones(x.shape)).tanh().tanh()
        fw_graph, bw_graph = get_fw_bw_graph(f, [torch.randn(5, 5, requires_grad=True)])
        self.assertEqual(get_num_ins_outs(fw_graph), (1, 3))

        ins, outs = get_ins_outs(fw_graph)
        self.assertEqual(outs[1].target, torch.ops.aten.mm.default)

    @unittest.skipIf(not USE_NETWORKX, "networkx not available")
    def test_min_cut_partitioner_recomputable_ops(self):
        def f(x):
            return x * x * x

        recomputable_ops = []
        partition_fn = partial(min_cut_rematerialization_partition, recomputable_ops=recomputable_ops)

        fw_graph, bw_graph = get_fw_bw_graph(f, [torch.randn(3, requires_grad=True)], partition_fn)
        # Expected forward graph:
        # opcode         name       target           args                        kwargs
        # -------------  ---------  ---------------  --------------------------  --------
        # placeholder    primals_1  primals_1        ()                          {}
        # call_function  mul        aten.mul.Tensor  (primals_1, primals_1)      {}
        # call_function  mul_1      aten.mul.Tensor  (mul, primals_1)            {}
        # output         output     output           ([mul_1, primals_1, mul],)  {}
        self.assertEqual(get_num_ins_outs(fw_graph), (1, 3))
        # Expected backward graph:
        # opcode         name        target           args                     kwargs
        # -------------  ----------  ---------------  -----------------------  --------
        # placeholder    primals_1   primals_1        ()                       {}
        # placeholder    mul         mul              ()                       {}
        # placeholder    tangents_1  tangents_1       ()                       {}
        # call_function  mul_2       aten.mul.Tensor  (tangents_1, mul)        {}
        # call_function  mul_3       aten.mul.Tensor  (tangents_1, primals_1)  {}
        # call_function  mul_4       aten.mul.Tensor  (mul_3, primals_1)       {}
        # call_function  add         aten.add.Tensor  (mul_2, mul_4)           {}
        # call_function  add_1       aten.add.Tensor  (add, mul_4)             {}
        # output         output      output           ([add_1],)               {}
        self.assertEqual(get_num_ins_outs(bw_graph), (3, 1))

        recomputable_ops = [torch.ops.aten.mul]
        partition_fn = partial(min_cut_rematerialization_partition, recomputable_ops=recomputable_ops)
        fw_graph, bw_graph = get_fw_bw_graph(f, [torch.randn(3, requires_grad=True)], partition_fn)
        # Expected forward graph:
        # opcode         name       target           args                    kwargs
        # -------------  ---------  ---------------  ----------------------  --------
        # placeholder    primals_1  primals_1        ()                      {}
        # call_function  mul        aten.mul.Tensor  (primals_1, primals_1)  {}
        # call_function  mul_1      aten.mul.Tensor  (mul, primals_1)        {}
        # output         output     output           ([mul_1, primals_1],)   {}
        self.assertEqual(get_num_ins_outs(fw_graph), (1, 2))
        # Expected backward graph:
        # opcode         name        target           args                     kwargs
        # -------------  ----------  ---------------  -----------------------  --------
        # placeholder    primals_1   primals_1        ()                       {}
        # placeholder    tangents_1  tangents_1       ()                       {}
        # call_function  mul         aten.mul.Tensor  (primals_1, primals_1)   {} # RECOMPUTED
        # call_function  mul_2       aten.mul.Tensor  (tangents_1, mul)        {}
        # call_function  mul_3       aten.mul.Tensor  (tangents_1, primals_1)  {}
        # call_function  mul_4       aten.mul.Tensor  (mul_3, primals_1)       {}
        # call_function  add         aten.add.Tensor  (mul_2, mul_4)           {}
        # call_function  add_1       aten.add.Tensor  (add, mul_4)             {}
        # output         output      output           ([add_1],)               {}
        self.assertEqual(get_num_ins_outs(bw_graph), (2, 1))

    def test_contiguous(self):
        # The test simulates the condition where transpose followed by view
        # happens in the backward pass.
        # https://discuss.pytorch.org/t/error-on-transpose-and-view/434
        def f(x):
            return x.view(2, 3).t()

        inp = torch.randn(6, requires_grad=True)
        out = aot_function(f, nop)(inp)
        torch.autograd.grad(out, inp, torch.randn(3, 2))

    def test_preserve_random(self):
        def fn(x):
            return torch.nn.functional.dropout(x, 0.5) + x

        x = torch.randn(4)

        torch.manual_seed(0)
        ref = fn(x)

        torch.manual_seed(0)
        aot_fn = aot_function(fn, nop)
        res = aot_fn(x)

        assert torch.allclose(ref, res)

    @unittest.skipIf(not torch.cuda.is_available(), "CUDA is unavailable")
    @unittest.skipIf(not USE_TORCHVISION, "test requires torchvision")
    def test_autocast(self):
        mod = torchvision.models.resnet18().cuda()
        mod.train()

        x = torch.randn(16, 3, 32, 32, device="cuda")
        aot_mod = memory_efficient_fusion(mod)

        # Ensure that AOT Autograd works with AMP
        with torch.cuda.amp.autocast(True):
            res = aot_mod(x)
        res.sum().backward()

class TestAOTModuleSimplified(AOTTestCase):
    def test_aot_module_simplified(self):
        class MockModule(torch.nn.Module):
            def __init__(self):
                super().__init__()
                self.linear = torch.nn.Linear(20, 30)

            def forward(self, x, y):
                return (self.linear(x) + y, )

        mod = MockModule()
        mod.zero_grad()

        x = torch.randn(128, 20, requires_grad=True)
        y = torch.randn(128, 30, requires_grad=True)
        inputs = [x, y]
        cloned_inputs = [x.detach().clone().requires_grad_(True) for x in inputs]

        ref = mod(*inputs)
        ref[0].sum().backward()

        compiled_f = aot_module_simplified(mod, cloned_inputs, nop)
        mod.zero_grad()
        res = compiled_f(*cloned_inputs)
        res[0].sum().backward()

        assert torch.allclose(ref[0], res[0])
        assert torch.allclose(inputs[0].grad, cloned_inputs[0].grad)
        assert torch.allclose(inputs[1].grad, cloned_inputs[1].grad)

    def test_aot_module_simplified_dynamic(self):
        class MockModule(torch.nn.Module):
            def __init__(self):
                super().__init__()
                self.linear = torch.nn.Linear(20, 30)

            def forward(self, x, y):
                return (self.linear(x) + y, )

        mod = MockModule()

        shape_env = ShapeEnv()
        fake_mode = FakeTensorMode(shape_env=shape_env)

        x = torch.randn(128, 20, requires_grad=True)
        y = torch.randn(128, 30, requires_grad=True)

        inputs = [x, y]
        fake_inputs = [fake_mode.from_tensor(x) for x in inputs]
        compiled_f = aot_module_simplified(mod, fake_inputs, nop)

        ref = mod(*inputs)
        ref[0].sum().backward()

        cloned_inputs = [x.detach().clone().requires_grad_(True) for x in inputs]
        res = compiled_f(*cloned_inputs)
        res[0].sum().backward()

        self.assertExpectedInline(shape_env.format_guards(), """\
 - Eq(s1, 20)
 - Eq(s2, 30)""")

        assert torch.allclose(ref[0], res[0])
        assert torch.allclose(inputs[0].grad, cloned_inputs[0].grad)
        assert torch.allclose(inputs[1].grad, cloned_inputs[1].grad)


    def test_aot_module_simplified_preserves_stack_trace(self):
        class MockModule(torch.nn.Module):
            def __init__(self):
                super().__init__()
                self.linear = torch.nn.Linear(20, 30)

            def forward(self, x, y):
                z = self.linear(x)
                z = z + y
                z = z.relu()
                return (z, )

        tracer = torch.fx.Tracer()
        tracer.record_stack_traces = True
        graph = tracer.trace(MockModule())
        mod = torch.fx.GraphModule(tracer.root, graph)

        for node in mod.graph.nodes:
            if node.op == 'output':
                continue
            self.assertTrue(node.stack_trace is not None)
            assert 'test_aotdispatch.py' in node.stack_trace

        def assert_compiler(gm: torch.fx.GraphModule, _):
            for node in gm.graph.nodes:
                if node.op == 'output' or node.op == 'placeholder':
                    continue
                self.assertTrue(node.stack_trace is not None)
                assert 'test_aotdispatch.py' in node.stack_trace
            return gm.forward  # return a python callable

        x = torch.randn(128, 20, requires_grad=True)
        y = torch.randn(128, 30, requires_grad=True)
        inputs = [x, y]

        compiled_f = aot_module_simplified(mod, inputs, fw_compiler=assert_compiler, bw_compiler=assert_compiler)
        res = compiled_f(*inputs)
        res[0].sum().backward()

    def test_aot_module_simplified_fake_tensor_gm_raises(self):
        fake_mode = torch._subclasses.fake_tensor.FakeTensorMode()
        real_x = torch.randn(4, requires_grad=True)
        fake_x = fake_mode.from_tensor(real_x)
        real_z = torch.randn(4)
        fake_z = fake_mode.from_tensor(real_z)

        class MockModule(torch.nn.Module):
            def __init__(self):
                super().__init__()

            def forward(self, x):
                # Accessing a free variable fake tensor will look like a
                # constant to make_fx, and result in the tensor being traced
                # into the graph, which is an error condition.  Make sure we
                # report adequately in this case.
                return (x + fake_z, )

        with self.assertRaisesRegex(
            AssertionError, "Unexpected fake buffer"
        ):
            aot_module_simplified(MockModule(), (fake_x,), nop)


# entries in here don't work and need to be fixed.
# Each one of these is a bug (or needs to be investigated)
aot_autograd_failures = {
    # data-dependent control flow
    xfail('cov'),
    xfail('istft'),
    xfail('nn.functional.gaussian_nll_loss'),
    xfail('tensor_split'),
    xfail('corrcoef'),
    xfail('quantile'),
    xfail('nanquantile'),
    xfail('narrow'),
    xfail('index_reduce'),
    xfail('istft'),
    xfail('linalg.eig'),
    xfail('scatter_reduce', 'prod'),

    skip('as_strided_scatter'),
    skip('as_strided', 'partial_views'),  # flaky

    # Too annoying to generate random inputs
    xfail('cholesky'),
    xfail('linalg.cholesky'),

    # Given input size: (s0xs1x2). Calculated output size: ...
    skip('max_pool2d_with_indices_backward'),

    # Worked with real but not with fake
    xfail('cholesky_inverse'),
    xfail('segment_reduce', 'lengths'),
    xfail('nn.functional.embedding_bag'),
    skip('nn.functional.nll_loss', ''),  # UBSAN failure!

    # Misc
    xfail('to_sparse'),
    xfail('corrcoef'),
    xfail('cov'),
    xfail('chalf'),  # RuntimeError: "sum_cpu" not implemented for 'ComplexHalf'
    xfail('sparse.sampled_addmm'),
    skip('nn.functional.binary_cross_entropy_with_logits'),  # seems to fail sometimes?
    skip('nn.functional.margin_ranking_loss'),  # seems flaky
    skip('linalg.lu_solve'),  # flaky
    skip('linalg.householder_product'),  # flaky
    decorate('matmul', decorator=unittest.skipIf(IS_ARM64, 'flaky')),
    decorate('__rmatmul__', decorator=unittest.skipIf(IS_ARM64, 'flaky')),
}

symbolic_aot_autograd_failures = {
    xfail('addmv', ''),  # aten.addmv.default - couldn't find symbolic meta function/decomposition
    xfail('amax', ''),  # Cannot call sizes() on tensor with symbolic sizes/strides
    xfail('amin', ''),  # Cannot call sizes() on tensor with symbolic sizes/strides
    xfail('baddbmm', ''),  # aten.baddbmm.default - couldn't find symbolic meta function/decomposition
    xfail('block_diag', ''),  # Cannot call sizes() on tensor with symbolic sizes/strides
    xfail('cartesian_prod', ''),  # Cannot call numel() on tensor with symbolic sizes/strides
    xfail('cdist', ''),  # Cannot call sizes() on tensor with symbolic sizes/strides
    xfail('cholesky_inverse', ''),  # could not find kernel
    xfail('cholesky_solve', ''),  # could not find kernel
    xfail('column_stack', ''),  # Cannot call sizes() on tensor with symbolic sizes/strides
    xfail('combinations', ''),  # aten.masked_select.default
    xfail('cross', ''),  # aten.linalg_cross.default - couldn't find symbolic meta function/decomposition
    xfail('cummax', ''),  # aten.cummax.default - couldn't find symbolic meta function/decomposition
    xfail('cummin', ''),  # aten.cummin.default - couldn't find symbolic meta function/decomposition
    xfail('cumprod', ''),  # aten.cumprod.default - couldn't find symbolic meta function/decomposition
    xfail('cumsum', ''),  # aten.cumsum.default - couldn't find symbolic meta function/decomposition
    xfail('cumulative_trapezoid', ''),  # Cannot call sizes() on tensor with symbolic sizes/strides
    xfail('diff', ''),  # aten.zeros_like.default - couldn't find symbolic meta function/decomposition
    xfail('digamma', ''),  # aten.polygamma.default - couldn't find symbolic meta function/decomposition
    xfail('dsplit', ''),  # Cannot call sizes() on tensor with symbolic sizes/strides
    xfail('fft.fft2', ''),  # Cannot call sizes() on tensor with symbolic sizes/strides
    xfail('fft.fft', ''),  # Cannot call sizes() on tensor with symbolic sizes/strides
    xfail('fft.fftn', ''),  # Cannot call sizes() on tensor with symbolic sizes/strides
    xfail('fft.fftshift', ''),  # Cannot call sizes() on tensor with symbolic sizes/strides
    xfail('fft.hfft2', ''),  # Cannot call sizes() on tensor with symbolic sizes/strides
    xfail('fft.hfft', ''),  # Cannot call sizes() on tensor with symbolic sizes/strides
    xfail('fft.hfftn', ''),  # Cannot call sizes() on tensor with symbolic sizes/strides
    xfail('fft.ifft2', ''),  # Cannot call sizes() on tensor with symbolic sizes/strides
    xfail('fft.ifft', ''),  # Cannot call sizes() on tensor with symbolic sizes/strides
    xfail('fft.ifftn', ''),  # Cannot call sizes() on tensor with symbolic sizes/strides
    xfail('fft.ifftshift', ''),  # Cannot call sizes() on tensor with symbolic sizes/strides
    xfail('fft.ihfft2', ''),  # Cannot call sizes() on tensor with symbolic sizes/strides
    xfail('fft.ihfft', ''),  # Cannot call sizes() on tensor with symbolic sizes/strides
    xfail('fft.ihfftn', ''),  # Cannot call sizes() on tensor with symbolic sizes/strides
    xfail('fft.irfft2', ''),  # Cannot call sizes() on tensor with symbolic sizes/strides
    xfail('fft.irfft', ''),  # Cannot call sizes() on tensor with symbolic sizes/strides
    xfail('fft.irfftn', ''),  # Cannot call sizes() on tensor with symbolic sizes/strides
    xfail('fft.rfft2', ''),  # Cannot call sizes() on tensor with symbolic sizes/strides
    xfail('fft.rfft', ''),  # Cannot call sizes() on tensor with symbolic sizes/strides
    xfail('fft.rfftn', ''),  # Cannot call sizes() on tensor with symbolic sizes/strides
    xfail('frexp', ''),  # aten.frexp.Tensor - couldn't find symbolic meta function/decomposition
    xfail('gradient', ''),  # Cannot call sizes() on tensor with symbolic sizes/strides
    xfail('hsplit', ''),  # Cannot call sizes() on tensor with symbolic sizes/strides
    xfail('i0', ''),  # aten.i0.default - couldn't find symbolic meta function/decomposition
    xfail('index_put', ''),  # Cannot call sizes() on tensor with symbolic sizes/strides
    xfail('inner', ''),  # Cannot call sizes() on tensor with symbolic sizes/strides
    xfail('kron', ''),  # Cannot call sizes() on tensor with symbolic sizes/strides
    xfail('kthvalue', ''),  # Cannot call sizes() on tensor with symbolic sizes/strides
    xfail('linalg.cholesky_ex', ''),  # could not find kernel for aten.linalg_solve_triangular.default
    xfail('linalg.cond', ''),  # Cannot call numel() on tensor with symbolic sizes/strides
    xfail('linalg.cross', ''),  # aten.linalg_cross.default - couldn't find symbolic meta function/decomposition
    xfail('linalg.det', ''),  # aten._linalg_det.default - couldn't find symbolic meta function/decomposition
    xfail('linalg.det', 'singular'),  # aten._linalg_det.default - couldn't find symbolic meta function/deco...
    xfail('linalg.eigh', ''),  # aten._linalg_eigh.default - couldn't find symbolic meta function/decomposition
    xfail('linalg.eigvals', ''),  # aten.linalg_eig.default - couldn't find symbolic meta function/decomposition
    xfail('linalg.eigvalsh', ''),  # aten._linalg_eigh.default - couldn't find symbolic meta function/decompo...
    xfail('linalg.householder_product', ''),  # aten.linalg_householder_product.default - couldn't find symbo...
    xfail('linalg.inv', ''),  # aten.linalg_inv_ex.default - couldn't find symbolic meta function/decomposition
    xfail('linalg.inv_ex', ''),  # aten.linalg_inv_ex.default - couldn't find symbolic meta function/decompos...
    xfail('linalg.lstsq', ''),  # aten.linalg_lstsq.default - couldn't find symbolic meta function/decomposition
    xfail('linalg.lstsq', 'grad_oriented'),  # aten.linalg_lstsq.default - couldn't find symbolic meta funct...
    xfail('linalg.lu', ''),  # aten.linalg_lu.default - couldn't find symbolic meta function/decomposition
    xfail('linalg.lu_factor', ''),  # aten.linalg_lu_factor_ex.default - couldn't find symbolic meta function...
    xfail('linalg.lu_factor_ex', ''),  # aten.linalg_lu_factor_ex.default - couldn't find symbolic meta funct...
    xfail('linalg.lu_solve', ''),  # aten.linalg_lu_solve.default - couldn't find symbolic meta function/deco...
    xfail('linalg.matrix_norm', ''),  # Cannot call sizes() on tensor with symbolic sizes/strides
    xfail('linalg.matrix_power', ''),  # Cannot call sizes() on tensor with symbolic sizes/strides
    xfail('linalg.multi_dot', ''),  # Cannot call sizes() on tensor with symbolic sizes/strides
    xfail('linalg.norm', ''),  # Cannot call sizes() on tensor with symbolic sizes/strides
    xfail('linalg.norm', 'subgradients_at_zero'),  # Cannot call sizes() on tensor with symbolic sizes/strides
    xfail('linalg.pinv', ''),  # aten.linalg_pinv.atol_rtol_tensor - couldn't find symbolic meta function/dec...
    xfail('linalg.pinv', 'hermitian'),  # aten.linalg_pinv.atol_rtol_tensor - couldn't find symbolic meta fu...
    xfail('linalg.qr', ''),  # aten.linalg_qr.default - couldn't find symbolic meta function/decomposition
    xfail('linalg.slogdet', ''),  # aten._linalg_slogdet.default - couldn't find symbolic meta function/decom...
    xfail('linalg.solve', ''),  # aten._linalg_solve_ex.default - couldn't find symbolic meta function/decomp...
    xfail('linalg.solve_ex', ''),  # aten._linalg_solve_ex.default - couldn't find symbolic meta function/dec...
    xfail('linalg.solve_triangular', ''),  # aten.linalg_solve_triangular.default - couldn't find symbolic me...
    xfail('linalg.svd', ''),  # aten._linalg_svd.default - couldn't find symbolic meta function/decomposition
    xfail('linalg.svdvals', ''),  # aten._linalg_svd.default - couldn't find symbolic meta function/decomposi...
    xfail('linalg.tensorinv', ''),  # Cannot call sizes() on tensor with symbolic sizes/strides
    xfail('linalg.tensorsolve', ''),  # Cannot call sizes() on tensor with symbolic sizes/strides
    xfail('linalg.vander', ''),  # Cannot call sizes() on tensor with symbolic sizes/strides
    xfail('logaddexp2', ''),  # aten.logaddexp2.default - couldn't find symbolic meta function/decomposition
    xfail('logaddexp', ''),  # aten.logaddexp.default - couldn't find symbolic meta function/decomposition
    xfail('logcumsumexp', ''),  # aten.logcumsumexp.default - couldn't find symbolic meta function/decomposition
    xfail('logdet', ''),  # Cannot call sizes() on tensor with symbolic sizes/strides
    xfail('logsumexp', ''),  # Cannot call sizes() on tensor with symbolic sizes/strides
    xfail('lu', ''),  # aten.linalg_lu_factor_ex.default - couldn't find symbolic meta function/decomposition
    xfail('lu_solve', ''),  # aten.linalg_lu_solve.default - couldn't find symbolic meta function/decomposition
    xfail('lu_unpack', ''),  # aten.lu_unpack.default - couldn't find symbolic meta function/decomposition
    xfail('masked.amax', ''),  # Cannot call sizes() on tensor with symbolic sizes/strides
    xfail('masked.amin', ''),  # Cannot call sizes() on tensor with symbolic sizes/strides
    xfail('masked.cumprod', ''),  # aten.cumprod.default - couldn't find symbolic meta function/decomposition
    xfail('masked.cumsum', ''),  # aten.cumsum.default - couldn't find symbolic meta function/decomposition
    xfail('masked_fill', ''),  # could not find kernel
    xfail('masked.logaddexp', ''),  # aten.logaddexp.default - couldn't find symbolic meta function/decomposi...
    xfail('masked.logsumexp', ''),  # Cannot call sizes() on tensor with symbolic sizes/strides
    xfail('masked.prod', ''),  # Cannot call sizes() on tensor with symbolic sizes/strides
    xfail('masked_scatter', ''),  # Cannot call sizes() on tensor with symbolic sizes/strides
    xfail('masked_select', ''),  # aten.masked_select.default - couldn't find symbolic meta function/decompos...
    xfail('matrix_exp', ''),  # aten.linalg_matrix_exp.default - couldn't find symbolic meta function/decompo...
    xfail('median', ''),  # could not find kernel
    xfail('meshgrid', 'list_of_tensors'),  # Cannot call numel() on tensor with symbolic sizes/strides
    xfail('meshgrid', 'variadic_tensors'),  # Cannot call numel() on tensor with symbolic sizes/strides
    xfail('min', 'reduction_with_dim'),  # Cannot call sizes() on tensor with symbolic sizes/strides
    xfail('mode', ''),  # Cannot call sizes() on tensor with symbolic sizes/strides
    xfail('nn.functional._scaled_dot_product_attention', ''),  # Cannot call sizes() on tensor with symbolic ...
    xfail('nn.functional.adaptive_avg_pool3d', ''),  # aten._adaptive_avg_pool3d_backward.default - couldn't ...
    xfail('nn.functional.adaptive_max_pool1d', ''),  # Cannot call sizes() on tensor with symbolic sizes/strides
    xfail('nn.functional.adaptive_max_pool2d', ''),  # aten.adaptive_max_pool2d.default - couldn't find symbo...
    xfail('nn.functional.adaptive_max_pool3d', ''),  # argument 'output_size' (position 2...
    xfail('nn.functional.avg_pool3d', ''),  # aten.avg_pool3d.default - couldn't find symbolic meta function/...
    skip('nn.functional.batch_norm', ''),  # '0 is not tracked with proxy for <torch.fx.experimental.proxy_te..
    xfail('nn.functional.bilinear', ''),  # Cannot call sizes() on tensor with symbolic sizes/strides
    xfail('nn.functional.binary_cross_entropy', ''),  # aten.fill_.Scalar - couldn't find symbolic meta funct...
    xfail('nn.functional.cosine_similarity', ''),  # Cannot call sizes() on tensor with symbolic sizes/strides
    xfail('nn.functional.cross_entropy', ''),  # Cannot call sizes() on tensor with symbolic sizes/strides
    xfail('nn.functional.ctc_loss', ''),  # aten._ctc_loss.Tensor - couldn't find symbolic meta function/deco...
    xfail('nn.functional.embedding_bag', ''),  # Cannot call sizes() on tensor with symbolic sizes/strides
    xfail('nn.functional.fractional_max_pool2d', ''),  # rand() received an invalid combination of arguments - g...
    xfail('nn.functional.fractional_max_pool3d', ''),  # rand() received an invalid combination of arguments - g...
    xfail('nn.functional.grid_sample', ''),  # RuntimeError: aten.grid_sampler_3d.default - couldn't find sym ...
    xfail('nn.functional.group_norm', ''),  # Cannot call sizes() on tensor with symbolic sizes/strides
    xfail('nn.functional.interpolate', 'area'),  # Cannot call sizes() on tensor with symbolic sizes/strides
    xfail('nn.functional.interpolate', 'bicubic'),  # Cannot call sizes() on tensor with symbolic sizes/strides
    xfail('nn.functional.interpolate', 'linear'),  # Cannot call sizes() on tensor with symbolic sizes/strides
    xfail('nn.functional.interpolate', 'nearest'),  # Cannot call sizes() on tensor with symbolic sizes/strides
    xfail('nn.functional.interpolate', 'trilinear'),  # Cannot call sizes() on tensor with symbolic sizes/st...
    xfail('nn.functional.max_pool1d', ''),  # Cannot call sizes() on tensor with symbolic sizes/strides
    xfail('nn.functional.max_pool2d', ''),  # aten.max_pool2d_with_indices_backward.default - couldn't find s...
    xfail('nn.functional.max_pool3d', ''),  # aten.max_pool3d_with_indices.default - couldn't find symbolic m...
    xfail('nn.functional.max_unpool1d', ''),  # aten.max_unpool2d.default - couldn't find symbolic meta funct...
    xfail('nn.functional.max_unpool1d', 'grad'),  # aten.max_unpool2d.default - couldn't find symbolic meta ...
    xfail('nn.functional.max_unpool2d', ''),  # aten.max_unpool2d.default - couldn't find symbolic meta funct...
    xfail('nn.functional.max_unpool2d', 'grad'),  # aten.max_unpool2d.default - couldn't find symbolic meta ...
    xfail('nn.functional.max_unpool3d', ''),  # aten.max_unpool3d.default - couldn't find symbolic meta funct...
    xfail('nn.functional.max_unpool3d', 'grad'),  # aten.max_unpool3d.default - couldn't find symbolic meta ...
    xfail('nn.functional.multi_margin_loss', ''),  # could not find kernel
    xfail('nn.functional.multilabel_margin_loss', ''),  # could not find kernel
    xfail('nn.functional.nll_loss', ''),  # Cannot call sizes() on tensor with symbolic sizes/strides
    xfail('nn.functional.pad', 'reflect'),  # aten.reflection_pad1d.default - couldn't find symbolic meta fu...
    xfail('nn.functional.pad', 'replicate'),  # aten.replication_pad1d.default - couldn't find symbolic meta...
    xfail('nn.functional.pdist', ''),  # could not find kernel
    xfail('nn.functional.pixel_shuffle', ''),  # aten.pixel_shuffle.default - couldn't find symbolic meta fun...
    xfail('nn.functional.pixel_unshuffle', ''),  # aten.pixel_unshuffle.default - couldn't find symbolic meta...
    xfail('nn.functional.prelu', ''),  # Cannot call sizes() on tensor with symbolic sizes/strides
    xfail('nn.functional.rrelu', ''),  # aten.rrelu_with_noise.default - couldn't find symbolic meta function...
    xfail('nn.functional.smooth_l1_loss', ''),  # could not find kernel
    xfail('nn.functional.unfold', ''),  # Cannot call sizes() on tensor with symbolic sizes/strides
    xfail('nn.functional.upsample_nearest', ''),  # Cannot call sizes() on tensor with symbolic sizes/strides
    xfail('norm', 'nuc'),  # aten._linalg_svd.default - couldn't find symbolic meta function/decomposition
    xfail('normal', ''),  # Cannot call sizes() on tensor with symbolic sizes/strides
    xfail('normal', 'number_mean'),  # Cannot call sizes() on tensor with symbolic sizes/strides
    xfail('ormqr', ''),  # aten.ormqr.default - couldn't find symbolic meta function/decomposition
    xfail('pca_lowrank', ''),  # could not find kernel
    xfail('pinverse', ''),  # aten.linalg_pinv.atol_rtol_tensor - couldn't find symbolic meta function/decomp...
    xfail('polar', ''),  # could not find kernel
    xfail('polygamma', 'polygamma_n_0'),  # aten.polygamma.default - couldn't find symbolic meta function/de...
    xfail('polygamma', 'polygamma_n_1'),  # aten.polygamma.default - couldn't find symbolic meta function/de...
    xfail('polygamma', 'polygamma_n_2'),  # aten.polygamma.default - couldn't find symbolic meta function/de...
    xfail('polygamma', 'polygamma_n_3'),  # aten.polygamma.default - couldn't find symbolic meta function/de...
    xfail('polygamma', 'polygamma_n_4'),  # aten.polygamma.default - couldn't find symbolic meta function/de...
    xfail('prod', ''),  # Cannot call numel() on tensor with symbolic sizes/strides
    xfail('put', ''),  # Cannot call sizes() on tensor with symbolic sizes/strides
    xfail('qr', ''),  # aten.linalg_qr.default - couldn't find symbolic meta function/decomposition
    xfail('renorm', ''),  # aten.renorm.default - couldn't find symbolic meta function/decomposition
    xfail('repeat_interleave', ''),  # aten.repeat_interleave.Te...
    xfail('reshape_as', ''),  # Cannot call sizes() on tensor with symbolic sizes/strides
    xfail('roll', ''),  # narrow() received an invalid combination of arguments - got (FakeTensor, int, torch._C...
    xfail('segment_reduce', 'lengths'),  # aten.segment_reduce.default - couldn't find symbolic meta functio...
    xfail('segment_reduce', 'offsets'),  # aten.segment_reduce.default - couldn't find symbolic meta functio...
    xfail('sgn', ''),  # Cannot call sizes() on tensor with symbolic sizes/strides
    xfail('special.i1', ''),  # aten.i0.default - couldn't find symbolic meta function/decomposition
    xfail('special.polygamma', 'special_polygamma_n_0'),  # aten.polygamma.default - couldn't find symbolic ...
    xfail('std', ''),  # Cannot call numel() on tensor with symbolic sizes/strides
    xfail('std', 'unbiased'),  # Cannot call numel() on tensor with symbolic sizes/strides
    xfail('std_mean', ''),  # Cannot call numel() on tensor with symbolic sizes/strides
    xfail('std_mean', 'unbiased'),  # Cannot call numel() on tensor with symbolic sizes/strides
    xfail('stft', ''),  # Cannot call sizes() on tensor with symbolic sizes/strides
    xfail('sum_to_size', ''),  # Cannot call sizes() on tensor with symbolic sizes/strides
    xfail('svd', ''),  # aten._linalg_svd.default - couldn't find symbolic meta function/decomposition
    xfail('svd_lowrank', ''),  # could not find kernel
    xfail('symeig', ''),  # aten.symeig.default - couldn't find symbolic meta function/decomposition
    xfail('take_along_dim', ''),  # Cannot call sizes() on tensor with symbolic sizes/strides
    xfail('take', ''),  # aten.take.default - couldn't find symbolic meta function/decomposition
    xfail('tensordot', ''),  # Cannot call sizes() on tensor with symbolic sizes/strides
    xfail('trace', ''),  # Cannot call sizes() on tensor with symbolic sizes/strides
    xfail('trapezoid', ''),  # Cannot call sizes() on tensor with symbolic sizes/strides
    xfail('trapz', ''),  # Cannot call sizes() on tensor with symbolic sizes/strides
    xfail('triangular_solve', ''),  # aten.triangular_solve.default - couldn't find symbolic meta function/de...
    xfail('unflatten', ''),  # Cannot call sizes() on tensor with symbolic sizes/strides
    xfail('var', ''),  # Cannot call numel() on tensor with symbolic sizes/strides
    xfail('var', 'unbiased'),  # Cannot call numel() on tensor with symbolic sizes/strides
    xfail('var_mean', ''),  # Cannot call numel() on tensor with symbolic sizes/strides
    xfail('var_mean', 'unbiased'),  # Cannot call numel() on tensor with symbolic sizes/strides
    xfail('view_as', ''),  # Cannot call sizes() on tensor with symbolic sizes/strides
    xfail('vsplit', ''),  # Cannot call sizes() on tensor with symbolic sizes/strides
}

def _test_aot_autograd_forwards_backwards_helper(self, f, compiled_f, args):
    # Verify grads are equal between compiled and non-compiled versions of f.

    def call_forwards_backwards(f):
        out = wrapper_set_seed(f, args)
        if not isinstance(out, torch.Tensor):
            flat_out, _ = pytree.tree_flatten(out)
            sm = 0
            for i in flat_out:
                sm += i.sum()
            sm.backward()
        else:
            out.sum().backward()

    def reset_grads():
        def f(x):
            x.grad = None
        pytree.tree_map(f, args)

    def get_grads(args):
        return pytree.tree_map(lambda x: x.grad, args)

    try:
        reset_grads()
        call_forwards_backwards(compiled_f)
        compiled_grad = get_grads(args)

        reset_grads()
        call_forwards_backwards(f)
        orig_grad = get_grads(args)
        self.assertEqual(orig_grad, compiled_grad)

        def create_new_arg(x):
            if isinstance(x, torch.Tensor) and x.dtype == torch.float32:
                return x.detach().uniform_(0, 1).requires_grad_(x.requires_grad)
            return x

        args = pytree.tree_map(create_new_arg, args)

        reset_grads()
        call_forwards_backwards(compiled_f)
        compiled_grad = get_grads(args)

        reset_grads()
        call_forwards_backwards(f)
        orig_grad = get_grads(args)
        self.assertEqual(orig_grad, compiled_grad)
    except DynamicOutputShapeException:
        self.skipTest("Dynamic output shape operation in trace")

def _test_aot_autograd_helper(self, device, dtype, op):
    if not op.supports_autograd:
        self.skipTest("Op does not support autograd")

    sample_inputs_itr = op.sample_inputs(device, dtype, requires_grad=True)
    for sample_input in sample_inputs_itr:
        t_args = [sample_input.input] + list(sample_input.args)
        t_kwargs = sample_input.kwargs
        flat_args, args_spec = pytree.tree_flatten((t_args, t_kwargs))
        sentinel_val = -42
        is_tensor_spec = [sentinel_val if isinstance(arg, torch.Tensor) else arg for arg in flat_args]
        args = [arg for arg in flat_args if isinstance(arg, torch.Tensor)]

        def f(args):
            cur_flat_args = list(is_tensor_spec)
            args = iter(args)
            for idx, v in enumerate(cur_flat_args):
                if v == sentinel_val:
                    cur_flat_args[idx] = next(args)
            c_args, c_kwargs = pytree.tree_unflatten(cur_flat_args, args_spec)
            return op.op(*c_args, **c_kwargs)

        compiled_f = compiled_function(f, nop, nop)
        _test_aot_autograd_forwards_backwards_helper(self, f, compiled_f, args)

def _test_aot_autograd_module_helper(self, device, dtype, training, module_info):
    module_cls = module_info.module_cls
    module_inputs = module_info.module_inputs_func(module_info, device=device, dtype=dtype,
                                                   requires_grad=True, training=training)
    for module_input in module_inputs:
        if module_input.forward_input is None:
            continue

        args, kwargs = module_input.constructor_input.args, module_input.constructor_input.kwargs
        m = module_cls(*args, **kwargs)
        m.to(device).to(dtype)
        m.train(training)

        # Lazy modules need to see an input first to initialize params.
        args, kwargs = module_input.forward_input.args, module_input.forward_input.kwargs
        if issubclass(module_info.module_cls, torch.nn.modules.lazy.LazyModuleMixin):
            with torch.no_grad():
                m(*args, **kwargs)

        flat_args, args_spec = pytree.tree_flatten((args, kwargs))
        sentinel_val = -42
        is_tensor_spec = [sentinel_val if isinstance(arg, torch.Tensor)
                          else arg for arg in flat_args]
        args = [arg for arg in flat_args if isinstance(arg, torch.Tensor)]

        def f(params_buffers_args):
            named_params, named_buffers, args = params_buffers_args
            cur_flat_args = list(is_tensor_spec)
            args = iter(args)
            for idx, v in enumerate(cur_flat_args):
                if v == sentinel_val:
                    cur_flat_args[idx] = next(args)
            c_args, c_kwargs = pytree.tree_unflatten(cur_flat_args, args_spec)
            params_and_buffers = {**named_params, **named_buffers}
            return stateless.functional_call(m, params_and_buffers, c_args, c_kwargs)

        named_params = dict(_named_parameters(m, remove_duplicate=False))
        named_buffers = dict(_named_buffers(m, remove_duplicate=False))
        num_params_buffers = len(named_params) + len(named_buffers)
        compiled_f = aot_function(f, nop, num_params_buffers=num_params_buffers)
        params_buffers_args = [named_params, named_buffers, args]
        _test_aot_autograd_forwards_backwards_helper(self, f, compiled_f, params_buffers_args)


class TestEagerFusionOpInfo(AOTTestCase):
    @ops(op_db, allowed_dtypes=(torch.float,))
    @skipOps('TestEagerFusionOpInfo', 'test_aot_autograd_exhaustive', aot_autograd_failures)
    def test_aot_autograd_exhaustive(self, device, dtype, op):
        _test_aot_autograd_helper(self, device, dtype, op)

    @ops(op_db, allowed_dtypes=(torch.float,))
    @skipIfNoSympy
    @patch("functorch.compile.config.use_dynamic_shapes", True)
    @patch("functorch.compile.config.use_fake_tensor", True)
    @patch("functorch.compile.config.use_functionalize", True)
    @skipOps('TestEagerFusionOpInfo', 'test_aot_autograd_symbolic_exhaustive',
             aot_autograd_failures | symbolic_aot_autograd_failures)
    def test_aot_autograd_symbolic_exhaustive(self, device, dtype, op):
        _test_aot_autograd_helper(self, device, dtype, op)


aot_autograd_module_failures = set({
    torch.nn.RNN,  # See https://github.com/pytorch/pytorch/issues/90500
    torch.nn.LSTM,  # See https://github.com/pytorch/pytorch/issues/90500
    torch.nn.GRU,  # See https://github.com/pytorch/pytorch/issues/90500
    torch.nn.GaussianNLLLoss,  # RuntimeError: It appears that you're trying to get value out
                               # of a tracing tensor with aten._local_scalar_dense.default -
                               # erroring out! It's likely that this is caused by data-dependent
                               # control flow or similar.
    torch.nn.CrossEntropyLoss,  # RuntimeError: It appears that you're trying to get value out
                                # of a tracing tensor with aten._local_scalar_dense.default -
                                # erroring out! It's likely that this is caused by data-dependent
                                # control flow or similar.
})

symbolic_aot_autograd_module_failures = {
    torch.nn.TransformerEncoderLayer,  # RuntimeError: tried to get Double out of SymFloat
    torch.nn.TransformerDecoderLayer,  # RuntimeError: tried to get Double out of SymFloat
    torch.nn.RNN,  # Exception: Invoking operators with non-Fake Tensor inputs in FakeTensorMode
                   # is not yet supported. Please convert all Tensors to FakeTensors first.
    torch.nn.LSTM,  # Exception: Invoking operators with non-Fake Tensor inputs in FakeTensorMode
                    # is not yet supported. Please convert all Tensors to FakeTensors first.
    torch.nn.GRU,  # Exception: Invoking operators with non-Fake Tensor inputs in FakeTensorMode
                   # is not yet supported. Please convert all Tensors to FakeTensors first.
    torch.nn.GaussianNLLLoss,  # NotImplementedError: local_scalar_dense/item NYI for torch.bool
    torch.nn.CrossEntropyLoss,  # Cannot call sizes() on tensor with symbolic sizes/strides
    torch.nn.Bilinear,  # Cannot call sizes() on tensor with symbolic sizes/strides
}


class TestEagerFusionModuleInfo(AOTTestCase):
    @modules(module_db, allowed_dtypes=(torch.float,))
    @decorateForModules(unittest.expectedFailure, aot_autograd_module_failures)
    def test_aot_autograd_module_exhaustive(self, device, dtype, training, module_info):
        _test_aot_autograd_module_helper(self, device, dtype, training, module_info)

    @modules(module_db, allowed_dtypes=(torch.float,))
    @skipIfNoSympy
    @patch("functorch.compile.config.use_dynamic_shapes", True)
    @patch("functorch.compile.config.use_fake_tensor", True)
    @patch("functorch.compile.config.use_functionalize", True)
    @decorateForModules(unittest.expectedFailure,
                        aot_autograd_module_failures | symbolic_aot_autograd_module_failures)
    def test_aot_autograd_symbolic_module_exhaustive(self, device, dtype, training, module_info):
        _test_aot_autograd_module_helper(self, device, dtype, training, module_info)


only_for = ("cpu")
instantiate_device_type_tests(
    TestPythonKey,
    globals(),
    only_for=only_for,
)
instantiate_device_type_tests(TestEagerFusionOpInfo, globals(), only_for=only_for)
instantiate_device_type_tests(TestEagerFusionModuleInfo, globals(), only_for=only_for)


if __name__ == '__main__':
    run_tests()<|MERGE_RESOLUTION|>--- conflicted
+++ resolved
@@ -243,22 +243,7 @@
         grads2 = [a.grad for a in mod.parameters()]
         self.assertEqual(grads, grads2)
 
-<<<<<<< HEAD
-
-def _outs_and_grads(fn, graph_inps, inps):
-    outs = fn(*graph_inps)
-    for out in pytree.tree_flatten(outs)[0]:
-        if isinstance(out, torch.Tensor) and out.requires_grad:
-            out.sum().backward(retain_graph=True)
-    grads = [inp.grad for inp in pytree.tree_flatten(inps)[0] if isinstance(inp, torch.Tensor)]
-    for inp in pytree.tree_flatten(inps)[0]:
-        if isinstance(inp, torch.Tensor):
-            inp.grad = None
-    return outs, grads
-
-
-=======
->>>>>>> 0589220c
+
 class TestAOTAutograd(AOTTestCase):
     # test_mutation will:
     # - Ensure that inputs are non-leaves, so our graphs can mutate them
@@ -650,7 +635,6 @@
             return out.view(-1)
         inp = [torch.ones(3, 3, requires_grad=True)]
 
-        # TODO: enable mutation
         fw_graph = self.verify_aot_autograd(f, inp, test_mutation=True)
         # In AOTAutograd, we are obligated to make the compiled forward directly return `out`,
         # and reconstruct `out.view(-1)` as a fresh output.
@@ -680,6 +664,16 @@
     return [view, add]""")
 
     @patch("functorch.compile.config.use_fake_tensor", True)
+    def test_output_aliases_intermediate_returned_multiple_times(self):
+        def f(a):
+            out = torch.mul(a, 3)
+            out_view = out.view(-1)
+            return out, out_view, out
+        inp = [torch.ones(3, 3, requires_grad=True)]
+
+        fw_graph = self.verify_aot_autograd(f, inp, test_mutation=True)
+
+    @patch("functorch.compile.config.use_fake_tensor", True)
     def test_output_aliases_intermediate_multiple(self):
         def f(a):
             out = torch.mul(a, 3)
@@ -687,7 +681,6 @@
             return out.view(-1), out.view(-1)
         inp = [torch.ones(3, 3, requires_grad=True)]
 
-        # TODO: enable mutation
         fw_graph = self.verify_aot_autograd(f, inp, test_mutation=True)
         self.assertExpectedInline(fw_graph.code.strip(), """\
 def forward(self, primals_1):
@@ -705,7 +698,6 @@
             return out.view(-1), out
         inp = [torch.ones(3, 3, requires_grad=True)]
 
-        # TODO: enable mutation
         fw_graph = self.verify_aot_autograd(f, inp, test_mutation=True)
         self.assertExpectedInline(fw_graph.code.strip(), """\
 def forward(self, primals_1):
@@ -722,7 +714,6 @@
             return out, out.view(-1)
         inp = [torch.ones(3, 3, requires_grad=True)]
 
-        # TODO: enable mutation
         fw_graph = self.verify_aot_autograd(f, inp, test_mutation=True)
         self.assertExpectedInline(fw_graph.code.strip(), """\
 def forward(self, primals_1):
@@ -803,7 +794,6 @@
             return out1.view(-1), out2.transpose(1, 0), out1.transpose(1, 0)
         inp = [torch.ones(3, 3, requires_grad=True)]
 
-        # TODO: enable mutation
         fw_graph = self.verify_aot_autograd(f, inp, test_mutation=True)
         self.assertExpectedInline(fw_graph.code.strip(), """\
 def forward(self, primals_1):
@@ -858,15 +848,10 @@
     t_1 = torch.ops.aten.t.default(clone);  clone = None
     select_scatter = torch.ops.aten.select_scatter.default(t_1, mul, 0, 0);  t_1 = mul = None
     t_2 = torch.ops.aten.t.default(select_scatter);  select_scatter = None
-<<<<<<< HEAD
-    t_3 = torch.ops.aten.t.default(t_2)
-    t_5 = torch.ops.aten.t.default(t_2);  t_2 = None
-    view_1 = torch.ops.aten.view.default(t_5, [3, 3]);  t_5 = None
-    return [t_3, view_1]""")
-=======
-    t_4 = torch.ops.aten.t.default(t_2);  t_2 = None
-    return [t_4, 3, 3, 1, 3, 0]""")
->>>>>>> 0589220c
+    t_4 = torch.ops.aten.t.default(t_2)
+    t_6 = torch.ops.aten.t.default(t_2);  t_2 = None
+    view_1 = torch.ops.aten.view.default(t_6, [3, 3]);  t_6 = None
+    return [t_4, view_1]""")
 
     @patch("functorch.compile.config.use_fake_tensor", True)
     def test_view_and_inplace_view(self):
@@ -955,26 +940,7 @@
             inp2 = x[0]
             return [base], [inp1, inp2]
 
-<<<<<<< HEAD
         self.verify_aot_autograd(f, inp_callable, test_mutation=True)
-=======
-        fw_graph = self.verify_aot_autograd(f, inp_callable, test_mutation=True, return_fw_graph=True)
-        # Important parts of the graph:
-        # - the compiled graph takes in a base, and we generate a and b (the views) off of the base
-        # - clone() is still in the graph, because we need to call grad() on the original (non-mutated) inputs
-        # - We re-generate the views *after* the clone, to preserve view relationships.
-        self.assertExpectedInline(fw_graph.code.strip(), """\
-def forward(self, primals_1):
-    clone = torch.ops.aten.clone.default(primals_1);  primals_1 = None
-    as_strided_1 = torch.ops.aten.as_strided.default(clone, [4], [1], 0)
-    mul = torch.ops.aten.mul.Tensor(as_strided_1, 2);  as_strided_1 = None
-    as_strided_scatter = torch.ops.aten.as_strided_scatter.default(clone, mul, [4], [1], 0);  clone = mul = None
-    as_strided_3 = torch.ops.aten.as_strided.default(as_strided_scatter, [4], [1], 0)
-    as_strided_6 = torch.ops.aten.as_strided.default(as_strided_scatter, [4], [1], 0);  as_strided_scatter = None
-    t_1 = torch.ops.aten.t.default(as_strided_6);  as_strided_6 = None
-    mul_1 = torch.ops.aten.mul.Tensor(t_1, 3);  t_1 = None
-    return [as_strided_3, mul_1, 4, 1, 0]""")
->>>>>>> 0589220c
 
     @patch("functorch.compile.config.use_fake_tensor", True)
     def test_input_mutation_aliases_other_input(self):
@@ -998,26 +964,18 @@
         self.assertExpectedInline(fw_graph.code.strip(), """\
 def forward(self, primals_1):
     clone = torch.ops.aten.clone.default(primals_1);  primals_1 = None
-<<<<<<< HEAD
     as_strided = torch.ops.aten.as_strided.default(clone, [2, 2], [2, 1], 0)
     as_strided_1 = torch.ops.aten.as_strided.default(as_strided, [2], [1], 0);  as_strided = None
     add = torch.ops.aten.add.Tensor(as_strided_1, 1);  as_strided_1 = None
-    as_strided_8 = torch.ops.aten.as_strided.default(clone, [2, 2], [2, 1], 0)
-    as_strided_scatter = torch.ops.aten.as_strided_scatter.default(as_strided_8, add, [2], [1], 0);  as_strided_8 = None
+    as_strided_4 = torch.ops.aten.as_strided.default(clone, [2, 2], [2, 1], 0)
+    as_strided_scatter = torch.ops.aten.as_strided_scatter.default(as_strided_4, add, [2], [1], 0);  as_strided_4 = add = None
     as_strided_scatter_1 = torch.ops.aten.as_strided_scatter.default(clone, as_strided_scatter, [2, 2], [2, 1], 0);  clone = as_strided_scatter = None
-    as_strided_9 = torch.ops.aten.as_strided.default(as_strided_scatter_1, [2, 2], [2, 1], 0);  as_strided_scatter_1 = None
-    as_strided_10 = torch.ops.aten.as_strided.default(as_strided_9, [2], [1], 2);  as_strided_9 = None
-    add_1 = torch.ops.aten.add.Tensor(add, as_strided_10);  as_strided_10 = None
-    return [add, add_1]""")  # noqa: B950
-=======
-    as_strided = torch.ops.aten.as_strided.default(clone, [2], [1], 0)
-    add = torch.ops.aten.add.Tensor(as_strided, 1);  as_strided = None
-    as_strided_scatter = torch.ops.aten.as_strided_scatter.default(clone, add, [2], [1], 0);  clone = add = None
-    as_strided_2 = torch.ops.aten.as_strided.default(as_strided_scatter, [2], [1], 0)
-    as_strided_5 = torch.ops.aten.as_strided.default(as_strided_scatter, [2], [1], 2);  as_strided_scatter = None
-    add_1 = torch.ops.aten.add.Tensor(as_strided_2, as_strided_5);  as_strided_5 = None
-    return [as_strided_2, add_1]""")
->>>>>>> 0589220c
+    as_strided_5 = torch.ops.aten.as_strided.default(as_strided_scatter_1, [2, 2], [2, 1], 0)
+    as_strided_6 = torch.ops.aten.as_strided.default(as_strided_5, [2], [1], 0);  as_strided_5 = None
+    as_strided_11 = torch.ops.aten.as_strided.default(as_strided_scatter_1, [2, 2], [2, 1], 0);  as_strided_scatter_1 = None
+    as_strided_12 = torch.ops.aten.as_strided.default(as_strided_11, [2], [1], 2);  as_strided_11 = None
+    add_1 = torch.ops.aten.add.Tensor(as_strided_6, as_strided_12);  as_strided_12 = None
+    return [as_strided_6, add_1]""")  # noqa: B950
 
     @patch("functorch.compile.config.use_fake_tensor", True)
     def test_input_mutation_aliases_other_input2(self):
@@ -1037,25 +995,17 @@
         self.assertExpectedInline(fw_graph.code.strip(), """\
 def forward(self, primals_1):
     clone = torch.ops.aten.clone.default(primals_1);  primals_1 = None
-<<<<<<< HEAD
     as_strided = torch.ops.aten.as_strided.default(clone, [2, 2], [2, 1], 0)
     as_strided_1 = torch.ops.aten.as_strided.default(as_strided, [2], [1], 0);  as_strided = None
     add = torch.ops.aten.add.Tensor(as_strided_1, 1);  as_strided_1 = None
-    as_strided_6 = torch.ops.aten.as_strided.default(clone, [2, 2], [2, 1], 0)
-    as_strided_scatter = torch.ops.aten.as_strided_scatter.default(as_strided_6, add, [2], [1], 0);  as_strided_6 = None
+    as_strided_3 = torch.ops.aten.as_strided.default(clone, [2, 2], [2, 1], 0)
+    as_strided_scatter = torch.ops.aten.as_strided_scatter.default(as_strided_3, add, [2], [1], 0);  as_strided_3 = add = None
     as_strided_scatter_1 = torch.ops.aten.as_strided_scatter.default(clone, as_strided_scatter, [2, 2], [2, 1], 0);  clone = as_strided_scatter = None
-    as_strided_7 = torch.ops.aten.as_strided.default(as_strided_scatter_1, [2, 2], [2, 1], 0);  as_strided_scatter_1 = None
-    add_1 = torch.ops.aten.add.Tensor(add, as_strided_7);  as_strided_7 = None
-    return [add, add_1]""")  # noqa: B950
-=======
-    as_strided = torch.ops.aten.as_strided.default(clone, [2], [1], 0)
-    add = torch.ops.aten.add.Tensor(as_strided, 1);  as_strided = None
-    as_strided_scatter = torch.ops.aten.as_strided_scatter.default(clone, add, [2], [1], 0);  clone = add = None
-    as_strided_2 = torch.ops.aten.as_strided.default(as_strided_scatter, [2], [1], 0)
-    as_strided_5 = torch.ops.aten.as_strided.default(as_strided_scatter, [2, 2], [2, 1], 0);  as_strided_scatter = None
-    add_1 = torch.ops.aten.add.Tensor(as_strided_2, as_strided_5);  as_strided_5 = None
-    return [as_strided_2, add_1]""")
->>>>>>> 0589220c
+    as_strided_4 = torch.ops.aten.as_strided.default(as_strided_scatter_1, [2, 2], [2, 1], 0)
+    as_strided_5 = torch.ops.aten.as_strided.default(as_strided_4, [2], [1], 0);  as_strided_4 = None
+    as_strided_9 = torch.ops.aten.as_strided.default(as_strided_scatter_1, [2, 2], [2, 1], 0);  as_strided_scatter_1 = None
+    add_1 = torch.ops.aten.add.Tensor(as_strided_5, as_strided_9);  as_strided_9 = None
+    return [as_strided_5, add_1]""")  # noqa: B950
 
     @patch("functorch.compile.config.use_fake_tensor", True)
     def test_input_mutation_aliases_and_output_alias(self):
@@ -1074,24 +1024,18 @@
         self.assertExpectedInline(fw_graph.code.strip(), """\
 def forward(self, primals_1):
     clone = torch.ops.aten.clone.default(primals_1);  primals_1 = None
-<<<<<<< HEAD
     as_strided = torch.ops.aten.as_strided.default(clone, [2, 2], [2, 1], 0)
     as_strided_1 = torch.ops.aten.as_strided.default(as_strided, [4], [1], 0);  as_strided = None
     add = torch.ops.aten.add.Tensor(as_strided_1, 1);  as_strided_1 = None
-    as_strided_8 = torch.ops.aten.as_strided.default(clone, [2, 2], [2, 1], 0)
-    as_strided_scatter = torch.ops.aten.as_strided_scatter.default(as_strided_8, add, [4], [1], 0);  as_strided_8 = None
+    as_strided_4 = torch.ops.aten.as_strided.default(clone, [2, 2], [2, 1], 0)
+    as_strided_scatter = torch.ops.aten.as_strided_scatter.default(as_strided_4, add, [4], [1], 0);  as_strided_4 = add = None
     as_strided_scatter_1 = torch.ops.aten.as_strided_scatter.default(clone, as_strided_scatter, [2, 2], [2, 1], 0);  clone = as_strided_scatter = None
-    as_strided_21 = torch.ops.aten.as_strided.default(as_strided_scatter_1, [2, 2], [2, 1], 0);  as_strided_scatter_1 = None
-    as_strided_22 = torch.ops.aten.as_strided.default(as_strided_21, [4], [1], 0);  as_strided_21 = None
-    view_1 = torch.ops.aten.view.default(as_strided_22, [4]);  as_strided_22 = None
-    return [add, view_1]""")  # noqa: B950
-=======
-    as_strided = torch.ops.aten.as_strided.default(clone, [4], [1], 0)
-    add = torch.ops.aten.add.Tensor(as_strided, 1);  as_strided = None
-    as_strided_scatter = torch.ops.aten.as_strided_scatter.default(clone, add, [4], [1], 0);  clone = add = None
-    as_strided_2 = torch.ops.aten.as_strided.default(as_strided_scatter, [4], [1], 0);  as_strided_scatter = None
-    return [as_strided_2, 4, 1, 0]""")
->>>>>>> 0589220c
+    as_strided_5 = torch.ops.aten.as_strided.default(as_strided_scatter_1, [2, 2], [2, 1], 0)
+    as_strided_6 = torch.ops.aten.as_strided.default(as_strided_5, [4], [1], 0);  as_strided_5 = None
+    as_strided_28 = torch.ops.aten.as_strided.default(as_strided_scatter_1, [2, 2], [2, 1], 0);  as_strided_scatter_1 = None
+    as_strided_29 = torch.ops.aten.as_strided.default(as_strided_28, [4], [1], 0);  as_strided_28 = None
+    view_1 = torch.ops.aten.view.default(as_strided_29, [4]);  as_strided_29 = None
+    return [as_strided_6, view_1]""")  # noqa: B950
 
     @patch("functorch.compile.config.use_fake_tensor", True)
     def test_input_aliased_with_mutation_output_alias(self):
@@ -1115,26 +1059,19 @@
         self.assertExpectedInline(fw_graph.code.strip(), """\
 def forward(self, primals_1, primals_2):
     clone = torch.ops.aten.clone.default(primals_1);  primals_1 = None
-<<<<<<< HEAD
     as_strided_2 = torch.ops.aten.as_strided.default(clone, [2, 2], [2, 1], 0)
     as_strided_3 = torch.ops.aten.as_strided.default(as_strided_2, [4], [1], 0);  as_strided_2 = None
     mul = torch.ops.aten.mul.Tensor(as_strided_3, 2);  as_strided_3 = None
+    as_strided_4 = torch.ops.aten.as_strided.default(clone, [2, 2], [2, 1], 0)
+    as_strided_scatter = torch.ops.aten.as_strided_scatter.default(as_strided_4, mul, [4], [1], 0);  as_strided_4 = mul = None
+    as_strided_scatter_1 = torch.ops.aten.as_strided_scatter.default(clone, as_strided_scatter, [2, 2], [2, 1], 0);  clone = as_strided_scatter = None
+    as_strided_5 = torch.ops.aten.as_strided.default(as_strided_scatter_1, [2, 2], [2, 1], 0)
+    as_strided_6 = torch.ops.aten.as_strided.default(as_strided_5, [4], [1], 0);  as_strided_5 = None
     add = torch.ops.aten.add.Tensor(primals_2, 1);  primals_2 = None
-    as_strided_6 = torch.ops.aten.as_strided.default(clone, [2, 2], [2, 1], 0)
-    as_strided_scatter = torch.ops.aten.as_strided_scatter.default(as_strided_6, mul, [4], [1], 0);  as_strided_6 = None
-    as_strided_scatter_1 = torch.ops.aten.as_strided_scatter.default(clone, as_strided_scatter, [2, 2], [2, 1], 0);  clone = as_strided_scatter = None
-    as_strided_19 = torch.ops.aten.as_strided.default(as_strided_scatter_1, [2, 2], [2, 1], 0);  as_strided_scatter_1 = None
-    as_strided_20 = torch.ops.aten.as_strided.default(as_strided_19, [4], [1], 0);  as_strided_19 = None
-    view_1 = torch.ops.aten.view.default(as_strided_20, [-1]);  as_strided_20 = None
-    return [mul, add, view_1]""")  # noqa: B950
-=======
-    as_strided_1 = torch.ops.aten.as_strided.default(clone, [4], [1], 0)
-    mul = torch.ops.aten.mul.Tensor(as_strided_1, 2);  as_strided_1 = None
-    as_strided_scatter = torch.ops.aten.as_strided_scatter.default(clone, mul, [4], [1], 0);  clone = mul = None
-    as_strided_2 = torch.ops.aten.as_strided.default(as_strided_scatter, [4], [1], 0);  as_strided_scatter = None
-    add = torch.ops.aten.add.Tensor(primals_2, 1);  primals_2 = None
-    return [as_strided_2, add, 4, 1, 0]""")
->>>>>>> 0589220c
+    as_strided_26 = torch.ops.aten.as_strided.default(as_strided_scatter_1, [2, 2], [2, 1], 0);  as_strided_scatter_1 = None
+    as_strided_27 = torch.ops.aten.as_strided.default(as_strided_26, [4], [1], 0);  as_strided_26 = None
+    view_1 = torch.ops.aten.view.default(as_strided_27, [-1]);  as_strided_27 = None
+    return [as_strided_6, add, view_1]""")  # noqa: B950
 
     @patch("functorch.compile.config.use_fake_tensor", True)
     def test_input_metadata_mutation_aliases(self):
@@ -1177,28 +1114,19 @@
         self.assertExpectedInline(fw_graph.code.strip(), """\
 def forward(self, primals_1, primals_2):
     clone = torch.ops.aten.clone.default(primals_1);  primals_1 = None
-<<<<<<< HEAD
     as_strided = torch.ops.aten.as_strided.default(clone, [2, 2], [2, 1], 0)
     as_strided_1 = torch.ops.aten.as_strided.default(as_strided, [4], [1], 0);  as_strided = None
     mul = torch.ops.aten.mul.Tensor(as_strided_1, 2);  as_strided_1 = None
     as_strided_4 = torch.ops.aten.as_strided.default(clone, [2, 2], [2, 1], 0)
-    as_strided_scatter = torch.ops.aten.as_strided_scatter.default(as_strided_4, mul, [4], [1], 0);  as_strided_4 = None
+    as_strided_scatter = torch.ops.aten.as_strided_scatter.default(as_strided_4, mul, [4], [1], 0);  as_strided_4 = mul = None
     as_strided_scatter_1 = torch.ops.aten.as_strided_scatter.default(clone, as_strided_scatter, [2, 2], [2, 1], 0);  clone = as_strided_scatter = None
-    as_strided_5 = torch.ops.aten.as_strided.default(as_strided_scatter_1, [2, 2], [2, 1], 0);  as_strided_scatter_1 = None
+    as_strided_5 = torch.ops.aten.as_strided.default(as_strided_scatter_1, [2, 2], [2, 1], 0)
     as_strided_6 = torch.ops.aten.as_strided.default(as_strided_5, [4], [1], 0);  as_strided_5 = None
-    add = torch.ops.aten.add.Tensor(as_strided_6, 1);  as_strided_6 = None
+    as_strided_7 = torch.ops.aten.as_strided.default(as_strided_scatter_1, [2, 2], [2, 1], 0);  as_strided_scatter_1 = None
+    as_strided_8 = torch.ops.aten.as_strided.default(as_strided_7, [4], [1], 0);  as_strided_7 = None
+    add = torch.ops.aten.add.Tensor(as_strided_8, 1);  as_strided_8 = None
     add_1 = torch.ops.aten.add.Tensor(primals_2, 1);  primals_2 = None
-    return [mul, add, add_1]""")  # noqa: B950
-=======
-    as_strided = torch.ops.aten.as_strided.default(clone, [4], [1], 0)
-    mul = torch.ops.aten.mul.Tensor(as_strided, 2);  as_strided = None
-    as_strided_scatter = torch.ops.aten.as_strided_scatter.default(clone, mul, [4], [1], 0);  clone = mul = None
-    as_strided_2 = torch.ops.aten.as_strided.default(as_strided_scatter, [4], [1], 0)
-    as_strided_3 = torch.ops.aten.as_strided.default(as_strided_scatter, [4], [1], 0);  as_strided_scatter = None
-    add = torch.ops.aten.add.Tensor(as_strided_3, 1);  as_strided_3 = None
-    add_1 = torch.ops.aten.add.Tensor(primals_2, 1);  primals_2 = None
-    return [as_strided_2, add, add_1]""")
->>>>>>> 0589220c
+    return [as_strided_6, add, add_1]""")  # noqa: B950
 
     @patch("functorch.compile.config.use_fake_tensor", True)
     def test_input_mutation_aliases_bases_out_of_order(self):
@@ -1228,33 +1156,23 @@
         self.assertExpectedInline(fw_graph.code.strip(), """\
 def forward(self, primals_1, primals_2, primals_3):
     clone = torch.ops.aten.clone.default(primals_1);  primals_1 = None
-<<<<<<< HEAD
     as_strided = torch.ops.aten.as_strided.default(clone, [2, 2], [2, 1], 0)
     as_strided_1 = torch.ops.aten.as_strided.default(as_strided, [4], [1], 0);  as_strided = None
     add = torch.ops.aten.add.Tensor(as_strided_1, 1);  as_strided_1 = None
+    as_strided_4 = torch.ops.aten.as_strided.default(clone, [2, 2], [2, 1], 0)
+    as_strided_scatter = torch.ops.aten.as_strided_scatter.default(as_strided_4, add, [4], [1], 0);  as_strided_4 = add = None
+    as_strided_scatter_1 = torch.ops.aten.as_strided_scatter.default(clone, as_strided_scatter, [2, 2], [2, 1], 0);  clone = as_strided_scatter = None
+    as_strided_5 = torch.ops.aten.as_strided.default(as_strided_scatter_1, [2, 2], [2, 1], 0)
+    as_strided_6 = torch.ops.aten.as_strided.default(as_strided_5, [4], [1], 0);  as_strided_5 = None
     add_1 = torch.ops.aten.add.Tensor(primals_2, primals_3);  primals_2 = primals_3 = None
-    as_strided_8 = torch.ops.aten.as_strided.default(clone, [2, 2], [2, 1], 0)
-    as_strided_scatter = torch.ops.aten.as_strided_scatter.default(as_strided_8, add, [4], [1], 0);  as_strided_8 = None
-    as_strided_scatter_1 = torch.ops.aten.as_strided_scatter.default(clone, as_strided_scatter, [2, 2], [2, 1], 0);  clone = as_strided_scatter = None
-    as_strided_9 = torch.ops.aten.as_strided.default(as_strided_scatter_1, [2, 2], [2, 1], 0)
-    as_strided_10 = torch.ops.aten.as_strided.default(as_strided_9, [4], [1], 0);  as_strided_9 = None
-    t_1 = torch.ops.aten.t.default(as_strided_10);  as_strided_10 = None
+    as_strided_11 = torch.ops.aten.as_strided.default(as_strided_scatter_1, [2, 2], [2, 1], 0)
+    as_strided_12 = torch.ops.aten.as_strided.default(as_strided_11, [4], [1], 0);  as_strided_11 = None
+    t_1 = torch.ops.aten.t.default(as_strided_12);  as_strided_12 = None
     add_2 = torch.ops.aten.add.Tensor(add_1, t_1);  add_1 = None
-    as_strided_29 = torch.ops.aten.as_strided.default(as_strided_scatter_1, [2, 2], [2, 1], 0);  as_strided_scatter_1 = None
-    as_strided_30 = torch.ops.aten.as_strided.default(as_strided_29, [4], [1], 0);  as_strided_29 = None
-    view_1 = torch.ops.aten.view.default(as_strided_30, [-1]);  as_strided_30 = None
-    return [add, t_1, add_2, view_1]""")  # noqa: B950
-=======
-    as_strided = torch.ops.aten.as_strided.default(clone, [4], [1], 0)
-    add = torch.ops.aten.add.Tensor(as_strided, 1);  as_strided = None
-    as_strided_scatter = torch.ops.aten.as_strided_scatter.default(clone, add, [4], [1], 0);  clone = add = None
-    as_strided_2 = torch.ops.aten.as_strided.default(as_strided_scatter, [4], [1], 0)
-    add_1 = torch.ops.aten.add.Tensor(primals_2, primals_3);  primals_2 = primals_3 = None
-    as_strided_5 = torch.ops.aten.as_strided.default(as_strided_scatter, [4], [1], 0);  as_strided_scatter = None
-    t_1 = torch.ops.aten.t.default(as_strided_5);  as_strided_5 = None
-    add_2 = torch.ops.aten.add.Tensor(add_1, t_1);  add_1 = t_1 = None
-    return [as_strided_2, add_2, 4, 1, 0, 4, 1, 0]""")
->>>>>>> 0589220c
+    as_strided_38 = torch.ops.aten.as_strided.default(as_strided_scatter_1, [2, 2], [2, 1], 0);  as_strided_scatter_1 = None
+    as_strided_39 = torch.ops.aten.as_strided.default(as_strided_38, [4], [1], 0);  as_strided_38 = None
+    view_1 = torch.ops.aten.view.default(as_strided_39, [-1]);  as_strided_39 = None
+    return [as_strided_6, t_1, add_2, view_1]""")  # noqa: B950
 
     # Mondo test that tests a combination of:
     # input is mutated, that aliases another input (so we make a synthetic base)
@@ -1294,31 +1212,23 @@
         self.assertExpectedInline(fw_graph.code.strip(), """\
 def forward(self, primals_1, primals_2):
     clone = torch.ops.aten.clone.default(primals_1);  primals_1 = None
-<<<<<<< HEAD
     view = torch.ops.aten.view.default(primals_2, [2, 2]);  primals_2 = None
     as_strided_2 = torch.ops.aten.as_strided.default(clone, [2, 2], [2, 1], 0)
     as_strided_3 = torch.ops.aten.as_strided.default(as_strided_2, [4], [1], 0);  as_strided_2 = None
     mul = torch.ops.aten.mul.Tensor(as_strided_3, 2);  as_strided_3 = None
+    as_strided_4 = torch.ops.aten.as_strided.default(clone, [2, 2], [2, 1], 0)
+    as_strided_scatter = torch.ops.aten.as_strided_scatter.default(as_strided_4, mul, [4], [1], 0);  as_strided_4 = mul = None
+    as_strided_scatter_1 = torch.ops.aten.as_strided_scatter.default(clone, as_strided_scatter, [2, 2], [2, 1], 0);  clone = as_strided_scatter = None
+    as_strided_5 = torch.ops.aten.as_strided.default(as_strided_scatter_1, [2, 2], [2, 1], 0)
+    as_strided_6 = torch.ops.aten.as_strided.default(as_strided_5, [4], [1], 0);  as_strided_5 = None
     t = torch.ops.aten.t.default(view);  view = None
-    as_strided_8 = torch.ops.aten.as_strided.default(clone, [2, 2], [2, 1], 0)
-    as_strided_scatter = torch.ops.aten.as_strided_scatter.default(as_strided_8, mul, [4], [1], 0);  as_strided_8 = None
-    as_strided_scatter_1 = torch.ops.aten.as_strided_scatter.default(clone, as_strided_scatter, [2, 2], [2, 1], 0);  clone = as_strided_scatter = None
-    as_strided_9 = torch.ops.aten.as_strided.default(as_strided_scatter_1, [2, 2], [2, 1], 0);  as_strided_scatter_1 = None
-    as_strided_10 = torch.ops.aten.as_strided.default(as_strided_9, [4], [1], 0);  as_strided_9 = None
-    add = torch.ops.aten.add.Tensor(as_strided_10, mul);  as_strided_10 = None
+    as_strided_11 = torch.ops.aten.as_strided.default(as_strided_scatter_1, [2, 2], [2, 1], 0);  as_strided_scatter_1 = None
+    as_strided_12 = torch.ops.aten.as_strided.default(as_strided_11, [4], [1], 0);  as_strided_11 = None
+    add = torch.ops.aten.add.Tensor(as_strided_12, as_strided_6);  as_strided_12 = None
     view_1 = torch.ops.aten.view.default(add, [-1])
     t_1 = torch.ops.aten.t.default(t)
     unsqueeze = torch.ops.aten.unsqueeze.default(view_1, 0)
-    return [t, mul, view_1, t_1, unsqueeze, add]""")  # noqa: B950
-=======
-    as_strided_1 = torch.ops.aten.as_strided.default(clone, [4], [1], 0)
-    mul = torch.ops.aten.mul.Tensor(as_strided_1, 2);  as_strided_1 = None
-    as_strided_scatter = torch.ops.aten.as_strided_scatter.default(clone, mul, [4], [1], 0);  clone = mul = None
-    as_strided_2 = torch.ops.aten.as_strided.default(as_strided_scatter, [4], [1], 0)
-    as_strided_5 = torch.ops.aten.as_strided.default(as_strided_scatter, [4], [1], 0);  as_strided_scatter = None
-    add = torch.ops.aten.add.Tensor(as_strided_5, as_strided_2);  as_strided_5 = None
-    return [as_strided_2, add, 2, 2, 1, 2, 0, 2, 2, 2, 1, 0]""")
->>>>>>> 0589220c
+    return [t, as_strided_6, view_1, t_1, unsqueeze, add]""")  # noqa: B950
 
     @patch("functorch.compile.config.use_fake_tensor", True)
     def test_no_grad_input_output(self):
